--- conflicted
+++ resolved
@@ -1155,24 +1155,19 @@
                  SWS_SINC          |
                  SWS_SPLINE        |
                  SWS_BICUBLIN);
-<<<<<<< HEAD
-    if (!i || (i & (i - 1))) {
-        av_log(c, AV_LOG_ERROR, "Exactly one scaler algorithm must be chosen, got %X\n", i);
-=======
 
     /* provide a default scaler if not set by caller */
     if (!i) {
         if (dstW < srcW && dstH < srcH)
-            flags |= SWS_GAUSS;
+            flags |= SWS_BICUBIC;
         else if (dstW > srcW && dstH > srcH)
-            flags |= SWS_SINC;
+            flags |= SWS_BICUBIC;
         else
-            flags |= SWS_LANCZOS;
+            flags |= SWS_BICUBIC;
         c->flags = flags;
     } else if (i & (i - 1)) {
         av_log(c, AV_LOG_ERROR,
-               "Exactly one scaler algorithm must be chosen\n");
->>>>>>> 6b3ff6f9
+               "Exactly one scaler algorithm must be chosen, got %X\n", i);
         return AVERROR(EINVAL);
     }
     /* sanity check */
