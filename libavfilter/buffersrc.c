/*
 * Copyright (c) 2008 Vitor Sessak
 *
 * This file is part of FFmpeg.
 *
 * FFmpeg is free software; you can redistribute it and/or
 * modify it under the terms of the GNU Lesser General Public
 * License as published by the Free Software Foundation; either
 * version 2.1 of the License, or (at your option) any later version.
 *
 * FFmpeg is distributed in the hope that it will be useful,
 * but WITHOUT ANY WARRANTY; without even the implied warranty of
 * MERCHANTABILITY or FITNESS FOR A PARTICULAR PURPOSE.  See the GNU
 * Lesser General Public License for more details.
 *
 * You should have received a copy of the GNU Lesser General Public
 * License along with FFmpeg; if not, write to the Free Software
 * Foundation, Inc., 51 Franklin Street, Fifth Floor, Boston, MA 02110-1301 USA
 */

/**
 * @file
 * memory buffer source filter
 */

#include <float.h>

#include "libavutil/channel_layout.h"
#include "libavutil/common.h"
#include "libavutil/fifo.h"
#include "libavutil/frame.h"
#include "libavutil/imgutils.h"
#include "libavutil/internal.h"
#include "libavutil/opt.h"
#include "libavutil/samplefmt.h"
#include "audio.h"
#include "avfilter.h"
#include "buffersrc.h"
#include "formats.h"
#include "internal.h"
#include "video.h"

typedef struct BufferSourceContext {
    const AVClass    *class;
    AVFifoBuffer     *fifo;
    AVRational        time_base;     ///< time_base to set in the output link
    AVRational        frame_rate;    ///< frame_rate to set in the output link
    unsigned          nb_failed_requests;
    unsigned          warning_limit;

    /* video only */
    int               w, h;
    enum AVPixelFormat  pix_fmt;
    AVRational        pixel_aspect;
    char              *sws_param;

    AVBufferRef *hw_frames_ctx;

    /* audio only */
    int sample_rate;
    enum AVSampleFormat sample_fmt;
    int channels;
    uint64_t channel_layout;
    char    *channel_layout_str;

    int got_format_from_params;
    int eof;
} BufferSourceContext;

#define CHECK_VIDEO_PARAM_CHANGE(s, c, width, height, format)\
    if (c->w != width || c->h != height || c->pix_fmt != format) {\
        av_log(s, AV_LOG_INFO, "Changing frame properties on the fly is not supported by all filters.\n");\
    }

#define CHECK_AUDIO_PARAM_CHANGE(s, c, srate, ch_layout, ch_count, format)\
    if (c->sample_fmt != format || c->sample_rate != srate ||\
        c->channel_layout != ch_layout || c->channels != ch_count) {\
        av_log(s, AV_LOG_ERROR, "Changing frame properties on the fly is not supported.\n");\
        return AVERROR(EINVAL);\
    }

AVBufferSrcParameters *av_buffersrc_parameters_alloc(void)
{
    AVBufferSrcParameters *par = av_mallocz(sizeof(*par));
    if (!par)
        return NULL;

    par->format = -1;

    return par;
}

int av_buffersrc_parameters_set(AVFilterContext *ctx, AVBufferSrcParameters *param)
{
    BufferSourceContext *s = ctx->priv;

    if (param->time_base.num > 0 && param->time_base.den > 0)
        s->time_base = param->time_base;

    switch (ctx->filter->outputs[0].type) {
    case AVMEDIA_TYPE_VIDEO:
        if (param->format != AV_PIX_FMT_NONE) {
            s->got_format_from_params = 1;
            s->pix_fmt = param->format;
        }
        if (param->width > 0)
            s->w = param->width;
        if (param->height > 0)
            s->h = param->height;
        if (param->sample_aspect_ratio.num > 0 && param->sample_aspect_ratio.den > 0)
            s->pixel_aspect = param->sample_aspect_ratio;
        if (param->frame_rate.num > 0 && param->frame_rate.den > 0)
            s->frame_rate = param->frame_rate;
        if (param->hw_frames_ctx) {
            av_buffer_unref(&s->hw_frames_ctx);
            s->hw_frames_ctx = av_buffer_ref(param->hw_frames_ctx);
            if (!s->hw_frames_ctx)
                return AVERROR(ENOMEM);
        }
        break;
    case AVMEDIA_TYPE_AUDIO:
        if (param->format != AV_SAMPLE_FMT_NONE) {
            s->got_format_from_params = 1;
            s->sample_fmt = param->format;
        }
        if (param->sample_rate > 0)
            s->sample_rate = param->sample_rate;
        if (param->channel_layout)
            s->channel_layout = param->channel_layout;
        break;
    default:
        return AVERROR_BUG;
    }

    return 0;
}

int attribute_align_arg av_buffersrc_write_frame(AVFilterContext *ctx, const AVFrame *frame)
{
    return av_buffersrc_add_frame_flags(ctx, (AVFrame *)frame,
                                        AV_BUFFERSRC_FLAG_KEEP_REF);
}

int attribute_align_arg av_buffersrc_add_frame(AVFilterContext *ctx, AVFrame *frame)
{
    return av_buffersrc_add_frame_flags(ctx, frame, 0);
}

static int av_buffersrc_add_frame_internal(AVFilterContext *ctx,
                                           AVFrame *frame, int flags);

int attribute_align_arg av_buffersrc_add_frame_flags(AVFilterContext *ctx, AVFrame *frame, int flags)
{
    AVFrame *copy = NULL;
    int ret = 0;

    if (frame && frame->channel_layout &&
        av_get_channel_layout_nb_channels(frame->channel_layout) != av_frame_get_channels(frame)) {
        av_log(ctx, AV_LOG_ERROR, "Layout indicates a different number of channels than actually present\n");
        return AVERROR(EINVAL);
    }

    if (!(flags & AV_BUFFERSRC_FLAG_KEEP_REF) || !frame)
        return av_buffersrc_add_frame_internal(ctx, frame, flags);

    if (!(copy = av_frame_alloc()))
        return AVERROR(ENOMEM);
    ret = av_frame_ref(copy, frame);
    if (ret >= 0)
        ret = av_buffersrc_add_frame_internal(ctx, copy, flags);

    av_frame_free(&copy);
    return ret;
}

static int av_buffersrc_add_frame_internal(AVFilterContext *ctx,
                                           AVFrame *frame, int flags)
{
    BufferSourceContext *s = ctx->priv;
    AVFrame *copy;
    int refcounted, ret;

    s->nb_failed_requests = 0;

    if (!frame) {
        s->eof = 1;
        return 0;
    } else if (s->eof)
        return AVERROR(EINVAL);

    refcounted = !!frame->buf[0];

    if (!(flags & AV_BUFFERSRC_FLAG_NO_CHECK_FORMAT)) {

    switch (ctx->outputs[0]->type) {
    case AVMEDIA_TYPE_VIDEO:
        CHECK_VIDEO_PARAM_CHANGE(ctx, s, frame->width, frame->height,
                                 frame->format);
        break;
    case AVMEDIA_TYPE_AUDIO:
        /* For layouts unknown on input but known on link after negotiation. */
        if (!frame->channel_layout)
            frame->channel_layout = s->channel_layout;
        CHECK_AUDIO_PARAM_CHANGE(ctx, s, frame->sample_rate, frame->channel_layout,
                                 av_frame_get_channels(frame), frame->format);
        break;
    default:
        return AVERROR(EINVAL);
    }

    }

    if (!av_fifo_space(s->fifo) &&
        (ret = av_fifo_realloc2(s->fifo, av_fifo_size(s->fifo) +
                                         sizeof(copy))) < 0)
        return ret;

    if (!(copy = av_frame_alloc()))
        return AVERROR(ENOMEM);

    if (refcounted) {
        av_frame_move_ref(copy, frame);
    } else {
        ret = av_frame_ref(copy, frame);
        if (ret < 0) {
            av_frame_free(&copy);
            return ret;
        }
    }

    if ((ret = av_fifo_generic_write(s->fifo, &copy, sizeof(copy), NULL)) < 0) {
        if (refcounted)
            av_frame_move_ref(frame, copy);
        av_frame_free(&copy);
        return ret;
    }

    if ((flags & AV_BUFFERSRC_FLAG_PUSH))
        if ((ret = ctx->output_pads[0].request_frame(ctx->outputs[0])) < 0)
            return ret;

    return 0;
}

static av_cold int init_video(AVFilterContext *ctx)
{
    BufferSourceContext *c = ctx->priv;

<<<<<<< HEAD
    if (c->pix_fmt == AV_PIX_FMT_NONE || !c->w || !c->h || av_q2d(c->time_base) <= 0) {
=======
    if (!(c->pix_fmt_str || c->got_format_from_params)  || !c->w || !c->h ||
        av_q2d(c->time_base) <= 0) {
>>>>>>> b3dd30db
        av_log(ctx, AV_LOG_ERROR, "Invalid parameters provided.\n");
        return AVERROR(EINVAL);
    }

<<<<<<< HEAD
=======
    if (c->pix_fmt_str) {
        if ((c->pix_fmt = av_get_pix_fmt(c->pix_fmt_str)) == AV_PIX_FMT_NONE) {
            char *tail;
            c->pix_fmt = strtol(c->pix_fmt_str, &tail, 10);
            if (*tail || c->pix_fmt < 0 || !av_pix_fmt_desc_get(c->pix_fmt)) {
                av_log(ctx, AV_LOG_ERROR, "Invalid pixel format string '%s'\n", c->pix_fmt_str);
                return AVERROR(EINVAL);
            }
        }
    }

>>>>>>> b3dd30db
    if (!(c->fifo = av_fifo_alloc(sizeof(AVFrame*))))
        return AVERROR(ENOMEM);

    av_log(ctx, AV_LOG_VERBOSE, "w:%d h:%d pixfmt:%s tb:%d/%d fr:%d/%d sar:%d/%d sws_param:%s\n",
           c->w, c->h, av_get_pix_fmt_name(c->pix_fmt),
           c->time_base.num, c->time_base.den, c->frame_rate.num, c->frame_rate.den,
           c->pixel_aspect.num, c->pixel_aspect.den, (char *)av_x_if_null(c->sws_param, ""));
    c->warning_limit = 100;
    return 0;
}

unsigned av_buffersrc_get_nb_failed_requests(AVFilterContext *buffer_src)
{
    return ((BufferSourceContext *)buffer_src->priv)->nb_failed_requests;
}

#define OFFSET(x) offsetof(BufferSourceContext, x)
#define A AV_OPT_FLAG_FILTERING_PARAM|AV_OPT_FLAG_AUDIO_PARAM
#define V AV_OPT_FLAG_FILTERING_PARAM|AV_OPT_FLAG_VIDEO_PARAM

static const AVOption buffer_options[] = {
    { "width",         NULL,                     OFFSET(w),                AV_OPT_TYPE_INT,      { .i64 = 0 }, 0, INT_MAX, V },
    { "video_size",    NULL,                     OFFSET(w),                AV_OPT_TYPE_IMAGE_SIZE,                .flags = V },
    { "height",        NULL,                     OFFSET(h),                AV_OPT_TYPE_INT,      { .i64 = 0 }, 0, INT_MAX, V },
    { "pix_fmt",       NULL,                     OFFSET(pix_fmt),          AV_OPT_TYPE_PIXEL_FMT, { .i64 = AV_PIX_FMT_NONE }, .min = AV_PIX_FMT_NONE, .max = INT_MAX, .flags = V },
#if FF_API_OLD_FILTER_OPTS
    /* those 4 are for compatibility with the old option passing system where each filter
     * did its own parsing */
    { "time_base_num", "deprecated, do not use", OFFSET(time_base.num),    AV_OPT_TYPE_INT,      { .i64 = 0 }, 0, INT_MAX, V },
    { "time_base_den", "deprecated, do not use", OFFSET(time_base.den),    AV_OPT_TYPE_INT,      { .i64 = 0 }, 0, INT_MAX, V },
    { "sar_num",       "deprecated, do not use", OFFSET(pixel_aspect.num), AV_OPT_TYPE_INT,      { .i64 = 0 }, 0, INT_MAX, V },
    { "sar_den",       "deprecated, do not use", OFFSET(pixel_aspect.den), AV_OPT_TYPE_INT,      { .i64 = 0 }, 0, INT_MAX, V },
#endif
    { "sar",           "sample aspect ratio",    OFFSET(pixel_aspect),     AV_OPT_TYPE_RATIONAL, { .dbl = 0 }, 0, DBL_MAX, V },
    { "pixel_aspect",  "sample aspect ratio",    OFFSET(pixel_aspect),     AV_OPT_TYPE_RATIONAL, { .dbl = 0 }, 0, DBL_MAX, V },
    { "time_base",     NULL,                     OFFSET(time_base),        AV_OPT_TYPE_RATIONAL, { .dbl = 0 }, 0, DBL_MAX, V },
    { "frame_rate",    NULL,                     OFFSET(frame_rate),       AV_OPT_TYPE_RATIONAL, { .dbl = 0 }, 0, DBL_MAX, V },
    { "sws_param",     NULL,                     OFFSET(sws_param),        AV_OPT_TYPE_STRING,                    .flags = V },
    { NULL },
};

AVFILTER_DEFINE_CLASS(buffer);

static const AVOption abuffer_options[] = {
    { "time_base",      NULL, OFFSET(time_base),           AV_OPT_TYPE_RATIONAL, { .dbl = 0 }, 0, INT_MAX, A },
    { "sample_rate",    NULL, OFFSET(sample_rate),         AV_OPT_TYPE_INT,      { .i64 = 0 }, 0, INT_MAX, A },
    { "sample_fmt",     NULL, OFFSET(sample_fmt),          AV_OPT_TYPE_SAMPLE_FMT, { .i64 = AV_SAMPLE_FMT_NONE }, .min = AV_SAMPLE_FMT_NONE, .max = INT_MAX, .flags = A },
    { "channel_layout", NULL, OFFSET(channel_layout_str),  AV_OPT_TYPE_STRING,             .flags = A },
    { "channels",       NULL, OFFSET(channels),            AV_OPT_TYPE_INT,      { .i64 = 0 }, 0, INT_MAX, A },
    { NULL },
};

AVFILTER_DEFINE_CLASS(abuffer);

static av_cold int init_audio(AVFilterContext *ctx)
{
    BufferSourceContext *s = ctx->priv;
    int ret = 0;

<<<<<<< HEAD
=======
    if (!(s->sample_fmt_str || s->got_format_from_params)) {
        av_log(ctx, AV_LOG_ERROR, "Sample format not provided\n");
        return AVERROR(EINVAL);
    }
    if (s->sample_fmt_str)
        s->sample_fmt = av_get_sample_fmt(s->sample_fmt_str);

>>>>>>> b3dd30db
    if (s->sample_fmt == AV_SAMPLE_FMT_NONE) {
        av_log(ctx, AV_LOG_ERROR, "Sample format was not set or was invalid\n");
        return AVERROR(EINVAL);
    }

<<<<<<< HEAD
    if (s->channel_layout_str) {
        int n;

        s->channel_layout = av_get_channel_layout(s->channel_layout_str);
        if (!s->channel_layout) {
            av_log(ctx, AV_LOG_ERROR, "Invalid channel layout %s.\n",
                   s->channel_layout_str);
            return AVERROR(EINVAL);
        }
        n = av_get_channel_layout_nb_channels(s->channel_layout);
        if (s->channels) {
            if (n != s->channels) {
                av_log(ctx, AV_LOG_ERROR,
                       "Mismatching channel count %d and layout '%s' "
                       "(%d channels)\n",
                       s->channels, s->channel_layout_str, n);
                return AVERROR(EINVAL);
            }
        }
        s->channels = n;
    } else if (!s->channels) {
        av_log(ctx, AV_LOG_ERROR, "Neither number of channels nor "
                                  "channel layout specified\n");
=======
    if (s->channel_layout_str)
        s->channel_layout = av_get_channel_layout(s->channel_layout_str);

    if (!s->channel_layout) {
        av_log(ctx, AV_LOG_ERROR, "Invalid channel layout %s.\n",
               s->channel_layout_str);
>>>>>>> b3dd30db
        return AVERROR(EINVAL);
    }

    if (!(s->fifo = av_fifo_alloc(sizeof(AVFrame*))))
        return AVERROR(ENOMEM);

    if (!s->time_base.num)
        s->time_base = (AVRational){1, s->sample_rate};

    av_log(ctx, AV_LOG_VERBOSE,
           "tb:%d/%d samplefmt:%s samplerate:%d chlayout:%s\n",
           s->time_base.num, s->time_base.den, av_get_sample_fmt_name(s->sample_fmt),
           s->sample_rate, s->channel_layout_str);
    s->warning_limit = 100;

    return ret;
}

static av_cold void uninit(AVFilterContext *ctx)
{
    BufferSourceContext *s = ctx->priv;
    while (s->fifo && av_fifo_size(s->fifo)) {
        AVFrame *frame;
        av_fifo_generic_read(s->fifo, &frame, sizeof(frame), NULL);
        av_frame_free(&frame);
    }
<<<<<<< HEAD
    av_fifo_freep(&s->fifo);
=======
    av_buffer_unref(&s->hw_frames_ctx);
    av_fifo_free(s->fifo);
    s->fifo = NULL;
>>>>>>> b3dd30db
}

static int query_formats(AVFilterContext *ctx)
{
    BufferSourceContext *c = ctx->priv;
    AVFilterChannelLayouts *channel_layouts = NULL;
    AVFilterFormats *formats = NULL;
    AVFilterFormats *samplerates = NULL;
    int ret;

    switch (ctx->outputs[0]->type) {
    case AVMEDIA_TYPE_VIDEO:
        if ((ret = ff_add_format         (&formats, c->pix_fmt)) < 0 ||
            (ret = ff_set_common_formats (ctx     , formats   )) < 0)
            return ret;
        break;
    case AVMEDIA_TYPE_AUDIO:
        if ((ret = ff_add_format             (&formats    , c->sample_fmt )) < 0 ||
            (ret = ff_set_common_formats     (ctx         , formats       )) < 0 ||
            (ret = ff_add_format             (&samplerates, c->sample_rate)) < 0 ||
            (ret = ff_set_common_samplerates (ctx         , samplerates   )) < 0)
            return ret;

        if ((ret = ff_add_channel_layout(&channel_layouts,
                              c->channel_layout ? c->channel_layout :
                              FF_COUNT2LAYOUT(c->channels))) < 0)
            return ret;
        if ((ret = ff_set_common_channel_layouts(ctx, channel_layouts)) < 0)
            return ret;
        break;
    default:
        return AVERROR(EINVAL);
    }

    return 0;
}

static int config_props(AVFilterLink *link)
{
    BufferSourceContext *c = link->src->priv;

    switch (link->type) {
    case AVMEDIA_TYPE_VIDEO:
        link->w = c->w;
        link->h = c->h;
        link->sample_aspect_ratio = c->pixel_aspect;

        if (c->hw_frames_ctx) {
            link->hw_frames_ctx = av_buffer_ref(c->hw_frames_ctx);
            if (!link->hw_frames_ctx)
                return AVERROR(ENOMEM);
        }
        break;
    case AVMEDIA_TYPE_AUDIO:
        if (!c->channel_layout)
            c->channel_layout = link->channel_layout;
        break;
    default:
        return AVERROR(EINVAL);
    }

    link->time_base = c->time_base;
    link->frame_rate = c->frame_rate;
    return 0;
}

static int request_frame(AVFilterLink *link)
{
    BufferSourceContext *c = link->src->priv;
    AVFrame *frame;
    int ret;

    if (!av_fifo_size(c->fifo)) {
        if (c->eof)
            return AVERROR_EOF;
        c->nb_failed_requests++;
        return AVERROR(EAGAIN);
    }
    av_fifo_generic_read(c->fifo, &frame, sizeof(frame), NULL);

    ret = ff_filter_frame(link, frame);

    return ret;
}

static int poll_frame(AVFilterLink *link)
{
    BufferSourceContext *c = link->src->priv;
    int size = av_fifo_size(c->fifo);
    if (!size && c->eof)
        return AVERROR_EOF;
    return size/sizeof(AVFrame*);
}

static const AVFilterPad avfilter_vsrc_buffer_outputs[] = {
    {
        .name          = "default",
        .type          = AVMEDIA_TYPE_VIDEO,
        .request_frame = request_frame,
        .poll_frame    = poll_frame,
        .config_props  = config_props,
    },
    { NULL }
};

AVFilter ff_vsrc_buffer = {
    .name      = "buffer",
    .description = NULL_IF_CONFIG_SMALL("Buffer video frames, and make them accessible to the filterchain."),
    .priv_size = sizeof(BufferSourceContext),
    .query_formats = query_formats,

    .init      = init_video,
    .uninit    = uninit,

    .inputs    = NULL,
    .outputs   = avfilter_vsrc_buffer_outputs,
    .priv_class = &buffer_class,
};

static const AVFilterPad avfilter_asrc_abuffer_outputs[] = {
    {
        .name          = "default",
        .type          = AVMEDIA_TYPE_AUDIO,
        .request_frame = request_frame,
        .poll_frame    = poll_frame,
        .config_props  = config_props,
    },
    { NULL }
};

AVFilter ff_asrc_abuffer = {
    .name          = "abuffer",
    .description   = NULL_IF_CONFIG_SMALL("Buffer audio frames, and make them accessible to the filterchain."),
    .priv_size     = sizeof(BufferSourceContext),
    .query_formats = query_formats,

    .init      = init_audio,
    .uninit    = uninit,

    .inputs    = NULL,
    .outputs   = avfilter_asrc_abuffer_outputs,
    .priv_class = &abuffer_class,
};<|MERGE_RESOLUTION|>--- conflicted
+++ resolved
@@ -246,30 +246,12 @@
 {
     BufferSourceContext *c = ctx->priv;
 
-<<<<<<< HEAD
-    if (c->pix_fmt == AV_PIX_FMT_NONE || !c->w || !c->h || av_q2d(c->time_base) <= 0) {
-=======
-    if (!(c->pix_fmt_str || c->got_format_from_params)  || !c->w || !c->h ||
+    if (!(c->pix_fmt != AV_PIX_FMT_NONE || c->got_format_from_params) || !c->w || !c->h ||
         av_q2d(c->time_base) <= 0) {
->>>>>>> b3dd30db
         av_log(ctx, AV_LOG_ERROR, "Invalid parameters provided.\n");
         return AVERROR(EINVAL);
     }
 
-<<<<<<< HEAD
-=======
-    if (c->pix_fmt_str) {
-        if ((c->pix_fmt = av_get_pix_fmt(c->pix_fmt_str)) == AV_PIX_FMT_NONE) {
-            char *tail;
-            c->pix_fmt = strtol(c->pix_fmt_str, &tail, 10);
-            if (*tail || c->pix_fmt < 0 || !av_pix_fmt_desc_get(c->pix_fmt)) {
-                av_log(ctx, AV_LOG_ERROR, "Invalid pixel format string '%s'\n", c->pix_fmt_str);
-                return AVERROR(EINVAL);
-            }
-        }
-    }
-
->>>>>>> b3dd30db
     if (!(c->fifo = av_fifo_alloc(sizeof(AVFrame*))))
         return AVERROR(ENOMEM);
 
@@ -329,22 +311,11 @@
     BufferSourceContext *s = ctx->priv;
     int ret = 0;
 
-<<<<<<< HEAD
-=======
-    if (!(s->sample_fmt_str || s->got_format_from_params)) {
-        av_log(ctx, AV_LOG_ERROR, "Sample format not provided\n");
-        return AVERROR(EINVAL);
-    }
-    if (s->sample_fmt_str)
-        s->sample_fmt = av_get_sample_fmt(s->sample_fmt_str);
-
->>>>>>> b3dd30db
-    if (s->sample_fmt == AV_SAMPLE_FMT_NONE) {
+    if (!(s->sample_fmt != AV_SAMPLE_FMT_NONE || s->got_format_from_params)) {
         av_log(ctx, AV_LOG_ERROR, "Sample format was not set or was invalid\n");
         return AVERROR(EINVAL);
     }
 
-<<<<<<< HEAD
     if (s->channel_layout_str) {
         int n;
 
@@ -368,14 +339,6 @@
     } else if (!s->channels) {
         av_log(ctx, AV_LOG_ERROR, "Neither number of channels nor "
                                   "channel layout specified\n");
-=======
-    if (s->channel_layout_str)
-        s->channel_layout = av_get_channel_layout(s->channel_layout_str);
-
-    if (!s->channel_layout) {
-        av_log(ctx, AV_LOG_ERROR, "Invalid channel layout %s.\n",
-               s->channel_layout_str);
->>>>>>> b3dd30db
         return AVERROR(EINVAL);
     }
 
@@ -402,13 +365,8 @@
         av_fifo_generic_read(s->fifo, &frame, sizeof(frame), NULL);
         av_frame_free(&frame);
     }
-<<<<<<< HEAD
+    av_buffer_unref(&s->hw_frames_ctx);
     av_fifo_freep(&s->fifo);
-=======
-    av_buffer_unref(&s->hw_frames_ctx);
-    av_fifo_free(s->fifo);
-    s->fifo = NULL;
->>>>>>> b3dd30db
 }
 
 static int query_formats(AVFilterContext *ctx)
