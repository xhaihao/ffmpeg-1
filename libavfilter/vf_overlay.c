/*
 * Copyright (c) 2010 Stefano Sabatini
 * Copyright (c) 2010 Baptiste Coudurier
 * Copyright (c) 2007 Bobby Bingham
 *
 * This file is part of FFmpeg.
 *
 * FFmpeg is free software; you can redistribute it and/or
 * modify it under the terms of the GNU Lesser General Public
 * License as published by the Free Software Foundation; either
 * version 2.1 of the License, or (at your option) any later version.
 *
 * FFmpeg is distributed in the hope that it will be useful,
 * but WITHOUT ANY WARRANTY; without even the implied warranty of
 * MERCHANTABILITY or FITNESS FOR A PARTICULAR PURPOSE.  See the GNU
 * Lesser General Public License for more details.
 *
 * You should have received a copy of the GNU Lesser General Public
 * License along with FFmpeg; if not, write to the Free Software
 * Foundation, Inc., 51 Franklin Street, Fifth Floor, Boston, MA 02110-1301 USA
 */

/**
 * @file
 * overlay one video on top of another
 */

/* #define DEBUG */

#include "avfilter.h"
#include "formats.h"
#include "libavutil/common.h"
#include "libavutil/eval.h"
#include "libavutil/avstring.h"
#include "libavutil/opt.h"
#include "libavutil/pixdesc.h"
#include "libavutil/imgutils.h"
#include "libavutil/mathematics.h"
#include "libavutil/timestamp.h"
#include "internal.h"
#include "bufferqueue.h"
#include "drawutils.h"
#include "video.h"

static const char *const var_names[] = {
    "main_w",    "W", ///< width  of the main    video
    "main_h",    "H", ///< height of the main    video
    "overlay_w", "w", ///< width  of the overlay video
    "overlay_h", "h", ///< height of the overlay video
    NULL
};

enum var_name {
    VAR_MAIN_W,    VAR_MW,
    VAR_MAIN_H,    VAR_MH,
    VAR_OVERLAY_W, VAR_OW,
    VAR_OVERLAY_H, VAR_OH,
    VAR_VARS_NB
};

#define MAIN    0
#define OVERLAY 1

#define R 0
#define G 1
#define B 2
#define A 3

#define Y 0
#define U 1
#define V 2

typedef struct {
    const AVClass *class;
    int x, y;                   ///< position of overlayed picture

    int allow_packed_rgb;
    uint8_t frame_requested;
    uint8_t overlay_eof;
    uint8_t main_is_packed_rgb;
    uint8_t main_rgba_map[4];
    uint8_t main_has_alpha;
    uint8_t overlay_is_packed_rgb;
    uint8_t overlay_rgba_map[4];
    uint8_t overlay_has_alpha;
    enum OverlayFormat { OVERLAY_FORMAT_YUV420, OVERLAY_FORMAT_YUV444, OVERLAY_FORMAT_RGB, OVERLAY_FORMAT_NB} format;

    AVFilterBufferRef *overpicref;
    struct FFBufQueue queue_main;
    struct FFBufQueue queue_over;

    int main_pix_step[4];       ///< steps per pixel for each plane of the main output
    int overlay_pix_step[4];    ///< steps per pixel for each plane of the overlay
    int hsub, vsub;             ///< chroma subsampling values
    int shortest;               ///< terminate stream when the shortest input terminates

<<<<<<< HEAD
    char *x_expr, *y_expr;
=======
    char x_expr[256], y_expr[256];

    AVFrame *main;
    AVFrame *over_prev, *over_next;
>>>>>>> 7e350379
} OverlayContext;

#define OFFSET(x) offsetof(OverlayContext, x)
#define FLAGS AV_OPT_FLAG_VIDEO_PARAM|AV_OPT_FLAG_FILTERING_PARAM

static const AVOption overlay_options[] = {
    { "x", "set the x expression", OFFSET(x_expr), AV_OPT_TYPE_STRING, {.str = "0"}, CHAR_MIN, CHAR_MAX, FLAGS },
    { "y", "set the y expression", OFFSET(y_expr), AV_OPT_TYPE_STRING, {.str = "0"}, CHAR_MIN, CHAR_MAX, FLAGS },
    { "rgb", "force packed RGB in input and output (deprecated)", OFFSET(allow_packed_rgb), AV_OPT_TYPE_INT, {.i64=0}, 0, 1, FLAGS },
    { "shortest", "force termination when the shortest input terminates", OFFSET(shortest), AV_OPT_TYPE_INT, { .i64 = 0 }, 0, 1, FLAGS },

    { "format", "set output format", OFFSET(format), AV_OPT_TYPE_INT, {.i64=OVERLAY_FORMAT_YUV420}, 0, OVERLAY_FORMAT_NB-1, FLAGS, "format" },
    { "yuv420", "", 0, AV_OPT_TYPE_CONST, {.i64=OVERLAY_FORMAT_YUV420}, .flags = FLAGS, .unit = "format" },
    { "yuv444", "", 0, AV_OPT_TYPE_CONST, {.i64=OVERLAY_FORMAT_YUV444}, .flags = FLAGS, .unit = "format" },
    { "rgb",    "", 0, AV_OPT_TYPE_CONST, {.i64=OVERLAY_FORMAT_RGB},    .flags = FLAGS, .unit = "format" },

    { NULL }
};

AVFILTER_DEFINE_CLASS(overlay);

static av_cold int init(AVFilterContext *ctx, const char *args)
{
    OverlayContext *over = ctx->priv;
    static const char *shorthand[] = { "x", "y", NULL };
    int ret;

    over->class = &overlay_class;
    av_opt_set_defaults(over);

    ret = av_opt_set_from_string(over, args, shorthand, "=", ":");
    if (ret < 0)
        return ret;

    if (over->allow_packed_rgb) {
        av_log(ctx, AV_LOG_WARNING,
               "The rgb option is deprecated and is overriding the format option, use format instead\n");
        over->format = OVERLAY_FORMAT_RGB;
    }
    return 0;
}

static av_cold void uninit(AVFilterContext *ctx)
{
    OverlayContext *over = ctx->priv;

    av_opt_free(over);

<<<<<<< HEAD
    avfilter_unref_bufferp(&over->overpicref);
    ff_bufqueue_discard_all(&over->queue_main);
    ff_bufqueue_discard_all(&over->queue_over);
=======
    av_frame_free(&s->main);
    av_frame_free(&s->over_prev);
    av_frame_free(&s->over_next);
>>>>>>> 7e350379
}

static int query_formats(AVFilterContext *ctx)
{
    OverlayContext *over = ctx->priv;

    /* overlay formats contains alpha, for avoiding conversion with alpha information loss */
    static const enum AVPixelFormat main_pix_fmts_yuv420[] = {
        AV_PIX_FMT_YUV420P, AV_PIX_FMT_YUVA420P, AV_PIX_FMT_NONE
    };
    static const enum AVPixelFormat overlay_pix_fmts_yuv420[] = {
        AV_PIX_FMT_YUVA420P, AV_PIX_FMT_NONE
    };

    static const enum AVPixelFormat main_pix_fmts_yuv444[] = {
        AV_PIX_FMT_YUV444P, AV_PIX_FMT_YUVA444P, AV_PIX_FMT_NONE
    };
    static const enum AVPixelFormat overlay_pix_fmts_yuv444[] = {
        AV_PIX_FMT_YUVA444P, AV_PIX_FMT_NONE
    };

    static const enum AVPixelFormat main_pix_fmts_rgb[] = {
        AV_PIX_FMT_ARGB,  AV_PIX_FMT_RGBA,
        AV_PIX_FMT_ABGR,  AV_PIX_FMT_BGRA,
        AV_PIX_FMT_RGB24, AV_PIX_FMT_BGR24,
        AV_PIX_FMT_NONE
    };
    static const enum AVPixelFormat overlay_pix_fmts_rgb[] = {
        AV_PIX_FMT_ARGB,  AV_PIX_FMT_RGBA,
        AV_PIX_FMT_ABGR,  AV_PIX_FMT_BGRA,
        AV_PIX_FMT_NONE
    };

    AVFilterFormats *main_formats;
    AVFilterFormats *overlay_formats;

    switch (over->format) {
    case OVERLAY_FORMAT_YUV420:
        main_formats    = ff_make_format_list(main_pix_fmts_yuv420);
        overlay_formats = ff_make_format_list(overlay_pix_fmts_yuv420);
        break;
    case OVERLAY_FORMAT_YUV444:
        main_formats    = ff_make_format_list(main_pix_fmts_yuv444);
        overlay_formats = ff_make_format_list(overlay_pix_fmts_yuv444);
        break;
    case OVERLAY_FORMAT_RGB:
        main_formats    = ff_make_format_list(main_pix_fmts_rgb);
        overlay_formats = ff_make_format_list(overlay_pix_fmts_rgb);
        break;
    default:
        av_assert0(0);
    }

    ff_formats_ref(main_formats,    &ctx->inputs [MAIN   ]->out_formats);
    ff_formats_ref(overlay_formats, &ctx->inputs [OVERLAY]->out_formats);
    ff_formats_ref(main_formats,    &ctx->outputs[MAIN   ]->in_formats );

    return 0;
}

static const enum AVPixelFormat alpha_pix_fmts[] = {
    AV_PIX_FMT_YUVA420P, AV_PIX_FMT_YUVA444P,
    AV_PIX_FMT_ARGB, AV_PIX_FMT_ABGR, AV_PIX_FMT_RGBA,
    AV_PIX_FMT_BGRA, AV_PIX_FMT_NONE
};

static int config_input_main(AVFilterLink *inlink)
{
    OverlayContext *over = inlink->dst->priv;
    const AVPixFmtDescriptor *pix_desc = av_pix_fmt_desc_get(inlink->format);

    av_image_fill_max_pixsteps(over->main_pix_step,    NULL, pix_desc);

    over->hsub = pix_desc->log2_chroma_w;
    over->vsub = pix_desc->log2_chroma_h;

    over->main_is_packed_rgb =
        ff_fill_rgba_map(over->main_rgba_map, inlink->format) >= 0;
    over->main_has_alpha = ff_fmt_is_in(inlink->format, alpha_pix_fmts);
    return 0;
}

static int config_input_overlay(AVFilterLink *inlink)
{
    AVFilterContext *ctx  = inlink->dst;
    OverlayContext  *over = inlink->dst->priv;
    char *expr;
    double var_values[VAR_VARS_NB], res;
    int ret;
    const AVPixFmtDescriptor *pix_desc = av_pix_fmt_desc_get(inlink->format);

    av_image_fill_max_pixsteps(over->overlay_pix_step, NULL, pix_desc);

    /* Finish the configuration by evaluating the expressions
       now when both inputs are configured. */
    var_values[VAR_MAIN_W   ] = var_values[VAR_MW] = ctx->inputs[MAIN   ]->w;
    var_values[VAR_MAIN_H   ] = var_values[VAR_MH] = ctx->inputs[MAIN   ]->h;
    var_values[VAR_OVERLAY_W] = var_values[VAR_OW] = ctx->inputs[OVERLAY]->w;
    var_values[VAR_OVERLAY_H] = var_values[VAR_OH] = ctx->inputs[OVERLAY]->h;

    if ((ret = av_expr_parse_and_eval(&res, (expr = over->x_expr), var_names, var_values,
                                      NULL, NULL, NULL, NULL, NULL, 0, ctx)) < 0)
        goto fail;
    over->x = res;
    if ((ret = av_expr_parse_and_eval(&res, (expr = over->y_expr), var_names, var_values,
                                      NULL, NULL, NULL, NULL, NULL, 0, ctx)))
        goto fail;
    over->y = res;
    /* x may depend on y */
    if ((ret = av_expr_parse_and_eval(&res, (expr = over->x_expr), var_names, var_values,
                                      NULL, NULL, NULL, NULL, NULL, 0, ctx)) < 0)
        goto fail;
    over->x = res;

    over->overlay_is_packed_rgb =
        ff_fill_rgba_map(over->overlay_rgba_map, inlink->format) >= 0;
    over->overlay_has_alpha = ff_fmt_is_in(inlink->format, alpha_pix_fmts);

    av_log(ctx, AV_LOG_VERBOSE,
           "main w:%d h:%d fmt:%s overlay x:%d y:%d w:%d h:%d fmt:%s\n",
           ctx->inputs[MAIN]->w, ctx->inputs[MAIN]->h,
           av_get_pix_fmt_name(ctx->inputs[MAIN]->format),
           over->x, over->y,
           ctx->inputs[OVERLAY]->w, ctx->inputs[OVERLAY]->h,
           av_get_pix_fmt_name(ctx->inputs[OVERLAY]->format));

    if (over->x < 0 || over->y < 0 ||
        over->x + var_values[VAR_OVERLAY_W] > var_values[VAR_MAIN_W] ||
        over->y + var_values[VAR_OVERLAY_H] > var_values[VAR_MAIN_H]) {
        av_log(ctx, AV_LOG_WARNING,
               "Overlay area with coordinates x1:%d y1:%d x2:%d y2:%d "
               "is not completely contained within the output with size %dx%d\n",
               over->x, over->y,
               (int)(over->x + var_values[VAR_OVERLAY_W]),
               (int)(over->y + var_values[VAR_OVERLAY_H]),
               (int)var_values[VAR_MAIN_W], (int)var_values[VAR_MAIN_H]);
    }
    return 0;

fail:
    av_log(NULL, AV_LOG_ERROR,
           "Error when evaluating the expression '%s'\n", expr);
    return ret;
}

static int config_output(AVFilterLink *outlink)
{
    AVFilterContext *ctx = outlink->src;

    outlink->w = ctx->inputs[MAIN]->w;
    outlink->h = ctx->inputs[MAIN]->h;
    outlink->time_base = ctx->inputs[MAIN]->time_base;

    return 0;
}

<<<<<<< HEAD
// divide by 255 and round to nearest
// apply a fast variant: (X+127)/255 = ((X+127)*257+257)>>16 = ((X+128)*257)>>16
#define FAST_DIV255(x) ((((x) + 128) * 257) >> 16)

// calculate the unpremultiplied alpha, applying the general equation:
// alpha = alpha_overlay / ( (alpha_main + alpha_overlay) - (alpha_main * alpha_overlay) )
// (((x) << 16) - ((x) << 9) + (x)) is a faster version of: 255 * 255 * x
// ((((x) + (y)) << 8) - ((x) + (y)) - (y) * (x)) is a faster version of: 255 * (x + y)
#define UNPREMULTIPLY_ALPHA(x, y) ((((x) << 16) - ((x) << 9) + (x)) / ((((x) + (y)) << 8) - ((x) + (y)) - (y) * (x)))

/**
 * Blend image in src to destination buffer dst at position (x, y).
 */
static void blend_image(AVFilterContext *ctx,
                        AVFilterBufferRef *dst, AVFilterBufferRef *src,
                        int x, int y)
{
    OverlayContext *over = ctx->priv;
    int i, imax, j, jmax, k, kmax;
    const int src_w = src->video->w;
    const int src_h = src->video->h;
    const int dst_w = dst->video->w;
    const int dst_h = dst->video->h;

    if (x >= dst_w || x+dst_w  < 0 ||
        y >= dst_h || y+dst_h < 0)
        return; /* no intersection */

    if (over->main_is_packed_rgb) {
        uint8_t alpha;          ///< the amount of overlay to blend on to main
        const int dr = over->main_rgba_map[R];
        const int dg = over->main_rgba_map[G];
        const int db = over->main_rgba_map[B];
        const int da = over->main_rgba_map[A];
        const int dstep = over->main_pix_step[0];
        const int sr = over->overlay_rgba_map[R];
        const int sg = over->overlay_rgba_map[G];
        const int sb = over->overlay_rgba_map[B];
        const int sa = over->overlay_rgba_map[A];
        const int sstep = over->overlay_pix_step[0];
        const int main_has_alpha = over->main_has_alpha;
        uint8_t *s, *sp, *d, *dp;

        i = FFMAX(-y, 0);
        sp = src->data[0] + i     * src->linesize[0];
        dp = dst->data[0] + (y+i) * dst->linesize[0];

        for (imax = FFMIN(-y + dst_h, src_h); i < imax; i++) {
            j = FFMAX(-x, 0);
            s = sp + j     * sstep;
            d = dp + (x+j) * dstep;

            for (jmax = FFMIN(-x + dst_w, src_w); j < jmax; j++) {
                alpha = s[sa];

                // if the main channel has an alpha channel, alpha has to be calculated
                // to create an un-premultiplied (straight) alpha value
                if (main_has_alpha && alpha != 0 && alpha != 255) {
                    uint8_t alpha_d = d[da];
                    alpha = UNPREMULTIPLY_ALPHA(alpha, alpha_d);
                }

                switch (alpha) {
                case 0:
                    break;
                case 255:
                    d[dr] = s[sr];
                    d[dg] = s[sg];
                    d[db] = s[sb];
                    break;
                default:
                    // main_value = main_value * (1 - alpha) + overlay_value * alpha
                    // since alpha is in the range 0-255, the result must divided by 255
                    d[dr] = FAST_DIV255(d[dr] * (255 - alpha) + s[sr] * alpha);
                    d[dg] = FAST_DIV255(d[dg] * (255 - alpha) + s[sg] * alpha);
                    d[db] = FAST_DIV255(d[db] * (255 - alpha) + s[sb] * alpha);
                }
                if (main_has_alpha) {
                    switch (alpha) {
                    case 0:
                        break;
                    case 255:
                        d[da] = s[sa];
                        break;
                    default:
                        // apply alpha compositing: main_alpha += (1-main_alpha) * overlay_alpha
                        d[da] += FAST_DIV255((255 - d[da]) * s[sa]);
                    }
                }
                d += dstep;
                s += sstep;
=======
static void blend_frame(AVFilterContext *ctx,
                        AVFrame *dst, AVFrame *src,
                        int x, int y)
{
    OverlayContext *over = ctx->priv;
    int i, j, k;
    int width, height;
    int overlay_end_y = y + src->height;
    int end_y, start_y;

    width = FFMIN(dst->width - x, src->width);
    end_y = FFMIN(dst->height, overlay_end_y);
    start_y = FFMAX(y, 0);
    height = end_y - start_y;

    if (dst->format == AV_PIX_FMT_BGR24 || dst->format == AV_PIX_FMT_RGB24) {
        uint8_t *dp = dst->data[0] + x * 3 + start_y * dst->linesize[0];
        uint8_t *sp = src->data[0];
        int b = dst->format == AV_PIX_FMT_BGR24 ? 2 : 0;
        int r = dst->format == AV_PIX_FMT_BGR24 ? 0 : 2;
        if (y < 0)
            sp += -y * src->linesize[0];
        for (i = 0; i < height; i++) {
            uint8_t *d = dp, *s = sp;
            for (j = 0; j < width; j++) {
                d[r] = (d[r] * (0xff - s[3]) + s[0] * s[3] + 128) >> 8;
                d[1] = (d[1] * (0xff - s[3]) + s[1] * s[3] + 128) >> 8;
                d[b] = (d[b] * (0xff - s[3]) + s[2] * s[3] + 128) >> 8;
                d += 3;
                s += 4;
>>>>>>> 7e350379
            }
            dp += dst->linesize[0];
            sp += src->linesize[0];
        }
    } else {
        const int main_has_alpha = over->main_has_alpha;
        if (main_has_alpha) {
            uint8_t alpha;          ///< the amount of overlay to blend on to main
            uint8_t *s, *sa, *d, *da;

            i = FFMAX(-y, 0);
            sa = src->data[3] + i     * src->linesize[3];
            da = dst->data[3] + (y+i) * dst->linesize[3];

            for (imax = FFMIN(-y + dst_h, src_h); i < imax; i++) {
                j = FFMAX(-x, 0);
                s = sa + j;
                d = da + x+j;

                for (jmax = FFMIN(-x + dst_w, src_w); j < jmax; j++) {
                    alpha = *s;
                    if (alpha != 0 && alpha != 255) {
                        uint8_t alpha_d = *d;
                        alpha = UNPREMULTIPLY_ALPHA(alpha, alpha_d);
                    }
                    switch (alpha) {
                    case 0:
                        break;
                    case 255:
                        *d = *s;
                        break;
                    default:
                        // apply alpha compositing: main_alpha += (1-main_alpha) * overlay_alpha
                        *d += FAST_DIV255((255 - *d) * *s);
                    }
                    d += 1;
                    s += 1;
                }
                da += dst->linesize[3];
                sa += src->linesize[3];
            }
        }
        for (i = 0; i < 3; i++) {
            int hsub = i ? over->hsub : 0;
            int vsub = i ? over->vsub : 0;
            int src_wp = FFALIGN(src_w, 1<<hsub) >> hsub;
            int src_hp = FFALIGN(src_h, 1<<vsub) >> vsub;
            int dst_wp = FFALIGN(dst_w, 1<<hsub) >> hsub;
            int dst_hp = FFALIGN(dst_h, 1<<vsub) >> vsub;
            int yp = y>>vsub;
            int xp = x>>hsub;
            uint8_t *s, *sp, *d, *dp, *a, *ap;

            j = FFMAX(-yp, 0);
            sp = src->data[i] + j         * src->linesize[i];
            dp = dst->data[i] + (yp+j)    * dst->linesize[i];
            ap = src->data[3] + (j<<vsub) * src->linesize[3];

            for (jmax = FFMIN(-yp + dst_hp, src_hp); j < jmax; j++) {
                k = FFMAX(-xp, 0);
                d = dp + xp+k;
                s = sp + k;
                a = ap + (k<<hsub);

                for (kmax = FFMIN(-xp + dst_wp, src_wp); k < kmax; k++) {
                    int alpha_v, alpha_h, alpha;

                    // average alpha for color components, improve quality
                    if (hsub && vsub && j+1 < src_hp && k+1 < src_wp) {
                        alpha = (a[0] + a[src->linesize[3]] +
                                 a[1] + a[src->linesize[3]+1]) >> 2;
                    } else if (hsub || vsub) {
                        alpha_h = hsub && k+1 < src_wp ?
                            (a[0] + a[1]) >> 1 : a[0];
                        alpha_v = vsub && j+1 < src_hp ?
                            (a[0] + a[src->linesize[3]]) >> 1 : a[0];
                        alpha = (alpha_v + alpha_h) >> 1;
                    } else
                        alpha = a[0];
                    // if the main channel has an alpha channel, alpha has to be calculated
                    // to create an un-premultiplied (straight) alpha value
                    if (main_has_alpha && alpha != 0 && alpha != 255) {
                        // average alpha for color components, improve quality
                        uint8_t alpha_d;
                        if (hsub && vsub && j+1 < src_hp && k+1 < src_wp) {
                            alpha_d = (d[0] + d[src->linesize[3]] +
                                       d[1] + d[src->linesize[3]+1]) >> 2;
                        } else if (hsub || vsub) {
                            alpha_h = hsub && k+1 < src_wp ?
                                (d[0] + d[1]) >> 1 : d[0];
                            alpha_v = vsub && j+1 < src_hp ?
                                (d[0] + d[src->linesize[3]]) >> 1 : d[0];
                            alpha_d = (alpha_v + alpha_h) >> 1;
                        } else
                            alpha_d = d[0];
                        alpha = UNPREMULTIPLY_ALPHA(alpha, alpha_d);
                    }
                    *d = FAST_DIV255(*d * (255 - alpha) + *s * alpha);
                    s++;
                    d++;
                    a += 1 << hsub;
                }
                dp += dst->linesize[i];
                sp += src->linesize[i];
                ap += (1 << vsub) * src->linesize[3];
            }
        }
    }
}

<<<<<<< HEAD
static int try_filter_frame(AVFilterContext *ctx, AVFilterBufferRef *mainpic)
=======
static int filter_frame_main(AVFilterLink *inlink, AVFrame *frame)
>>>>>>> 7e350379
{
    OverlayContext *over = ctx->priv;
    AVFilterLink *outlink = ctx->outputs[0];
    AVFilterBufferRef *next_overpic;
    int ret;

    /* Discard obsolete overlay frames: if there is a next overlay frame with pts
     * before the main frame, we can drop the current overlay. */
    while (1) {
        next_overpic = ff_bufqueue_peek(&over->queue_over, 0);
        if (!next_overpic || av_compare_ts(next_overpic->pts, ctx->inputs[OVERLAY]->time_base,
                                           mainpic->pts     , ctx->inputs[MAIN]->time_base) > 0)
            break;
        ff_bufqueue_get(&over->queue_over);
        avfilter_unref_buffer(over->overpicref);
        over->overpicref = next_overpic;
    }

    /* If there is no next frame and no EOF and the overlay frame is before
     * the main frame, we can not know yet if it will be superseded. */
    if (!over->queue_over.available && !over->overlay_eof &&
        (!over->overpicref || av_compare_ts(over->overpicref->pts, ctx->inputs[OVERLAY]->time_base,
                                            mainpic->pts         , ctx->inputs[MAIN]->time_base) < 0))
        return AVERROR(EAGAIN);

    /* At this point, we know that the current overlay frame extends to the
     * time of the main frame. */
    av_dlog(ctx, "main_pts:%s main_pts_time:%s",
            av_ts2str(mainpic->pts), av_ts2timestr(mainpic->pts, &outlink->time_base));
    if (over->overpicref)
        av_dlog(ctx, " over_pts:%s over_pts_time:%s",
                av_ts2str(over->overpicref->pts), av_ts2timestr(over->overpicref->pts, &outlink->time_base));
    av_dlog(ctx, "\n");

    if (over->overpicref)
        blend_image(ctx, mainpic, over->overpicref, over->x, over->y);
    ret = ff_filter_frame(ctx->outputs[0], mainpic);
    av_assert1(ret != AVERROR(EAGAIN));
    over->frame_requested = 0;
    return ret;
}

<<<<<<< HEAD
static int try_filter_next_frame(AVFilterContext *ctx)
=======
static int filter_frame_overlay(AVFilterLink *inlink, AVFrame *frame)
>>>>>>> 7e350379
{
    OverlayContext *over = ctx->priv;
    AVFilterBufferRef *next_mainpic = ff_bufqueue_peek(&over->queue_main, 0);
    int ret;

    if (!next_mainpic)
        return AVERROR(EAGAIN);
    if ((ret = try_filter_frame(ctx, next_mainpic)) == AVERROR(EAGAIN))
        return ret;
    ff_bufqueue_get(&over->queue_main);
    return ret;
}

static int flush_frames(AVFilterContext *ctx)
{
    int ret;

    while (!(ret = try_filter_next_frame(ctx)));
    return ret == AVERROR(EAGAIN) ? 0 : ret;
}

static int filter_frame_main(AVFilterLink *inlink, AVFilterBufferRef *inpicref)
{
    AVFilterContext *ctx = inlink->dst;
    OverlayContext *over = ctx->priv;
    int ret;

    if ((ret = flush_frames(ctx)) < 0)
        return ret;
    if ((ret = try_filter_frame(ctx, inpicref)) < 0) {
        if (ret != AVERROR(EAGAIN))
            return ret;
        ff_bufqueue_add(ctx, &over->queue_main, inpicref);
    }

    if (!over->overpicref)
        return 0;
    flush_frames(ctx);

    return 0;
}

static int filter_frame_over(AVFilterLink *inlink, AVFilterBufferRef *inpicref)
{
    AVFilterContext *ctx = inlink->dst;
    OverlayContext *over = ctx->priv;
    int ret;

    if ((ret = flush_frames(ctx)) < 0)
        return ret;
    ff_bufqueue_add(ctx, &over->queue_over, inpicref);
    ret = try_filter_next_frame(ctx);
    return ret == AVERROR(EAGAIN) ? 0 : ret;
}

static int request_frame(AVFilterLink *outlink)
{
    AVFilterContext *ctx = outlink->src;
    OverlayContext *over = ctx->priv;
    int input, ret;

    if (!try_filter_next_frame(ctx))
        return 0;
    over->frame_requested = 1;
    while (over->frame_requested) {
        /* TODO if we had a frame duration, we could guess more accurately */
        input = !over->overlay_eof && (over->queue_main.available ||
                                       over->queue_over.available < 2) ?
                OVERLAY : MAIN;
        ret = ff_request_frame(ctx->inputs[input]);
        /* EOF on main is reported immediately */
        if (ret == AVERROR_EOF && input == OVERLAY) {
            over->overlay_eof = 1;
            if (over->shortest)
                return ret;
            if ((ret = try_filter_next_frame(ctx)) != AVERROR(EAGAIN))
                return ret;
            ret = 0; /* continue requesting frames on main */
        }
        if (ret < 0)
            return ret;
    }
<<<<<<< HEAD
    return 0;
=======

    /* get a new frame on the overlay input, on EOF
     * reuse previous */
    if (!s->over_next) {
        ret = ff_request_frame(ctx->inputs[OVERLAY]);
        if (ret == AVERROR_EOF)
           return handle_overlay_eof(ctx);
        else if (ret < 0)
            return ret;
    }

    while (s->main->pts != AV_NOPTS_VALUE &&
           s->over_next->pts != AV_NOPTS_VALUE &&
           av_compare_ts(s->over_next->pts, tb_over, s->main->pts, tb_main) < 0) {
        av_frame_free(&s->over_prev);
        FFSWAP(AVFrame*, s->over_prev, s->over_next);

        ret = ff_request_frame(ctx->inputs[OVERLAY]);
        if (ret == AVERROR_EOF)
            return handle_overlay_eof(ctx);
        else if (ret < 0)
            return ret;
    }

    if (s->main->pts == AV_NOPTS_VALUE ||
        s->over_next->pts == AV_NOPTS_VALUE ||
        !av_compare_ts(s->over_next->pts, tb_over, s->main->pts, tb_main)) {
        blend_frame(ctx, s->main, s->over_next, s->x, s->y);
        av_frame_free(&s->over_prev);
        FFSWAP(AVFrame*, s->over_prev, s->over_next);
    } else if (s->over_prev) {
        blend_frame(ctx, s->main, s->over_prev, s->x, s->y);
    }

    return output_frame(ctx);
>>>>>>> 7e350379
}

static const AVFilterPad avfilter_vf_overlay_inputs[] = {
    {
        .name         = "main",
        .type         = AVMEDIA_TYPE_VIDEO,
        .get_video_buffer = ff_null_get_video_buffer,
        .config_props = config_input_main,
        .filter_frame = filter_frame_main,
<<<<<<< HEAD
        .min_perms    = AV_PERM_READ | AV_PERM_WRITE | AV_PERM_PRESERVE,
=======
        .needs_writable = 1,
        .needs_fifo   = 1,
>>>>>>> 7e350379
    },
    {
        .name         = "overlay",
        .type         = AVMEDIA_TYPE_VIDEO,
        .config_props = config_input_overlay,
<<<<<<< HEAD
        .filter_frame = filter_frame_over,
        .min_perms    = AV_PERM_READ | AV_PERM_PRESERVE,
=======
        .filter_frame = filter_frame_overlay,
        .needs_fifo   = 1,
>>>>>>> 7e350379
    },
    { NULL }
};

static const AVFilterPad avfilter_vf_overlay_outputs[] = {
    {
        .name          = "default",
        .type          = AVMEDIA_TYPE_VIDEO,
        .rej_perms     = AV_PERM_WRITE,
        .config_props  = config_output,
        .request_frame = request_frame,
    },
    { NULL }
};

AVFilter avfilter_vf_overlay = {
    .name      = "overlay",
    .description = NULL_IF_CONFIG_SMALL("Overlay a video source on top of the input."),

    .init      = init,
    .uninit    = uninit,

    .priv_size = sizeof(OverlayContext),

    .query_formats = query_formats,

    .inputs    = avfilter_vf_overlay_inputs,
    .outputs   = avfilter_vf_overlay_outputs,
    .priv_class = &overlay_class,
};<|MERGE_RESOLUTION|>--- conflicted
+++ resolved
@@ -85,7 +85,7 @@
     uint8_t overlay_has_alpha;
     enum OverlayFormat { OVERLAY_FORMAT_YUV420, OVERLAY_FORMAT_YUV444, OVERLAY_FORMAT_RGB, OVERLAY_FORMAT_NB} format;
 
-    AVFilterBufferRef *overpicref;
+    AVFrame *overpicref;
     struct FFBufQueue queue_main;
     struct FFBufQueue queue_over;
 
@@ -94,14 +94,7 @@
     int hsub, vsub;             ///< chroma subsampling values
     int shortest;               ///< terminate stream when the shortest input terminates
 
-<<<<<<< HEAD
     char *x_expr, *y_expr;
-=======
-    char x_expr[256], y_expr[256];
-
-    AVFrame *main;
-    AVFrame *over_prev, *over_next;
->>>>>>> 7e350379
 } OverlayContext;
 
 #define OFFSET(x) offsetof(OverlayContext, x)
@@ -150,15 +143,9 @@
 
     av_opt_free(over);
 
-<<<<<<< HEAD
-    avfilter_unref_bufferp(&over->overpicref);
+    av_frame_free(&over->overpicref);
     ff_bufqueue_discard_all(&over->queue_main);
     ff_bufqueue_discard_all(&over->queue_over);
-=======
-    av_frame_free(&s->main);
-    av_frame_free(&s->over_prev);
-    av_frame_free(&s->over_next);
->>>>>>> 7e350379
 }
 
 static int query_formats(AVFilterContext *ctx)
@@ -315,7 +302,6 @@
     return 0;
 }
 
-<<<<<<< HEAD
 // divide by 255 and round to nearest
 // apply a fast variant: (X+127)/255 = ((X+127)*257+257)>>16 = ((X+128)*257)>>16
 #define FAST_DIV255(x) ((((x) + 128) * 257) >> 16)
@@ -330,15 +316,15 @@
  * Blend image in src to destination buffer dst at position (x, y).
  */
 static void blend_image(AVFilterContext *ctx,
-                        AVFilterBufferRef *dst, AVFilterBufferRef *src,
+                        AVFrame *dst, AVFrame *src,
                         int x, int y)
 {
     OverlayContext *over = ctx->priv;
     int i, imax, j, jmax, k, kmax;
-    const int src_w = src->video->w;
-    const int src_h = src->video->h;
-    const int dst_w = dst->video->w;
-    const int dst_h = dst->video->h;
+    const int src_w = src->width;
+    const int src_h = src->height;
+    const int dst_w = dst->width;
+    const int dst_h = dst->height;
 
     if (x >= dst_w || x+dst_w  < 0 ||
         y >= dst_h || y+dst_h < 0)
@@ -407,38 +393,6 @@
                 }
                 d += dstep;
                 s += sstep;
-=======
-static void blend_frame(AVFilterContext *ctx,
-                        AVFrame *dst, AVFrame *src,
-                        int x, int y)
-{
-    OverlayContext *over = ctx->priv;
-    int i, j, k;
-    int width, height;
-    int overlay_end_y = y + src->height;
-    int end_y, start_y;
-
-    width = FFMIN(dst->width - x, src->width);
-    end_y = FFMIN(dst->height, overlay_end_y);
-    start_y = FFMAX(y, 0);
-    height = end_y - start_y;
-
-    if (dst->format == AV_PIX_FMT_BGR24 || dst->format == AV_PIX_FMT_RGB24) {
-        uint8_t *dp = dst->data[0] + x * 3 + start_y * dst->linesize[0];
-        uint8_t *sp = src->data[0];
-        int b = dst->format == AV_PIX_FMT_BGR24 ? 2 : 0;
-        int r = dst->format == AV_PIX_FMT_BGR24 ? 0 : 2;
-        if (y < 0)
-            sp += -y * src->linesize[0];
-        for (i = 0; i < height; i++) {
-            uint8_t *d = dp, *s = sp;
-            for (j = 0; j < width; j++) {
-                d[r] = (d[r] * (0xff - s[3]) + s[0] * s[3] + 128) >> 8;
-                d[1] = (d[1] * (0xff - s[3]) + s[1] * s[3] + 128) >> 8;
-                d[b] = (d[b] * (0xff - s[3]) + s[2] * s[3] + 128) >> 8;
-                d += 3;
-                s += 4;
->>>>>>> 7e350379
             }
             dp += dst->linesize[0];
             sp += src->linesize[0];
@@ -549,15 +503,11 @@
     }
 }
 
-<<<<<<< HEAD
-static int try_filter_frame(AVFilterContext *ctx, AVFilterBufferRef *mainpic)
-=======
-static int filter_frame_main(AVFilterLink *inlink, AVFrame *frame)
->>>>>>> 7e350379
+static int try_filter_frame(AVFilterContext *ctx, AVFrame *mainpic)
 {
     OverlayContext *over = ctx->priv;
     AVFilterLink *outlink = ctx->outputs[0];
-    AVFilterBufferRef *next_overpic;
+    AVFrame *next_overpic;
     int ret;
 
     /* Discard obsolete overlay frames: if there is a next overlay frame with pts
@@ -568,7 +518,7 @@
                                            mainpic->pts     , ctx->inputs[MAIN]->time_base) > 0)
             break;
         ff_bufqueue_get(&over->queue_over);
-        avfilter_unref_buffer(over->overpicref);
+        av_frame_free(&over->overpicref);
         over->overpicref = next_overpic;
     }
 
@@ -596,14 +546,10 @@
     return ret;
 }
 
-<<<<<<< HEAD
 static int try_filter_next_frame(AVFilterContext *ctx)
-=======
-static int filter_frame_overlay(AVFilterLink *inlink, AVFrame *frame)
->>>>>>> 7e350379
-{
-    OverlayContext *over = ctx->priv;
-    AVFilterBufferRef *next_mainpic = ff_bufqueue_peek(&over->queue_main, 0);
+{
+    OverlayContext *over = ctx->priv;
+    AVFrame *next_mainpic = ff_bufqueue_peek(&over->queue_main, 0);
     int ret;
 
     if (!next_mainpic)
@@ -622,7 +568,7 @@
     return ret == AVERROR(EAGAIN) ? 0 : ret;
 }
 
-static int filter_frame_main(AVFilterLink *inlink, AVFilterBufferRef *inpicref)
+static int filter_frame_main(AVFilterLink *inlink, AVFrame *inpicref)
 {
     AVFilterContext *ctx = inlink->dst;
     OverlayContext *over = ctx->priv;
@@ -643,7 +589,7 @@
     return 0;
 }
 
-static int filter_frame_over(AVFilterLink *inlink, AVFilterBufferRef *inpicref)
+static int filter_frame_over(AVFilterLink *inlink, AVFrame *inpicref)
 {
     AVFilterContext *ctx = inlink->dst;
     OverlayContext *over = ctx->priv;
@@ -683,45 +629,7 @@
         if (ret < 0)
             return ret;
     }
-<<<<<<< HEAD
     return 0;
-=======
-
-    /* get a new frame on the overlay input, on EOF
-     * reuse previous */
-    if (!s->over_next) {
-        ret = ff_request_frame(ctx->inputs[OVERLAY]);
-        if (ret == AVERROR_EOF)
-           return handle_overlay_eof(ctx);
-        else if (ret < 0)
-            return ret;
-    }
-
-    while (s->main->pts != AV_NOPTS_VALUE &&
-           s->over_next->pts != AV_NOPTS_VALUE &&
-           av_compare_ts(s->over_next->pts, tb_over, s->main->pts, tb_main) < 0) {
-        av_frame_free(&s->over_prev);
-        FFSWAP(AVFrame*, s->over_prev, s->over_next);
-
-        ret = ff_request_frame(ctx->inputs[OVERLAY]);
-        if (ret == AVERROR_EOF)
-            return handle_overlay_eof(ctx);
-        else if (ret < 0)
-            return ret;
-    }
-
-    if (s->main->pts == AV_NOPTS_VALUE ||
-        s->over_next->pts == AV_NOPTS_VALUE ||
-        !av_compare_ts(s->over_next->pts, tb_over, s->main->pts, tb_main)) {
-        blend_frame(ctx, s->main, s->over_next, s->x, s->y);
-        av_frame_free(&s->over_prev);
-        FFSWAP(AVFrame*, s->over_prev, s->over_next);
-    } else if (s->over_prev) {
-        blend_frame(ctx, s->main, s->over_prev, s->x, s->y);
-    }
-
-    return output_frame(ctx);
->>>>>>> 7e350379
 }
 
 static const AVFilterPad avfilter_vf_overlay_inputs[] = {
@@ -731,24 +639,13 @@
         .get_video_buffer = ff_null_get_video_buffer,
         .config_props = config_input_main,
         .filter_frame = filter_frame_main,
-<<<<<<< HEAD
-        .min_perms    = AV_PERM_READ | AV_PERM_WRITE | AV_PERM_PRESERVE,
-=======
         .needs_writable = 1,
-        .needs_fifo   = 1,
->>>>>>> 7e350379
     },
     {
         .name         = "overlay",
         .type         = AVMEDIA_TYPE_VIDEO,
         .config_props = config_input_overlay,
-<<<<<<< HEAD
         .filter_frame = filter_frame_over,
-        .min_perms    = AV_PERM_READ | AV_PERM_PRESERVE,
-=======
-        .filter_frame = filter_frame_overlay,
-        .needs_fifo   = 1,
->>>>>>> 7e350379
     },
     { NULL }
 };
