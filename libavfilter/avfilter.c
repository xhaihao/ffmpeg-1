/*
 * filter layer
 * Copyright (c) 2007 Bobby Bingham
 *
 * This file is part of FFmpeg.
 *
 * FFmpeg is free software; you can redistribute it and/or
 * modify it under the terms of the GNU Lesser General Public
 * License as published by the Free Software Foundation; either
 * version 2.1 of the License, or (at your option) any later version.
 *
 * FFmpeg is distributed in the hope that it will be useful,
 * but WITHOUT ANY WARRANTY; without even the implied warranty of
 * MERCHANTABILITY or FITNESS FOR A PARTICULAR PURPOSE.  See the GNU
 * Lesser General Public License for more details.
 *
 * You should have received a copy of the GNU Lesser General Public
 * License along with FFmpeg; if not, write to the Free Software
 * Foundation, Inc., 51 Franklin Street, Fifth Floor, Boston, MA 02110-1301 USA
 */

#include "libavutil/avassert.h"
#include "libavutil/avstring.h"
#include "libavutil/channel_layout.h"
#include "libavutil/common.h"
#include "libavutil/imgutils.h"
#include "libavutil/pixdesc.h"
#include "libavutil/rational.h"
#include "libavutil/samplefmt.h"

#include "audio.h"
#include "avfilter.h"
#include "formats.h"
#include "internal.h"
#include "audio.h"

static int ff_filter_frame_framed(AVFilterLink *link, AVFilterBufferRef *frame);

char *ff_get_ref_perms_string(char *buf, size_t buf_size, int perms)
{
    snprintf(buf, buf_size, "%s%s%s%s%s%s",
             perms & AV_PERM_READ      ? "r" : "",
             perms & AV_PERM_WRITE     ? "w" : "",
             perms & AV_PERM_PRESERVE  ? "p" : "",
             perms & AV_PERM_REUSE     ? "u" : "",
             perms & AV_PERM_REUSE2    ? "U" : "",
             perms & AV_PERM_NEG_LINESIZES ? "n" : "");
    return buf;
}

void ff_tlog_ref(void *ctx, AVFilterBufferRef *ref, int end)
{
    av_unused char buf[16];
    ff_tlog(ctx,
            "ref[%p buf:%p refcount:%d perms:%s data:%p linesize[%d, %d, %d, %d] pts:%"PRId64" pos:%"PRId64,
            ref, ref->buf, ref->buf->refcount, ff_get_ref_perms_string(buf, sizeof(buf), ref->perms), ref->data[0],
            ref->linesize[0], ref->linesize[1], ref->linesize[2], ref->linesize[3],
            ref->pts, ref->pos);

    if (ref->video) {
        ff_tlog(ctx, " a:%d/%d s:%dx%d i:%c iskey:%d type:%c",
                ref->video->sample_aspect_ratio.num, ref->video->sample_aspect_ratio.den,
                ref->video->w, ref->video->h,
                !ref->video->interlaced     ? 'P' :         /* Progressive  */
                ref->video->top_field_first ? 'T' : 'B',    /* Top / Bottom */
                ref->video->key_frame,
                av_get_picture_type_char(ref->video->pict_type));
    }
    if (ref->audio) {
        ff_tlog(ctx, " cl:%"PRId64"d n:%d r:%d",
                ref->audio->channel_layout,
                ref->audio->nb_samples,
                ref->audio->sample_rate);
    }

    ff_tlog(ctx, "]%s", end ? "\n" : "");
}

unsigned avfilter_version(void) {
    av_assert0(LIBAVFILTER_VERSION_MICRO >= 100);
    return LIBAVFILTER_VERSION_INT;
}

const char *avfilter_configuration(void)
{
    return FFMPEG_CONFIGURATION;
}

const char *avfilter_license(void)
{
#define LICENSE_PREFIX "libavfilter license: "
    return LICENSE_PREFIX FFMPEG_LICENSE + sizeof(LICENSE_PREFIX) - 1;
}

void ff_command_queue_pop(AVFilterContext *filter)
{
    AVFilterCommand *c= filter->command_queue;
    av_freep(&c->arg);
    av_freep(&c->command);
    filter->command_queue= c->next;
    av_free(c);
}

void ff_insert_pad(unsigned idx, unsigned *count, size_t padidx_off,
                   AVFilterPad **pads, AVFilterLink ***links,
                   AVFilterPad *newpad)
{
    unsigned i;

    idx = FFMIN(idx, *count);

    *pads  = av_realloc(*pads,  sizeof(AVFilterPad)   * (*count + 1));
    *links = av_realloc(*links, sizeof(AVFilterLink*) * (*count + 1));
    memmove(*pads +idx+1, *pads +idx, sizeof(AVFilterPad)   * (*count-idx));
    memmove(*links+idx+1, *links+idx, sizeof(AVFilterLink*) * (*count-idx));
    memcpy(*pads+idx, newpad, sizeof(AVFilterPad));
    (*links)[idx] = NULL;

    (*count)++;
    for (i = idx+1; i < *count; i++)
        if (*links[i])
            (*(unsigned *)((uint8_t *) *links[i] + padidx_off))++;
}

int avfilter_link(AVFilterContext *src, unsigned srcpad,
                  AVFilterContext *dst, unsigned dstpad)
{
    AVFilterLink *link;

    if (src->nb_outputs <= srcpad || dst->nb_inputs <= dstpad ||
        src->outputs[srcpad]      || dst->inputs[dstpad])
        return -1;

    if (src->output_pads[srcpad].type != dst->input_pads[dstpad].type) {
        av_log(src, AV_LOG_ERROR,
               "Media type mismatch between the '%s' filter output pad %d (%s) and the '%s' filter input pad %d (%s)\n",
               src->name, srcpad, (char *)av_x_if_null(av_get_media_type_string(src->output_pads[srcpad].type), "?"),
               dst->name, dstpad, (char *)av_x_if_null(av_get_media_type_string(dst-> input_pads[dstpad].type), "?"));
        return AVERROR(EINVAL);
    }

    src->outputs[srcpad] =
    dst-> inputs[dstpad] = link = av_mallocz(sizeof(AVFilterLink));

    link->src     = src;
    link->dst     = dst;
    link->srcpad  = &src->output_pads[srcpad];
    link->dstpad  = &dst->input_pads[dstpad];
    link->type    = src->output_pads[srcpad].type;
    av_assert0(AV_PIX_FMT_NONE == -1 && AV_SAMPLE_FMT_NONE == -1);
    link->format  = -1;

    return 0;
}

void avfilter_link_free(AVFilterLink **link)
{
    if (!*link)
        return;

    if ((*link)->pool)
        ff_free_pool((*link)->pool);

    avfilter_unref_bufferp(&(*link)->partial_buf);

    av_freep(link);
}

int avfilter_link_get_channels(AVFilterLink *link)
{
    return link->channels;
}

void avfilter_link_set_closed(AVFilterLink *link, int closed)
{
    link->closed = closed;
}

int avfilter_insert_filter(AVFilterLink *link, AVFilterContext *filt,
                           unsigned filt_srcpad_idx, unsigned filt_dstpad_idx)
{
    int ret;
    unsigned dstpad_idx = link->dstpad - link->dst->input_pads;

    av_log(link->dst, AV_LOG_VERBOSE, "auto-inserting filter '%s' "
           "between the filter '%s' and the filter '%s'\n",
           filt->name, link->src->name, link->dst->name);

    link->dst->inputs[dstpad_idx] = NULL;
    if ((ret = avfilter_link(filt, filt_dstpad_idx, link->dst, dstpad_idx)) < 0) {
        /* failed to link output filter to new filter */
        link->dst->inputs[dstpad_idx] = link;
        return ret;
    }

    /* re-hookup the link to the new destination filter we inserted */
    link->dst = filt;
    link->dstpad = &filt->input_pads[filt_srcpad_idx];
    filt->inputs[filt_srcpad_idx] = link;

    /* if any information on supported media formats already exists on the
     * link, we need to preserve that */
    if (link->out_formats)
        ff_formats_changeref(&link->out_formats,
                                   &filt->outputs[filt_dstpad_idx]->out_formats);

    if (link->out_samplerates)
        ff_formats_changeref(&link->out_samplerates,
                                   &filt->outputs[filt_dstpad_idx]->out_samplerates);
    if (link->out_channel_layouts)
        ff_channel_layouts_changeref(&link->out_channel_layouts,
                                     &filt->outputs[filt_dstpad_idx]->out_channel_layouts);

    return 0;
}

int avfilter_config_links(AVFilterContext *filter)
{
    int (*config_link)(AVFilterLink *);
    unsigned i;
    int ret;

    for (i = 0; i < filter->nb_inputs; i ++) {
        AVFilterLink *link = filter->inputs[i];
        AVFilterLink *inlink;

        if (!link) continue;

        inlink = link->src->nb_inputs ? link->src->inputs[0] : NULL;
        link->current_pts = AV_NOPTS_VALUE;

        switch (link->init_state) {
        case AVLINK_INIT:
            continue;
        case AVLINK_STARTINIT:
            av_log(filter, AV_LOG_INFO, "circular filter chain detected\n");
            return 0;
        case AVLINK_UNINIT:
            link->init_state = AVLINK_STARTINIT;

            if ((ret = avfilter_config_links(link->src)) < 0)
                return ret;

            if (!(config_link = link->srcpad->config_props)) {
                if (link->src->nb_inputs != 1) {
                    av_log(link->src, AV_LOG_ERROR, "Source filters and filters "
                                                    "with more than one input "
                                                    "must set config_props() "
                                                    "callbacks on all outputs\n");
                    return AVERROR(EINVAL);
                }
            } else if ((ret = config_link(link)) < 0) {
                av_log(link->src, AV_LOG_ERROR,
                       "Failed to configure output pad on %s\n",
                       link->src->name);
                return ret;
            }

            switch (link->type) {
            case AVMEDIA_TYPE_VIDEO:
                if (!link->time_base.num && !link->time_base.den)
                    link->time_base = inlink ? inlink->time_base : AV_TIME_BASE_Q;

                if (!link->sample_aspect_ratio.num && !link->sample_aspect_ratio.den)
                    link->sample_aspect_ratio = inlink ?
                        inlink->sample_aspect_ratio : (AVRational){1,1};

                if (inlink && !link->frame_rate.num && !link->frame_rate.den)
                    link->frame_rate = inlink->frame_rate;

                if (inlink) {
                    if (!link->w)
                        link->w = inlink->w;
                    if (!link->h)
                        link->h = inlink->h;
                } else if (!link->w || !link->h) {
                    av_log(link->src, AV_LOG_ERROR,
                           "Video source filters must set their output link's "
                           "width and height\n");
                    return AVERROR(EINVAL);
                }
                break;

            case AVMEDIA_TYPE_AUDIO:
                if (inlink) {
                    if (!link->time_base.num && !link->time_base.den)
                        link->time_base = inlink->time_base;
                }

                if (!link->time_base.num && !link->time_base.den)
                    link->time_base = (AVRational) {1, link->sample_rate};
            }

            if ((config_link = link->dstpad->config_props))
                if ((ret = config_link(link)) < 0) {
                    av_log(link->src, AV_LOG_ERROR,
                           "Failed to configure input pad on %s\n",
                           link->dst->name);
                    return ret;
                }

            link->init_state = AVLINK_INIT;
        }
    }

    return 0;
}

void ff_tlog_link(void *ctx, AVFilterLink *link, int end)
{
    if (link->type == AVMEDIA_TYPE_VIDEO) {
        ff_tlog(ctx,
                "link[%p s:%dx%d fmt:%s %s->%s]%s",
                link, link->w, link->h,
                av_get_pix_fmt_name(link->format),
                link->src ? link->src->filter->name : "",
                link->dst ? link->dst->filter->name : "",
                end ? "\n" : "");
    } else {
        char buf[128];
        av_get_channel_layout_string(buf, sizeof(buf), -1, link->channel_layout);

        ff_tlog(ctx,
                "link[%p r:%d cl:%s fmt:%s %s->%s]%s",
                link, (int)link->sample_rate, buf,
                av_get_sample_fmt_name(link->format),
                link->src ? link->src->filter->name : "",
                link->dst ? link->dst->filter->name : "",
                end ? "\n" : "");
    }
}

int ff_request_frame(AVFilterLink *link)
{
    int ret = -1;
    FF_TPRINTF_START(NULL, request_frame); ff_tlog_link(NULL, link, 1);

    if (link->closed)
        return AVERROR_EOF;
    if (link->srcpad->request_frame)
        ret = link->srcpad->request_frame(link);
    else if (link->src->inputs[0])
        ret = ff_request_frame(link->src->inputs[0]);
    if (ret == AVERROR_EOF && link->partial_buf) {
        AVFilterBufferRef *pbuf = link->partial_buf;
        link->partial_buf = NULL;
        ff_filter_frame_framed(link, pbuf);
        return 0;
    }
    if (ret == AVERROR_EOF)
        link->closed = 1;
    return ret;
}

int ff_poll_frame(AVFilterLink *link)
{
    int i, min = INT_MAX;

    if (link->srcpad->poll_frame)
        return link->srcpad->poll_frame(link);

    for (i = 0; i < link->src->nb_inputs; i++) {
        int val;
        if (!link->src->inputs[i])
            return -1;
        val = ff_poll_frame(link->src->inputs[i]);
        min = FFMIN(min, val);
    }

    return min;
}

void ff_update_link_current_pts(AVFilterLink *link, int64_t pts)
{
    if (pts == AV_NOPTS_VALUE)
        return;
    link->current_pts = av_rescale_q(pts, link->time_base, AV_TIME_BASE_Q);
    /* TODO use duration */
    if (link->graph && link->age_index >= 0)
        ff_avfilter_graph_update_heap(link->graph, link);
}

int avfilter_process_command(AVFilterContext *filter, const char *cmd, const char *arg, char *res, int res_len, int flags)
{
    if(!strcmp(cmd, "ping")){
        av_strlcatf(res, res_len, "pong from:%s %s\n", filter->filter->name, filter->name);
        return 0;
    }else if(filter->filter->process_command) {
        return filter->filter->process_command(filter, cmd, arg, res, res_len, flags);
    }
    return AVERROR(ENOSYS);
}

#define MAX_REGISTERED_AVFILTERS_NB 256

static AVFilter *registered_avfilters[MAX_REGISTERED_AVFILTERS_NB + 1];

static int next_registered_avfilter_idx = 0;

AVFilter *avfilter_get_by_name(const char *name)
{
    int i;

    for (i = 0; registered_avfilters[i]; i++)
        if (!strcmp(registered_avfilters[i]->name, name))
            return registered_avfilters[i];

    return NULL;
}

int avfilter_register(AVFilter *filter)
{
    int i;

    if (next_registered_avfilter_idx == MAX_REGISTERED_AVFILTERS_NB) {
        av_log(NULL, AV_LOG_ERROR,
               "Maximum number of registered filters %d reached, "
               "impossible to register filter with name '%s'\n",
               MAX_REGISTERED_AVFILTERS_NB, filter->name);
        return AVERROR(ENOMEM);
    }

    for(i=0; filter->inputs && filter->inputs[i].name; i++) {
        const AVFilterPad *input = &filter->inputs[i];
        av_assert0(     !input->filter_frame
                    || (!input->start_frame && !input->end_frame));
    }

    registered_avfilters[next_registered_avfilter_idx++] = filter;
    return 0;
}

AVFilter **av_filter_next(AVFilter **filter)
{
    return filter ? ++filter : &registered_avfilters[0];
}

void avfilter_uninit(void)
{
    memset(registered_avfilters, 0, sizeof(registered_avfilters));
    next_registered_avfilter_idx = 0;
}

static int pad_count(const AVFilterPad *pads)
{
    int count;

    if (!pads)
        return 0;

    for(count = 0; pads->name; count ++) pads ++;
    return count;
}

static const char *default_filter_name(void *filter_ctx)
{
    AVFilterContext *ctx = filter_ctx;
    return ctx->name ? ctx->name : ctx->filter->name;
}

static void *filter_child_next(void *obj, void *prev)
{
    AVFilterContext *ctx = obj;
    if (!prev && ctx->filter && ctx->filter->priv_class)
        return ctx->priv;
    return NULL;
}

static const AVClass *filter_child_class_next(const AVClass *prev)
{
    AVFilter **filter_ptr = NULL;

    /* find the filter that corresponds to prev */
    while (prev && *(filter_ptr = av_filter_next(filter_ptr)))
        if ((*filter_ptr)->priv_class == prev)
            break;

    /* could not find filter corresponding to prev */
    if (prev && !(*filter_ptr))
        return NULL;

    /* find next filter with specific options */
    while (*(filter_ptr = av_filter_next(filter_ptr)))
        if ((*filter_ptr)->priv_class)
            return (*filter_ptr)->priv_class;
    return NULL;
}

static const AVClass avfilter_class = {
    .class_name = "AVFilter",
    .item_name  = default_filter_name,
    .version    = LIBAVUTIL_VERSION_INT,
    .category   = AV_CLASS_CATEGORY_FILTER,
    .child_next = filter_child_next,
    .child_class_next = filter_child_class_next,
};

const AVClass *avfilter_get_class(void)
{
    return &avfilter_class;
}

int avfilter_open(AVFilterContext **filter_ctx, AVFilter *filter, const char *inst_name)
{
    AVFilterContext *ret;
    *filter_ctx = NULL;

    if (!filter)
        return AVERROR(EINVAL);

    ret = av_mallocz(sizeof(AVFilterContext));
    if (!ret)
        return AVERROR(ENOMEM);

    ret->av_class = &avfilter_class;
    ret->filter   = filter;
    ret->name     = inst_name ? av_strdup(inst_name) : NULL;
    if (filter->priv_size) {
        ret->priv     = av_mallocz(filter->priv_size);
        if (!ret->priv)
            goto err;
    }

    ret->nb_inputs = pad_count(filter->inputs);
    if (ret->nb_inputs ) {
        ret->input_pads   = av_malloc(sizeof(AVFilterPad) * ret->nb_inputs);
        if (!ret->input_pads)
            goto err;
        memcpy(ret->input_pads, filter->inputs, sizeof(AVFilterPad) * ret->nb_inputs);
        ret->inputs       = av_mallocz(sizeof(AVFilterLink*) * ret->nb_inputs);
        if (!ret->inputs)
            goto err;
    }

    ret->nb_outputs = pad_count(filter->outputs);
    if (ret->nb_outputs) {
        ret->output_pads  = av_malloc(sizeof(AVFilterPad) * ret->nb_outputs);
        if (!ret->output_pads)
            goto err;
        memcpy(ret->output_pads, filter->outputs, sizeof(AVFilterPad) * ret->nb_outputs);
        ret->outputs      = av_mallocz(sizeof(AVFilterLink*) * ret->nb_outputs);
        if (!ret->outputs)
            goto err;
    }
#if FF_API_FOO_COUNT
    ret->output_count = ret->nb_outputs;
    ret->input_count  = ret->nb_inputs;
#endif

    *filter_ctx = ret;
    return 0;

err:
    av_freep(&ret->inputs);
    av_freep(&ret->input_pads);
    ret->nb_inputs = 0;
    av_freep(&ret->outputs);
    av_freep(&ret->output_pads);
    ret->nb_outputs = 0;
    av_freep(&ret->priv);
    av_free(ret);
    return AVERROR(ENOMEM);
}

void avfilter_free(AVFilterContext *filter)
{
    int i;
    AVFilterLink *link;

    if (!filter)
        return;

    if (filter->filter->uninit)
        filter->filter->uninit(filter);

    for (i = 0; i < filter->nb_inputs; i++) {
        if ((link = filter->inputs[i])) {
            if (link->src)
                link->src->outputs[link->srcpad - link->src->output_pads] = NULL;
            ff_formats_unref(&link->in_formats);
            ff_formats_unref(&link->out_formats);
            ff_formats_unref(&link->in_samplerates);
            ff_formats_unref(&link->out_samplerates);
            ff_channel_layouts_unref(&link->in_channel_layouts);
            ff_channel_layouts_unref(&link->out_channel_layouts);
        }
        avfilter_link_free(&link);
    }
    for (i = 0; i < filter->nb_outputs; i++) {
        if ((link = filter->outputs[i])) {
            if (link->dst)
                link->dst->inputs[link->dstpad - link->dst->input_pads] = NULL;
            ff_formats_unref(&link->in_formats);
            ff_formats_unref(&link->out_formats);
            ff_formats_unref(&link->in_samplerates);
            ff_formats_unref(&link->out_samplerates);
            ff_channel_layouts_unref(&link->in_channel_layouts);
            ff_channel_layouts_unref(&link->out_channel_layouts);
        }
        avfilter_link_free(&link);
    }

    av_freep(&filter->name);
    av_freep(&filter->input_pads);
    av_freep(&filter->output_pads);
    av_freep(&filter->inputs);
    av_freep(&filter->outputs);
    av_freep(&filter->priv);
    while(filter->command_queue){
        ff_command_queue_pop(filter);
    }
    av_free(filter);
}

int avfilter_init_filter(AVFilterContext *filter, const char *args, void *opaque)
{
    int ret=0;

    if (filter->filter->init_opaque)
        ret = filter->filter->init_opaque(filter, args, opaque);
    else if (filter->filter->init)
        ret = filter->filter->init(filter, args);
    return ret;
}

const char *avfilter_pad_get_name(AVFilterPad *pads, int pad_idx)
{
    return pads[pad_idx].name;
}

enum AVMediaType avfilter_pad_get_type(AVFilterPad *pads, int pad_idx)
{
    return pads[pad_idx].type;
}

static int default_filter_frame(AVFilterLink *link, AVFrame *frame)
{
    return ff_filter_frame(link->dst->outputs[0], frame);
}

<<<<<<< HEAD
static int ff_filter_frame_framed(AVFilterLink *link, AVFilterBufferRef *frame)
{
    int (*filter_frame)(AVFilterLink *, AVFilterBufferRef *);
    AVFilterPad *src = link->srcpad;
    AVFilterPad *dst = link->dstpad;
    AVFilterBufferRef *out;
    int perms, ret;
    AVFilterCommand *cmd= link->dst->command_queue;
    int64_t pts;
=======
int ff_filter_frame(AVFilterLink *link, AVFrame *frame)
{
    int (*filter_frame)(AVFilterLink *, AVFrame *);
    AVFilterPad *dst = link->dstpad;
    AVFrame *out;
>>>>>>> 7e350379

    if (link->closed) {
        avfilter_unref_buffer(frame);
        return AVERROR_EOF;
    }

    if (!(filter_frame = dst->filter_frame))
        filter_frame = default_filter_frame;

<<<<<<< HEAD
    av_assert1((frame->perms & src->min_perms) == src->min_perms);
    frame->perms &= ~ src->rej_perms;
    perms = frame->perms;

    if (frame->linesize[0] < 0)
        perms |= AV_PERM_NEG_LINESIZES;

    /* prepare to copy the frame if the buffer has insufficient permissions */
    if ((dst->min_perms & perms) != dst->min_perms ||
        dst->rej_perms & perms) {
        av_log(link->dst, AV_LOG_DEBUG,
               "Copying data in avfilter (have perms %x, need %x, reject %x)\n",
               perms, link->dstpad->min_perms, link->dstpad->rej_perms);
=======
    /* copy the frame if needed */
    if (dst->needs_writable && !av_frame_is_writable(frame)) {
        av_log(link->dst, AV_LOG_DEBUG, "Copying data in avfilter.\n");
>>>>>>> 7e350379

        /* Maybe use ff_copy_buffer_ref instead? */
        switch (link->type) {
        case AVMEDIA_TYPE_VIDEO:
            out = ff_get_video_buffer(link, link->w, link->h);
            break;
        case AVMEDIA_TYPE_AUDIO:
            out = ff_get_audio_buffer(link, frame->nb_samples);
            break;
        default: return AVERROR(EINVAL);
        }
        if (!out) {
            av_frame_free(&frame);
            return AVERROR(ENOMEM);
        }
        av_frame_copy_props(out, frame);

        switch (link->type) {
        case AVMEDIA_TYPE_VIDEO:
<<<<<<< HEAD
            av_image_copy(out->data, out->linesize, (const uint8_t **)frame->data, frame->linesize,
                          frame->format, frame->video->w, frame->video->h);
=======
            av_image_copy(out->data, out->linesize, frame->data, frame->linesize,
                          frame->format, frame->width, frame->height);
>>>>>>> 7e350379
            break;
        case AVMEDIA_TYPE_AUDIO:
            av_samples_copy(out->extended_data, frame->extended_data,
                            0, 0, frame->nb_samples,
                            av_get_channel_layout_nb_channels(frame->channel_layout),
                            frame->format);
            break;
        default: return AVERROR(EINVAL);
        }

        av_frame_free(&frame);
    } else
        out = frame;

    while(cmd && cmd->time <= out->pts * av_q2d(link->time_base)){
        av_log(link->dst, AV_LOG_DEBUG,
               "Processing command time:%f command:%s arg:%s\n",
               cmd->time, cmd->command, cmd->arg);
        avfilter_process_command(link->dst, cmd->command, cmd->arg, 0, 0, cmd->flags);
        ff_command_queue_pop(link->dst);
        cmd= link->dst->command_queue;
    }

    pts = out->pts;
    ret = filter_frame(link, out);
    ff_update_link_current_pts(link, pts);
    return ret;
}

static int ff_filter_frame_needs_framing(AVFilterLink *link, AVFilterBufferRef *frame)
{
    int insamples = frame->audio->nb_samples, inpos = 0, nb_samples;
    AVFilterBufferRef *pbuf = link->partial_buf;
    int nb_channels = frame->audio->channels;
    int ret = 0;

    /* Handle framing (min_samples, max_samples) */
    while (insamples) {
        if (!pbuf) {
            AVRational samples_tb = { 1, link->sample_rate };
            int perms = link->dstpad->min_perms | AV_PERM_WRITE;
            pbuf = ff_get_audio_buffer(link, perms, link->partial_buf_size);
            if (!pbuf) {
                av_log(link->dst, AV_LOG_WARNING,
                       "Samples dropped due to memory allocation failure.\n");
                return 0;
            }
            avfilter_copy_buffer_ref_props(pbuf, frame);
            pbuf->pts = frame->pts +
                        av_rescale_q(inpos, samples_tb, link->time_base);
            pbuf->audio->nb_samples = 0;
        }
        nb_samples = FFMIN(insamples,
                           link->partial_buf_size - pbuf->audio->nb_samples);
        av_samples_copy(pbuf->extended_data, frame->extended_data,
                        pbuf->audio->nb_samples, inpos,
                        nb_samples, nb_channels, link->format);
        inpos                   += nb_samples;
        insamples               -= nb_samples;
        pbuf->audio->nb_samples += nb_samples;
        if (pbuf->audio->nb_samples >= link->min_samples) {
            ret = ff_filter_frame_framed(link, pbuf);
            pbuf = NULL;
        }
    }
    avfilter_unref_buffer(frame);
    link->partial_buf = pbuf;
    return ret;
}

int ff_filter_frame(AVFilterLink *link, AVFilterBufferRef *frame)
{
    FF_TPRINTF_START(NULL, filter_frame); ff_tlog_link(NULL, link, 1); ff_tlog(NULL, " "); ff_tlog_ref(NULL, frame, 1);

    /* Consistency checks */
    if (link->type == AVMEDIA_TYPE_VIDEO) {
        if (strcmp(link->dst->filter->name, "scale")) {
            av_assert1(frame->format                 == link->format);
            av_assert1(frame->video->w               == link->w);
            av_assert1(frame->video->h               == link->h);
        }
    } else {
        av_assert1(frame->format                == link->format);
        av_assert1(frame->audio->channels       == link->channels);
        av_assert1(frame->audio->channel_layout == link->channel_layout);
        av_assert1(frame->audio->sample_rate    == link->sample_rate);
    }

    /* Go directly to actual filtering if possible */
    if (link->type == AVMEDIA_TYPE_AUDIO &&
        link->min_samples &&
        (link->partial_buf ||
         frame->audio->nb_samples < link->min_samples ||
         frame->audio->nb_samples > link->max_samples)) {
        return ff_filter_frame_needs_framing(link, frame);
    } else {
        return ff_filter_frame_framed(link, frame);
    }
}<|MERGE_RESOLUTION|>--- conflicted
+++ resolved
@@ -34,43 +34,31 @@
 #include "internal.h"
 #include "audio.h"
 
-static int ff_filter_frame_framed(AVFilterLink *link, AVFilterBufferRef *frame);
-
-char *ff_get_ref_perms_string(char *buf, size_t buf_size, int perms)
-{
-    snprintf(buf, buf_size, "%s%s%s%s%s%s",
-             perms & AV_PERM_READ      ? "r" : "",
-             perms & AV_PERM_WRITE     ? "w" : "",
-             perms & AV_PERM_PRESERVE  ? "p" : "",
-             perms & AV_PERM_REUSE     ? "u" : "",
-             perms & AV_PERM_REUSE2    ? "U" : "",
-             perms & AV_PERM_NEG_LINESIZES ? "n" : "");
-    return buf;
-}
-
-void ff_tlog_ref(void *ctx, AVFilterBufferRef *ref, int end)
+static int ff_filter_frame_framed(AVFilterLink *link, AVFrame *frame);
+
+void ff_tlog_ref(void *ctx, AVFrame *ref, int end)
 {
     av_unused char buf[16];
     ff_tlog(ctx,
-            "ref[%p buf:%p refcount:%d perms:%s data:%p linesize[%d, %d, %d, %d] pts:%"PRId64" pos:%"PRId64,
-            ref, ref->buf, ref->buf->refcount, ff_get_ref_perms_string(buf, sizeof(buf), ref->perms), ref->data[0],
+            "ref[%p buf:%p data:%p linesize[%d, %d, %d, %d] pts:%"PRId64" pos:%"PRId64,
+            ref, ref->buf, ref->data[0],
             ref->linesize[0], ref->linesize[1], ref->linesize[2], ref->linesize[3],
-            ref->pts, ref->pos);
-
-    if (ref->video) {
+            ref->pts, av_frame_get_pkt_pos(ref));
+
+    if (ref->width) {
         ff_tlog(ctx, " a:%d/%d s:%dx%d i:%c iskey:%d type:%c",
-                ref->video->sample_aspect_ratio.num, ref->video->sample_aspect_ratio.den,
-                ref->video->w, ref->video->h,
-                !ref->video->interlaced     ? 'P' :         /* Progressive  */
-                ref->video->top_field_first ? 'T' : 'B',    /* Top / Bottom */
-                ref->video->key_frame,
-                av_get_picture_type_char(ref->video->pict_type));
-    }
-    if (ref->audio) {
+                ref->sample_aspect_ratio.num, ref->sample_aspect_ratio.den,
+                ref->width, ref->height,
+                !ref->interlaced_frame     ? 'P' :         /* Progressive  */
+                ref->top_field_first ? 'T' : 'B',    /* Top / Bottom */
+                ref->key_frame,
+                av_get_picture_type_char(ref->pict_type));
+    }
+    if (ref->nb_samples) {
         ff_tlog(ctx, " cl:%"PRId64"d n:%d r:%d",
-                ref->audio->channel_layout,
-                ref->audio->nb_samples,
-                ref->audio->sample_rate);
+                ref->channel_layout,
+                ref->nb_samples,
+                ref->sample_rate);
     }
 
     ff_tlog(ctx, "]%s", end ? "\n" : "");
@@ -158,10 +146,7 @@
     if (!*link)
         return;
 
-    if ((*link)->pool)
-        ff_free_pool((*link)->pool);
-
-    avfilter_unref_bufferp(&(*link)->partial_buf);
+    av_frame_free(&(*link)->partial_buf);
 
     av_freep(link);
 }
@@ -342,7 +327,7 @@
     else if (link->src->inputs[0])
         ret = ff_request_frame(link->src->inputs[0]);
     if (ret == AVERROR_EOF && link->partial_buf) {
-        AVFilterBufferRef *pbuf = link->partial_buf;
+        AVFrame *pbuf = link->partial_buf;
         link->partial_buf = NULL;
         ff_filter_frame_framed(link, pbuf);
         return 0;
@@ -638,51 +623,27 @@
     return ff_filter_frame(link->dst->outputs[0], frame);
 }
 
-<<<<<<< HEAD
-static int ff_filter_frame_framed(AVFilterLink *link, AVFilterBufferRef *frame)
-{
-    int (*filter_frame)(AVFilterLink *, AVFilterBufferRef *);
+static int ff_filter_frame_framed(AVFilterLink *link, AVFrame *frame)
+{
+    int (*filter_frame)(AVFilterLink *, AVFrame *);
     AVFilterPad *src = link->srcpad;
     AVFilterPad *dst = link->dstpad;
-    AVFilterBufferRef *out;
-    int perms, ret;
+    AVFrame *out;
+    int ret;
     AVFilterCommand *cmd= link->dst->command_queue;
     int64_t pts;
-=======
-int ff_filter_frame(AVFilterLink *link, AVFrame *frame)
-{
-    int (*filter_frame)(AVFilterLink *, AVFrame *);
-    AVFilterPad *dst = link->dstpad;
-    AVFrame *out;
->>>>>>> 7e350379
 
     if (link->closed) {
-        avfilter_unref_buffer(frame);
+        av_frame_free(&frame);
         return AVERROR_EOF;
     }
 
     if (!(filter_frame = dst->filter_frame))
         filter_frame = default_filter_frame;
 
-<<<<<<< HEAD
-    av_assert1((frame->perms & src->min_perms) == src->min_perms);
-    frame->perms &= ~ src->rej_perms;
-    perms = frame->perms;
-
-    if (frame->linesize[0] < 0)
-        perms |= AV_PERM_NEG_LINESIZES;
-
-    /* prepare to copy the frame if the buffer has insufficient permissions */
-    if ((dst->min_perms & perms) != dst->min_perms ||
-        dst->rej_perms & perms) {
-        av_log(link->dst, AV_LOG_DEBUG,
-               "Copying data in avfilter (have perms %x, need %x, reject %x)\n",
-               perms, link->dstpad->min_perms, link->dstpad->rej_perms);
-=======
     /* copy the frame if needed */
     if (dst->needs_writable && !av_frame_is_writable(frame)) {
         av_log(link->dst, AV_LOG_DEBUG, "Copying data in avfilter.\n");
->>>>>>> 7e350379
 
         /* Maybe use ff_copy_buffer_ref instead? */
         switch (link->type) {
@@ -702,13 +663,8 @@
 
         switch (link->type) {
         case AVMEDIA_TYPE_VIDEO:
-<<<<<<< HEAD
             av_image_copy(out->data, out->linesize, (const uint8_t **)frame->data, frame->linesize,
-                          frame->format, frame->video->w, frame->video->h);
-=======
-            av_image_copy(out->data, out->linesize, frame->data, frame->linesize,
                           frame->format, frame->width, frame->height);
->>>>>>> 7e350379
             break;
         case AVMEDIA_TYPE_AUDIO:
             av_samples_copy(out->extended_data, frame->extended_data,
@@ -738,48 +694,47 @@
     return ret;
 }
 
-static int ff_filter_frame_needs_framing(AVFilterLink *link, AVFilterBufferRef *frame)
-{
-    int insamples = frame->audio->nb_samples, inpos = 0, nb_samples;
-    AVFilterBufferRef *pbuf = link->partial_buf;
-    int nb_channels = frame->audio->channels;
+static int ff_filter_frame_needs_framing(AVFilterLink *link, AVFrame *frame)
+{
+    int insamples = frame->nb_samples, inpos = 0, nb_samples;
+    AVFrame *pbuf = link->partial_buf;
+    int nb_channels = frame->channels;
     int ret = 0;
 
     /* Handle framing (min_samples, max_samples) */
     while (insamples) {
         if (!pbuf) {
             AVRational samples_tb = { 1, link->sample_rate };
-            int perms = link->dstpad->min_perms | AV_PERM_WRITE;
-            pbuf = ff_get_audio_buffer(link, perms, link->partial_buf_size);
+            pbuf = ff_get_audio_buffer(link, link->partial_buf_size);
             if (!pbuf) {
                 av_log(link->dst, AV_LOG_WARNING,
                        "Samples dropped due to memory allocation failure.\n");
                 return 0;
             }
-            avfilter_copy_buffer_ref_props(pbuf, frame);
+            av_frame_copy_props(pbuf, frame);
             pbuf->pts = frame->pts +
                         av_rescale_q(inpos, samples_tb, link->time_base);
-            pbuf->audio->nb_samples = 0;
+            pbuf->nb_samples = 0;
         }
         nb_samples = FFMIN(insamples,
-                           link->partial_buf_size - pbuf->audio->nb_samples);
+                           link->partial_buf_size - pbuf->nb_samples);
         av_samples_copy(pbuf->extended_data, frame->extended_data,
-                        pbuf->audio->nb_samples, inpos,
+                        pbuf->nb_samples, inpos,
                         nb_samples, nb_channels, link->format);
         inpos                   += nb_samples;
         insamples               -= nb_samples;
-        pbuf->audio->nb_samples += nb_samples;
-        if (pbuf->audio->nb_samples >= link->min_samples) {
+        pbuf->nb_samples += nb_samples;
+        if (pbuf->nb_samples >= link->min_samples) {
             ret = ff_filter_frame_framed(link, pbuf);
             pbuf = NULL;
         }
     }
-    avfilter_unref_buffer(frame);
+    av_frame_free(&frame);
     link->partial_buf = pbuf;
     return ret;
 }
 
-int ff_filter_frame(AVFilterLink *link, AVFilterBufferRef *frame)
+int ff_filter_frame(AVFilterLink *link, AVFrame *frame)
 {
     FF_TPRINTF_START(NULL, filter_frame); ff_tlog_link(NULL, link, 1); ff_tlog(NULL, " "); ff_tlog_ref(NULL, frame, 1);
 
@@ -787,22 +742,22 @@
     if (link->type == AVMEDIA_TYPE_VIDEO) {
         if (strcmp(link->dst->filter->name, "scale")) {
             av_assert1(frame->format                 == link->format);
-            av_assert1(frame->video->w               == link->w);
-            av_assert1(frame->video->h               == link->h);
+            av_assert1(frame->width               == link->w);
+            av_assert1(frame->height               == link->h);
         }
     } else {
         av_assert1(frame->format                == link->format);
-        av_assert1(frame->audio->channels       == link->channels);
-        av_assert1(frame->audio->channel_layout == link->channel_layout);
-        av_assert1(frame->audio->sample_rate    == link->sample_rate);
+        av_assert1(frame->channels              == link->channels);
+        av_assert1(frame->channel_layout        == link->channel_layout);
+        av_assert1(frame->sample_rate           == link->sample_rate);
     }
 
     /* Go directly to actual filtering if possible */
     if (link->type == AVMEDIA_TYPE_AUDIO &&
         link->min_samples &&
         (link->partial_buf ||
-         frame->audio->nb_samples < link->min_samples ||
-         frame->audio->nb_samples > link->max_samples)) {
+         frame->nb_samples < link->min_samples ||
+         frame->nb_samples > link->max_samples)) {
         return ff_filter_frame_needs_framing(link, frame);
     } else {
         return ff_filter_frame_framed(link, frame);
