--- conflicted
+++ resolved
@@ -13,17 +13,14 @@
 
 API changes, most recent first:
 
-<<<<<<< HEAD
 2012-04-12 - xxxxxxx - lavfi 2.68.100
   Install libavfilter/asrc_abuffer.h public header.
 
 2012-03-26 - a67d9cf - lavfi 2.66.100
   Add avfilter_fill_frame_from_{audio_,}buffer_ref() functions.
-=======
+
 2012-xx-xx - xxxxxxx - lavfi 2.16.0 - avfiltergraph.h
-  Add avfilter_graph_parse2(), avfilter_inout_alloc() and
-  avfilter_inout_free() functions.
->>>>>>> 7bf9e339
+  Add avfilter_graph_parse2()
 
 2012-xx-xx - xxxxxxx - lavu 51.27.0 - samplefmt.h
   Add av_get_packed_sample_fmt() and av_get_planar_sample_fmt()
