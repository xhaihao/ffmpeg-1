/*
 * Copyright (c) 2012 Anton Khirnov
 *
 * This file is part of FFmpeg.
 *
 * FFmpeg is free software; you can redistribute it and/or
 * modify it under the terms of the GNU Lesser General Public
 * License as published by the Free Software Foundation; either
 * version 2.1 of the License, or (at your option) any later version.
 *
 * FFmpeg is distributed in the hope that it will be useful,
 * but WITHOUT ANY WARRANTY; without even the implied warranty of
 * MERCHANTABILITY or FITNESS FOR A PARTICULAR PURPOSE.  See the GNU
 * Lesser General Public License for more details.
 *
 * You should have received a copy of the GNU Lesser General Public
 * License along with FFmpeg; if not, write to the Free Software
 * Foundation, Inc., 51 Franklin Street, Fifth Floor, Boston, MA 02110-1301 USA
 */

/*
 * generate texinfo manpages for avoptions
 */

#include <stddef.h>
#include <stdio.h>
#include <string.h>
#include <float.h>

<<<<<<< HEAD
// print_options is build for the host, os_support.h isn't needed and is setup
// for the target. without this build breaks on mingw
#define AVFORMAT_OS_SUPPORT_H

#include "libavformat/avformat.h"
#include "libavformat/options_table.h"
#include "libavcodec/avcodec.h"
#include "libavcodec/options_table.h"
=======
#include "libavutil/attributes.h"
>>>>>>> 2025d378
#include "libavutil/opt.h"

/* Forcibly turn off deprecation warnings, which just add noise here. */
#undef attribute_deprecated
#define attribute_deprecated

#include "libavcodec/options_table.h"

#include "libavformat/options_table.h"

static void print_usage(void)
{
    fprintf(stderr, "Usage: enum_options type\n"
            "type: format codec\n");
    exit(1);
}

static void print_option(const AVOption *opts, const AVOption *o, int per_stream)
{
    if (!(o->flags & (AV_OPT_FLAG_DECODING_PARAM | AV_OPT_FLAG_ENCODING_PARAM)))
        return;

    printf("@item -%s%s @var{", o->name, per_stream ? "[:stream_specifier]" : "");
    switch (o->type) {
    case AV_OPT_TYPE_BINARY:   printf("hexadecimal string"); break;
    case AV_OPT_TYPE_STRING:   printf("string");             break;
    case AV_OPT_TYPE_INT:
    case AV_OPT_TYPE_INT64:    printf("integer");            break;
    case AV_OPT_TYPE_FLOAT:
    case AV_OPT_TYPE_DOUBLE:   printf("float");              break;
    case AV_OPT_TYPE_RATIONAL: printf("rational number");    break;
    case AV_OPT_TYPE_FLAGS:    printf("flags");              break;
    default:                   printf("value");              break;
    }
    printf("} (@emph{");

    if (o->flags & AV_OPT_FLAG_DECODING_PARAM) {
        printf("input");
        if (o->flags & AV_OPT_FLAG_ENCODING_PARAM)
            printf("/");
    }
    if (o->flags & AV_OPT_FLAG_ENCODING_PARAM) printf("output");
    if (o->flags & AV_OPT_FLAG_AUDIO_PARAM)    printf(",audio");
    if (o->flags & AV_OPT_FLAG_VIDEO_PARAM)    printf(",video");
    if (o->flags & AV_OPT_FLAG_SUBTITLE_PARAM) printf(",subtitles");

    printf("})\n");
    if (o->help)
        printf("%s\n", o->help);

    if (o->unit) {
        const AVOption *u;
        printf("\nPossible values:\n@table @samp\n");

        for (u = opts; u->name; u++) {
            if (u->type == AV_OPT_TYPE_CONST && u->unit && !strcmp(u->unit, o->unit))
                printf("@item %s\n%s\n", u->name, u->help ? u->help : "");
        }
        printf("@end table\n");
    }
}

static void show_opts(const AVOption *opts, int per_stream)
{
    const AVOption *o;

    printf("@table @option\n");
    for (o = opts; o->name; o++) {
        if (o->type != AV_OPT_TYPE_CONST)
            print_option(opts, o, per_stream);
    }
    printf("@end table\n");
}

static void show_format_opts(void)
{
    printf("@section Format AVOptions\n");
    show_opts(avformat_options, 0);
}

static void show_codec_opts(void)
{
    printf("@section Codec AVOptions\n");
    show_opts(avcodec_options, 1);
}

int main(int argc, char **argv)
{
    if (argc < 2)
        print_usage();

    printf("@c DO NOT EDIT THIS FILE!\n"
           "@c It was generated by print_options.\n\n");
    if (!strcmp(argv[1], "format"))
        show_format_opts();
    else if (!strcmp(argv[1], "codec"))
        show_codec_opts();
    else
        print_usage();

    return 0;
}<|MERGE_RESOLUTION|>--- conflicted
+++ resolved
@@ -27,18 +27,11 @@
 #include <string.h>
 #include <float.h>
 
-<<<<<<< HEAD
 // print_options is build for the host, os_support.h isn't needed and is setup
 // for the target. without this build breaks on mingw
 #define AVFORMAT_OS_SUPPORT_H
 
-#include "libavformat/avformat.h"
-#include "libavformat/options_table.h"
-#include "libavcodec/avcodec.h"
-#include "libavcodec/options_table.h"
-=======
 #include "libavutil/attributes.h"
->>>>>>> 2025d378
 #include "libavutil/opt.h"
 
 /* Forcibly turn off deprecation warnings, which just add noise here. */
