--- conflicted
+++ resolved
@@ -150,15 +150,11 @@
     ctx->ABCD[3] = 0x67452301;
 }
 
-<<<<<<< HEAD
+#if FF_API_CRYPTO_SIZE_T
 void av_md5_update(AVMD5 *ctx, const uint8_t *src, int len)
-=======
-#if FF_API_CRYPTO_SIZE_T
-void av_md5_update(AVMD5 *ctx, const uint8_t *src, const int len)
 #else
 void av_md5_update(AVMD5 *ctx, const uint8_t *src, size_t len)
 #endif
->>>>>>> e435beb1
 {
     const uint8_t *end;
     int j;
