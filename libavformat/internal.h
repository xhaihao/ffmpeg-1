/*
 * copyright (c) 2001 Fabrice Bellard
 *
 * This file is part of FFmpeg.
 *
 * FFmpeg is free software; you can redistribute it and/or
 * modify it under the terms of the GNU Lesser General Public
 * License as published by the Free Software Foundation; either
 * version 2.1 of the License, or (at your option) any later version.
 *
 * FFmpeg is distributed in the hope that it will be useful,
 * but WITHOUT ANY WARRANTY; without even the implied warranty of
 * MERCHANTABILITY or FITNESS FOR A PARTICULAR PURPOSE.  See the GNU
 * Lesser General Public License for more details.
 *
 * You should have received a copy of the GNU Lesser General Public
 * License along with FFmpeg; if not, write to the Free Software
 * Foundation, Inc., 51 Franklin Street, Fifth Floor, Boston, MA 02110-1301 USA
 */

#ifndef AVFORMAT_INTERNAL_H
#define AVFORMAT_INTERNAL_H

#include <stdint.h>
#include "avformat.h"

#define MAX_URL_SIZE 4096

/** size of probe buffer, for guessing file type from file contents */
#define PROBE_BUF_MIN 2048
#define PROBE_BUF_MAX (1 << 20)

#ifdef DEBUG
#    define hex_dump_debug(class, buf, size) av_hex_dump_log(class, AV_LOG_DEBUG, buf, size)
#else
#    define hex_dump_debug(class, buf, size)
#endif

typedef struct AVCodecTag {
    enum AVCodecID id;
    unsigned int tag;
} AVCodecTag;

typedef struct CodecMime{
    char str[32];
    enum AVCodecID id;
} CodecMime;

struct AVFormatInternal {
    /**
     * Number of streams relevant for interleaving.
     * Muxing only.
     */
    int nb_interleaved_streams;

    int inject_global_side_data;
};

#ifdef __GNUC__
#define dynarray_add(tab, nb_ptr, elem)\
do {\
    __typeof__(tab) _tab = (tab);\
    __typeof__(elem) _elem = (elem);\
    (void)sizeof(**_tab == _elem); /* check that types are compatible */\
    av_dynarray_add(_tab, nb_ptr, _elem);\
} while(0)
#else
#define dynarray_add(tab, nb_ptr, elem)\
do {\
    av_dynarray_add((tab), nb_ptr, (elem));\
} while(0)
#endif

struct tm *ff_brktimegm(time_t secs, struct tm *tm);

char *ff_data_to_hex(char *buf, const uint8_t *src, int size, int lowercase);

/**
 * Parse a string of hexadecimal strings. Any space between the hexadecimal
 * digits is ignored.
 *
 * @param data if non-null, the parsed data is written to this pointer
 * @param p the string to parse
 * @return the number of bytes written (or to be written, if data is null)
 */
int ff_hex_to_data(uint8_t *data, const char *p);

void ff_program_add_stream_index(AVFormatContext *ac, int progid, unsigned int idx);

/**
 * Add packet to AVFormatContext->packet_buffer list, determining its
 * interleaved position using compare() function argument.
 * @return 0, or < 0 on error
 */
int ff_interleave_add_packet(AVFormatContext *s, AVPacket *pkt,
<<<<<<< HEAD
                              int (*compare)(AVFormatContext *, AVPacket *, AVPacket *));
=======
                             int (*compare)(AVFormatContext *, AVPacket *, AVPacket *));
>>>>>>> 324ff594

void ff_read_frame_flush(AVFormatContext *s);

#define NTP_OFFSET 2208988800ULL
#define NTP_OFFSET_US (NTP_OFFSET * 1000000ULL)

/** Get the current time since NTP epoch in microseconds. */
uint64_t ff_ntp_time(void);

/**
 * Append the media-specific SDP fragment for the media stream c
 * to the buffer buff.
 *
 * Note, the buffer needs to be initialized, since it is appended to
 * existing content.
 *
 * @param buff the buffer to append the SDP fragment to
 * @param size the size of the buff buffer
 * @param st the AVStream of the media to describe
 * @param idx the global stream index
 * @param dest_addr the destination address of the media stream, may be NULL
 * @param dest_type the destination address type, may be NULL
 * @param port the destination port of the media stream, 0 if unknown
 * @param ttl the time to live of the stream, 0 if not multicast
 * @param fmt the AVFormatContext, which might contain options modifying
 *            the generated SDP
 */
void ff_sdp_write_media(char *buff, int size, AVStream *st, int idx,
                        const char *dest_addr, const char *dest_type,
                        int port, int ttl, AVFormatContext *fmt);

/**
 * Write a packet to another muxer than the one the user originally
 * intended. Useful when chaining muxers, where one muxer internally
 * writes a received packet to another muxer.
 *
 * @param dst the muxer to write the packet to
 * @param dst_stream the stream index within dst to write the packet to
 * @param pkt the packet to be written
 * @param src the muxer the packet originally was intended for
 * @return the value av_write_frame returned
 */
int ff_write_chained(AVFormatContext *dst, int dst_stream, AVPacket *pkt,
                     AVFormatContext *src);

/**
 * Get the length in bytes which is needed to store val as v.
 */
int ff_get_v_length(uint64_t val);

/**
 * Put val using a variable number of bytes.
 */
void ff_put_v(AVIOContext *bc, uint64_t val);

/**
 * Read a whole line of text from AVIOContext. Stop reading after reaching
 * either a \\n, a \\0 or EOF. The returned string is always \\0-terminated,
 * and may be truncated if the buffer is too small.
 *
 * @param s the read-only AVIOContext
 * @param buf buffer to store the read line
 * @param maxlen size of the buffer
 * @return the length of the string written in the buffer, not including the
 *         final \\0
 */
int ff_get_line(AVIOContext *s, char *buf, int maxlen);

#define SPACE_CHARS " \t\r\n"

/**
 * Callback function type for ff_parse_key_value.
 *
 * @param key a pointer to the key
 * @param key_len the number of bytes that belong to the key, including the '='
 *                char
 * @param dest return the destination pointer for the value in *dest, may
 *             be null to ignore the value
 * @param dest_len the length of the *dest buffer
 */
typedef void (*ff_parse_key_val_cb)(void *context, const char *key,
                                    int key_len, char **dest, int *dest_len);
/**
 * Parse a string with comma-separated key=value pairs. The value strings
 * may be quoted and may contain escaped characters within quoted strings.
 *
 * @param str the string to parse
 * @param callback_get_buf function that returns where to store the
 *                         unescaped value string.
 * @param context the opaque context pointer to pass to callback_get_buf
 */
void ff_parse_key_value(const char *str, ff_parse_key_val_cb callback_get_buf,
                        void *context);

/**
 * Find stream index based on format-specific stream ID
 * @return stream index, or < 0 on error
 */
int ff_find_stream_index(AVFormatContext *s, int id);

/**
 * Internal version of av_index_search_timestamp
 */
int ff_index_search_timestamp(const AVIndexEntry *entries, int nb_entries,
                              int64_t wanted_timestamp, int flags);

/**
 * Internal version of av_add_index_entry
 */
int ff_add_index_entry(AVIndexEntry **index_entries,
                       int *nb_index_entries,
                       unsigned int *index_entries_allocated_size,
                       int64_t pos, int64_t timestamp, int size, int distance, int flags);

/**
 * Add a new chapter.
 *
 * @param s media file handle
 * @param id unique ID for this chapter
 * @param start chapter start time in time_base units
 * @param end chapter end time in time_base units
 * @param title chapter title
 *
 * @return AVChapter or NULL on error
 */
AVChapter *avpriv_new_chapter(AVFormatContext *s, int id, AVRational time_base,
                              int64_t start, int64_t end, const char *title);

/**
 * Ensure the index uses less memory than the maximum specified in
 * AVFormatContext.max_index_size by discarding entries if it grows
 * too large.
 */
void ff_reduce_index(AVFormatContext *s, int stream_index);

enum AVCodecID ff_guess_image2_codec(const char *filename);

/**
 * Convert a date string in ISO8601 format to Unix timestamp.
 */
int64_t ff_iso8601_to_unix_time(const char *datestr);

/**
 * Perform a binary search using av_index_search_timestamp() and
 * AVInputFormat.read_timestamp().
 *
 * @param target_ts target timestamp in the time base of the given stream
 * @param stream_index stream number
 */
int ff_seek_frame_binary(AVFormatContext *s, int stream_index,
                         int64_t target_ts, int flags);

/**
 * Update cur_dts of all streams based on the given timestamp and AVStream.
 *
 * Stream ref_st unchanged, others set cur_dts in their native time base.
 * Only needed for timestamp wrapping or if (dts not set and pts!=dts).
 * @param timestamp new dts expressed in time_base of param ref_st
 * @param ref_st reference stream giving time_base of param timestamp
 */
void ff_update_cur_dts(AVFormatContext *s, AVStream *ref_st, int64_t timestamp);

int ff_find_last_ts(AVFormatContext *s, int stream_index, int64_t *ts, int64_t *pos,
                    int64_t (*read_timestamp)(struct AVFormatContext *, int , int64_t *, int64_t ));

/**
 * Perform a binary search using read_timestamp().
 *
 * @param target_ts target timestamp in the time base of the given stream
 * @param stream_index stream number
 */
int64_t ff_gen_search(AVFormatContext *s, int stream_index,
                      int64_t target_ts, int64_t pos_min,
                      int64_t pos_max, int64_t pos_limit,
                      int64_t ts_min, int64_t ts_max,
                      int flags, int64_t *ts_ret,
                      int64_t (*read_timestamp)(struct AVFormatContext *, int , int64_t *, int64_t ));

/**
 * Set the time base and wrapping info for a given stream. This will be used
 * to interpret the stream's timestamps. If the new time base is invalid
 * (numerator or denominator are non-positive), it leaves the stream
 * unchanged.
 *
 * @param s stream
 * @param pts_wrap_bits number of bits effectively used by the pts
 *        (used for wrap control)
 * @param pts_num time base numerator
 * @param pts_den time base denominator
 */
void avpriv_set_pts_info(AVStream *s, int pts_wrap_bits,
                         unsigned int pts_num, unsigned int pts_den);

/**
 * Add side data to a packet for changing parameters to the given values.
 * Parameters set to 0 aren't included in the change.
 */
int ff_add_param_change(AVPacket *pkt, int32_t channels,
                        uint64_t channel_layout, int32_t sample_rate,
                        int32_t width, int32_t height);

/**
 * Set the timebase for each stream from the corresponding codec timebase and
 * print it.
 */
int ff_framehash_write_header(AVFormatContext *s);

/**
 * Read a transport packet from a media file.
 *
 * @param s media file handle
 * @param pkt is filled
 * @return 0 if OK, AVERROR_xxx on error
 */
int ff_read_packet(AVFormatContext *s, AVPacket *pkt);

/**
 * Interleave a packet per dts in an output media file.
 *
 * Packets with pkt->destruct == av_destruct_packet will be freed inside this
 * function, so they cannot be used after it. Note that calling av_free_packet()
 * on them is still safe.
 *
 * @param s media file handle
 * @param out the interleaved packet will be output here
 * @param pkt the input packet
 * @param flush 1 if no further packets are available as input and all
 *              remaining packets should be output
 * @return 1 if a packet was output, 0 if no packet could be output,
 *         < 0 if an error occurred
 */
int ff_interleave_packet_per_dts(AVFormatContext *s, AVPacket *out,
                                 AVPacket *pkt, int flush);

void ff_free_stream(AVFormatContext *s, AVStream *st);

/**
 * Return the frame duration in seconds. Return 0 if not available.
 */
void ff_compute_frame_duration(int *pnum, int *pden, AVStream *st,
                               AVCodecParserContext *pc, AVPacket *pkt);

int ff_get_audio_frame_size(AVCodecContext *enc, int size, int mux);

unsigned int ff_codec_get_tag(const AVCodecTag *tags, enum AVCodecID id);

enum AVCodecID ff_codec_get_id(const AVCodecTag *tags, unsigned int tag);

/**
 * Select a PCM codec based on the given parameters.
 *
 * @param bps     bits-per-sample
 * @param flt     floating-point
 * @param be      big-endian
 * @param sflags  signed flags. each bit corresponds to one byte of bit depth.
 *                e.g. the 1st bit indicates if 8-bit should be signed or
 *                unsigned, the 2nd bit indicates if 16-bit should be signed or
 *                unsigned, etc... This is useful for formats such as WAVE where
 *                only 8-bit is unsigned and all other bit depths are signed.
 * @return        a PCM codec id or AV_CODEC_ID_NONE
 */
enum AVCodecID ff_get_pcm_codec_id(int bps, int flt, int be, int sflags);

/**
 * Chooses a timebase for muxing the specified stream.
 *
 * The chosen timebase allows sample accurate timestamps based
 * on the framerate or sample rate for audio streams. It also is
 * at least as precise as 1/min_precision would be.
 */
AVRational ff_choose_timebase(AVFormatContext *s, AVStream *st, int min_precision);

/**
 * Generate standard extradata for AVC-Intra based on width/height and field
 * order.
 */
int ff_generate_avci_extradata(AVStream *st);

/**
 * Allocate extradata with additional FF_INPUT_BUFFER_PADDING_SIZE at end
 * which is always set to 0.
 *
 * @param size size of extradata
 * @return 0 if OK, AVERROR_xxx on error
 */
int ff_alloc_extradata(AVCodecContext *avctx, int size);

/**
 * Allocate extradata with additional FF_INPUT_BUFFER_PADDING_SIZE at end
 * which is always set to 0 and fill it from pb.
 *
 * @param size size of extradata
 * @return >= 0 if OK, AVERROR_xxx on error
 */
int ff_get_extradata(AVCodecContext *avctx, AVIOContext *pb, int size);

/**
 * add frame for rfps calculation.
 *
 * @param dts timestamp of the i-th frame
 * @return 0 if OK, AVERROR_xxx on error
 */
int ff_rfps_add_frame(AVFormatContext *ic, AVStream *st, int64_t dts);

void ff_rfps_calculate(AVFormatContext *ic);

/**
 * Flags for AVFormatContext.write_uncoded_frame()
 */
enum AVWriteUncodedFrameFlags {

    /**
     * Query whether the feature is possible on this stream.
     * The frame argument is ignored.
     */
    AV_WRITE_UNCODED_FRAME_QUERY           = 0x0001,

};


#endif /* AVFORMAT_INTERNAL_H */<|MERGE_RESOLUTION|>--- conflicted
+++ resolved
@@ -93,11 +93,7 @@
  * @return 0, or < 0 on error
  */
 int ff_interleave_add_packet(AVFormatContext *s, AVPacket *pkt,
-<<<<<<< HEAD
-                              int (*compare)(AVFormatContext *, AVPacket *, AVPacket *));
-=======
                              int (*compare)(AVFormatContext *, AVPacket *, AVPacket *));
->>>>>>> 324ff594
 
 void ff_read_frame_flush(AVFormatContext *s);
 
