/*
 * copyright (c) 2001 Fabrice Bellard
 *
 * This file is part of FFmpeg.
 *
 * FFmpeg is free software; you can redistribute it and/or
 * modify it under the terms of the GNU Lesser General Public
 * License as published by the Free Software Foundation; either
 * version 2.1 of the License, or (at your option) any later version.
 *
 * FFmpeg is distributed in the hope that it will be useful,
 * but WITHOUT ANY WARRANTY; without even the implied warranty of
 * MERCHANTABILITY or FITNESS FOR A PARTICULAR PURPOSE.  See the GNU
 * Lesser General Public License for more details.
 *
 * You should have received a copy of the GNU Lesser General Public
 * License along with FFmpeg; if not, write to the Free Software
 * Foundation, Inc., 51 Franklin Street, Fifth Floor, Boston, MA 02110-1301 USA
 */

#ifndef AVFORMAT_INTERNAL_H
#define AVFORMAT_INTERNAL_H

#include <stdint.h>

#include "libavutil/bprint.h"
#include "avformat.h"
#include "os_support.h"

#define MAX_URL_SIZE 4096

/** size of probe buffer, for guessing file type from file contents */
#define PROBE_BUF_MIN 2048
#define PROBE_BUF_MAX (1 << 20)

#define MAX_PROBE_PACKETS 2500

#ifdef DEBUG
#    define hex_dump_debug(class, buf, size) av_hex_dump_log(class, AV_LOG_DEBUG, buf, size)
#else
#    define hex_dump_debug(class, buf, size) do { if (0) av_hex_dump_log(class, AV_LOG_DEBUG, buf, size); } while(0)
#endif

typedef struct AVCodecTag {
    enum AVCodecID id;
    unsigned int tag;
} AVCodecTag;

typedef struct CodecMime{
    char str[32];
    enum AVCodecID id;
} CodecMime;

/*************************************************/
/* fractional numbers for exact pts handling */

/**
 * The exact value of the fractional number is: 'val + num / den'.
 * num is assumed to be 0 <= num < den.
 */
typedef struct FFFrac {
    int64_t val, num, den;
} FFFrac;


struct AVFormatInternal {
    /**
     * Number of streams relevant for interleaving.
     * Muxing only.
     */
    int nb_interleaved_streams;

    /**
     * This buffer is only needed when packets were already buffered but
     * not decoded, for example to get the codec parameters in MPEG
     * streams.
     */
    struct AVPacketList *packet_buffer;
    struct AVPacketList *packet_buffer_end;

    /* av_seek_frame() support */
    int64_t data_offset; /**< offset of the first packet */

    /**
     * Raw packets from the demuxer, prior to parsing and decoding.
     * This buffer is used for buffering packets until the codec can
     * be identified, as parsing cannot be done without knowing the
     * codec.
     */
    struct AVPacketList *raw_packet_buffer;
    struct AVPacketList *raw_packet_buffer_end;
    /**
     * Packets split by the parser get queued here.
     */
    struct AVPacketList *parse_queue;
    struct AVPacketList *parse_queue_end;
    /**
     * Remaining size available for raw_packet_buffer, in bytes.
     */
#define RAW_PACKET_BUFFER_SIZE 2500000
    int raw_packet_buffer_remaining_size;

    /**
     * Offset to remap timestamps to be non-negative.
     * Expressed in timebase units.
     * @see AVStream.mux_ts_offset
     */
    int64_t offset;

    /**
     * Timebase for the timestamp offset.
     */
    AVRational offset_timebase;

#if FF_API_COMPUTE_PKT_FIELDS2
    int missing_ts_warning;
#endif

    int inject_global_side_data;

    int avoid_negative_ts_use_pts;

    /**
     * Whether or not a header has already been written
     */
    int header_written;
    int write_header_ret;

    /**
     * Timestamp of the end of the shortest stream.
     */
    int64_t shortest_end;

    /**
     * Whether or not avformat_init_output has already been called
     */
    int initialized;

    /**
     * Whether or not avformat_init_output fully initialized streams
     */
    int streams_initialized;

    /**
     * ID3v2 tag useful for MP3 demuxing
     */
    AVDictionary *id3v2_meta;
};

struct AVStreamInternal {
    /**
     * Set to 1 if the codec allows reordering, so pts can be different
     * from dts.
     */
    int reorder;

    /**
     * bitstream filters to run on stream
     * - encoding: Set by muxer using ff_stream_add_bitstream_filter
     * - decoding: unused
     */
    AVBSFContext **bsfcs;
    int nb_bsfcs;

    /**
     * Whether or not check_bitstream should still be run on each packet
     */
    int bitstream_checked;

    /**
     * The codec context used by avformat_find_stream_info, the parser, etc.
     */
    AVCodecContext *avctx;
    /**
     * 1 if avctx has been initialized with the values from the codec parameters
     */
    int avctx_inited;

    enum AVCodecID orig_codec_id;

<<<<<<< HEAD
    /**
     * Whether the internal avctx needs to be updated from codecpar (after a late change to codecpar)
     */
    int need_context_update;
=======
    /* the context for extracting extradata in find_stream_info()
     * inited=1/bsf=NULL signals that extracting is not possible (codec not
     * supported) */
    struct {
        AVBSFContext *bsf;
        AVPacket     *pkt;
        int inited;
    } extract_extradata;

#if FF_API_LAVF_AVCTX
    // whether the deprecated stream codec context needs
    // to be filled from the codec parameters
    int need_codec_update;
#endif
>>>>>>> 8e2ea691
};

#ifdef __GNUC__
#define dynarray_add(tab, nb_ptr, elem)\
do {\
    __typeof__(tab) _tab = (tab);\
    __typeof__(elem) _elem = (elem);\
    (void)sizeof(**_tab == _elem); /* check that types are compatible */\
    av_dynarray_add(_tab, nb_ptr, _elem);\
} while(0)
#else
#define dynarray_add(tab, nb_ptr, elem)\
do {\
    av_dynarray_add((tab), nb_ptr, (elem));\
} while(0)
#endif

struct tm *ff_brktimegm(time_t secs, struct tm *tm);

char *ff_data_to_hex(char *buf, const uint8_t *src, int size, int lowercase);

/**
 * Parse a string of hexadecimal strings. Any space between the hexadecimal
 * digits is ignored.
 *
 * @param data if non-null, the parsed data is written to this pointer
 * @param p the string to parse
 * @return the number of bytes written (or to be written, if data is null)
 */
int ff_hex_to_data(uint8_t *data, const char *p);

/**
 * Add packet to AVFormatContext->packet_buffer list, determining its
 * interleaved position using compare() function argument.
 * @return 0, or < 0 on error
 */
int ff_interleave_add_packet(AVFormatContext *s, AVPacket *pkt,
                             int (*compare)(AVFormatContext *, AVPacket *, AVPacket *));

void ff_read_frame_flush(AVFormatContext *s);

#define NTP_OFFSET 2208988800ULL
#define NTP_OFFSET_US (NTP_OFFSET * 1000000ULL)

/** Get the current time since NTP epoch in microseconds. */
uint64_t ff_ntp_time(void);

/**
 * Append the media-specific SDP fragment for the media stream c
 * to the buffer buff.
 *
 * Note, the buffer needs to be initialized, since it is appended to
 * existing content.
 *
 * @param buff the buffer to append the SDP fragment to
 * @param size the size of the buff buffer
 * @param st the AVStream of the media to describe
 * @param idx the global stream index
 * @param dest_addr the destination address of the media stream, may be NULL
 * @param dest_type the destination address type, may be NULL
 * @param port the destination port of the media stream, 0 if unknown
 * @param ttl the time to live of the stream, 0 if not multicast
 * @param fmt the AVFormatContext, which might contain options modifying
 *            the generated SDP
 */
void ff_sdp_write_media(char *buff, int size, AVStream *st, int idx,
                        const char *dest_addr, const char *dest_type,
                        int port, int ttl, AVFormatContext *fmt);

/**
 * Write a packet to another muxer than the one the user originally
 * intended. Useful when chaining muxers, where one muxer internally
 * writes a received packet to another muxer.
 *
 * @param dst the muxer to write the packet to
 * @param dst_stream the stream index within dst to write the packet to
 * @param pkt the packet to be written
 * @param src the muxer the packet originally was intended for
 * @param interleave 0->use av_write_frame, 1->av_interleaved_write_frame
 * @return the value av_write_frame returned
 */
int ff_write_chained(AVFormatContext *dst, int dst_stream, AVPacket *pkt,
                     AVFormatContext *src, int interleave);

/**
 * Get the length in bytes which is needed to store val as v.
 */
int ff_get_v_length(uint64_t val);

/**
 * Put val using a variable number of bytes.
 */
void ff_put_v(AVIOContext *bc, uint64_t val);

/**
 * Read a whole line of text from AVIOContext. Stop reading after reaching
 * either a \\n, a \\0 or EOF. The returned string is always \\0-terminated,
 * and may be truncated if the buffer is too small.
 *
 * @param s the read-only AVIOContext
 * @param buf buffer to store the read line
 * @param maxlen size of the buffer
 * @return the length of the string written in the buffer, not including the
 *         final \\0
 */
int ff_get_line(AVIOContext *s, char *buf, int maxlen);

#define SPACE_CHARS " \t\r\n"

/**
 * Callback function type for ff_parse_key_value.
 *
 * @param key a pointer to the key
 * @param key_len the number of bytes that belong to the key, including the '='
 *                char
 * @param dest return the destination pointer for the value in *dest, may
 *             be null to ignore the value
 * @param dest_len the length of the *dest buffer
 */
typedef void (*ff_parse_key_val_cb)(void *context, const char *key,
                                    int key_len, char **dest, int *dest_len);
/**
 * Parse a string with comma-separated key=value pairs. The value strings
 * may be quoted and may contain escaped characters within quoted strings.
 *
 * @param str the string to parse
 * @param callback_get_buf function that returns where to store the
 *                         unescaped value string.
 * @param context the opaque context pointer to pass to callback_get_buf
 */
void ff_parse_key_value(const char *str, ff_parse_key_val_cb callback_get_buf,
                        void *context);

/**
 * Find stream index based on format-specific stream ID
 * @return stream index, or < 0 on error
 */
int ff_find_stream_index(AVFormatContext *s, int id);

/**
 * Internal version of av_index_search_timestamp
 */
int ff_index_search_timestamp(const AVIndexEntry *entries, int nb_entries,
                              int64_t wanted_timestamp, int flags);

/**
 * Internal version of av_add_index_entry
 */
int ff_add_index_entry(AVIndexEntry **index_entries,
                       int *nb_index_entries,
                       unsigned int *index_entries_allocated_size,
                       int64_t pos, int64_t timestamp, int size, int distance, int flags);

void ff_configure_buffers_for_index(AVFormatContext *s, int64_t time_tolerance);

/**
 * Add a new chapter.
 *
 * @param s media file handle
 * @param id unique ID for this chapter
 * @param start chapter start time in time_base units
 * @param end chapter end time in time_base units
 * @param title chapter title
 *
 * @return AVChapter or NULL on error
 */
AVChapter *avpriv_new_chapter(AVFormatContext *s, int id, AVRational time_base,
                              int64_t start, int64_t end, const char *title);

/**
 * Ensure the index uses less memory than the maximum specified in
 * AVFormatContext.max_index_size by discarding entries if it grows
 * too large.
 */
void ff_reduce_index(AVFormatContext *s, int stream_index);

enum AVCodecID ff_guess_image2_codec(const char *filename);

/**
 * Perform a binary search using av_index_search_timestamp() and
 * AVInputFormat.read_timestamp().
 *
 * @param target_ts target timestamp in the time base of the given stream
 * @param stream_index stream number
 */
int ff_seek_frame_binary(AVFormatContext *s, int stream_index,
                         int64_t target_ts, int flags);

/**
 * Update cur_dts of all streams based on the given timestamp and AVStream.
 *
 * Stream ref_st unchanged, others set cur_dts in their native time base.
 * Only needed for timestamp wrapping or if (dts not set and pts!=dts).
 * @param timestamp new dts expressed in time_base of param ref_st
 * @param ref_st reference stream giving time_base of param timestamp
 */
void ff_update_cur_dts(AVFormatContext *s, AVStream *ref_st, int64_t timestamp);

int ff_find_last_ts(AVFormatContext *s, int stream_index, int64_t *ts, int64_t *pos,
                    int64_t (*read_timestamp)(struct AVFormatContext *, int , int64_t *, int64_t ));

/**
 * Perform a binary search using read_timestamp().
 *
 * @param target_ts target timestamp in the time base of the given stream
 * @param stream_index stream number
 */
int64_t ff_gen_search(AVFormatContext *s, int stream_index,
                      int64_t target_ts, int64_t pos_min,
                      int64_t pos_max, int64_t pos_limit,
                      int64_t ts_min, int64_t ts_max,
                      int flags, int64_t *ts_ret,
                      int64_t (*read_timestamp)(struct AVFormatContext *, int , int64_t *, int64_t ));

/**
 * Set the time base and wrapping info for a given stream. This will be used
 * to interpret the stream's timestamps. If the new time base is invalid
 * (numerator or denominator are non-positive), it leaves the stream
 * unchanged.
 *
 * @param s stream
 * @param pts_wrap_bits number of bits effectively used by the pts
 *        (used for wrap control)
 * @param pts_num time base numerator
 * @param pts_den time base denominator
 */
void avpriv_set_pts_info(AVStream *s, int pts_wrap_bits,
                         unsigned int pts_num, unsigned int pts_den);

/**
 * Add side data to a packet for changing parameters to the given values.
 * Parameters set to 0 aren't included in the change.
 */
int ff_add_param_change(AVPacket *pkt, int32_t channels,
                        uint64_t channel_layout, int32_t sample_rate,
                        int32_t width, int32_t height);

/**
 * Set the timebase for each stream from the corresponding codec timebase and
 * print it.
 */
int ff_framehash_write_header(AVFormatContext *s);

/**
 * Read a transport packet from a media file.
 *
 * @param s media file handle
 * @param pkt is filled
 * @return 0 if OK, AVERROR_xxx on error
 */
int ff_read_packet(AVFormatContext *s, AVPacket *pkt);

/**
 * Interleave a packet per dts in an output media file.
 *
 * Packets with pkt->destruct == av_destruct_packet will be freed inside this
 * function, so they cannot be used after it. Note that calling av_packet_unref()
 * on them is still safe.
 *
 * @param s media file handle
 * @param out the interleaved packet will be output here
 * @param pkt the input packet
 * @param flush 1 if no further packets are available as input and all
 *              remaining packets should be output
 * @return 1 if a packet was output, 0 if no packet could be output,
 *         < 0 if an error occurred
 */
int ff_interleave_packet_per_dts(AVFormatContext *s, AVPacket *out,
                                 AVPacket *pkt, int flush);

void ff_free_stream(AVFormatContext *s, AVStream *st);

/**
 * Return the frame duration in seconds. Return 0 if not available.
 */
void ff_compute_frame_duration(AVFormatContext *s, int *pnum, int *pden, AVStream *st,
                               AVCodecParserContext *pc, AVPacket *pkt);

unsigned int ff_codec_get_tag(const AVCodecTag *tags, enum AVCodecID id);

enum AVCodecID ff_codec_get_id(const AVCodecTag *tags, unsigned int tag);

/**
 * Select a PCM codec based on the given parameters.
 *
 * @param bps     bits-per-sample
 * @param flt     floating-point
 * @param be      big-endian
 * @param sflags  signed flags. each bit corresponds to one byte of bit depth.
 *                e.g. the 1st bit indicates if 8-bit should be signed or
 *                unsigned, the 2nd bit indicates if 16-bit should be signed or
 *                unsigned, etc... This is useful for formats such as WAVE where
 *                only 8-bit is unsigned and all other bit depths are signed.
 * @return        a PCM codec id or AV_CODEC_ID_NONE
 */
enum AVCodecID ff_get_pcm_codec_id(int bps, int flt, int be, int sflags);

/**
 * Chooses a timebase for muxing the specified stream.
 *
 * The chosen timebase allows sample accurate timestamps based
 * on the framerate or sample rate for audio streams. It also is
 * at least as precise as 1/min_precision would be.
 */
AVRational ff_choose_timebase(AVFormatContext *s, AVStream *st, int min_precision);

/**
 * Chooses a timebase for muxing the specified stream.
 */
enum AVChromaLocation ff_choose_chroma_location(AVFormatContext *s, AVStream *st);

/**
 * Generate standard extradata for AVC-Intra based on width/height and field
 * order.
 */
int ff_generate_avci_extradata(AVStream *st);

/**
 * Add a bitstream filter to a stream.
 *
 * @param st output stream to add a filter to
 * @param name the name of the filter to add
 * @param args filter-specific argument string
 * @return  >0 on success;
 *          AVERROR code on failure
 */
int ff_stream_add_bitstream_filter(AVStream *st, const char *name, const char *args);

/**
 * Copy encoding parameters from source to destination stream
 *
 * @param dst pointer to destination AVStream
 * @param src pointer to source AVStream
 * @return >=0 on success, AVERROR code on error
 */
int ff_stream_encode_params_copy(AVStream *dst, const AVStream *src);

/**
 * Wrap errno on rename() error.
 *
 * @param oldpath source path
 * @param newpath destination path
 * @return        0 or AVERROR on failure
 */
static inline int ff_rename(const char *oldpath, const char *newpath, void *logctx)
{
    int ret = 0;
    if (rename(oldpath, newpath) == -1) {
        ret = AVERROR(errno);
        if (logctx)
            av_log(logctx, AV_LOG_ERROR, "failed to rename file %s to %s\n", oldpath, newpath);
    }
    return ret;
}

/**
 * Allocate extradata with additional AV_INPUT_BUFFER_PADDING_SIZE at end
 * which is always set to 0.
 *
 * @param size size of extradata
 * @return 0 if OK, AVERROR_xxx on error
 */
int ff_alloc_extradata(AVCodecParameters *par, int size);

/**
 * Allocate extradata with additional AV_INPUT_BUFFER_PADDING_SIZE at end
 * which is always set to 0 and fill it from pb.
 *
 * @param size size of extradata
 * @return >= 0 if OK, AVERROR_xxx on error
 */
int ff_get_extradata(AVFormatContext *s, AVCodecParameters *par, AVIOContext *pb, int size);

/**
 * add frame for rfps calculation.
 *
 * @param dts timestamp of the i-th frame
 * @return 0 if OK, AVERROR_xxx on error
 */
int ff_rfps_add_frame(AVFormatContext *ic, AVStream *st, int64_t dts);

void ff_rfps_calculate(AVFormatContext *ic);

/**
 * Flags for AVFormatContext.write_uncoded_frame()
 */
enum AVWriteUncodedFrameFlags {

    /**
     * Query whether the feature is possible on this stream.
     * The frame argument is ignored.
     */
    AV_WRITE_UNCODED_FRAME_QUERY           = 0x0001,

};

/**
 * Copies the whilelists from one context to the other
 */
int ff_copy_whiteblacklists(AVFormatContext *dst, const AVFormatContext *src);

int ffio_open2_wrapper(struct AVFormatContext *s, AVIOContext **pb, const char *url, int flags,
                       const AVIOInterruptCB *int_cb, AVDictionary **options);

/**
 * Returned by demuxers to indicate that data was consumed but discarded
 * (ignored streams or junk data). The framework will re-call the demuxer.
 */
#define FFERROR_REDO FFERRTAG('R','E','D','O')

/**
 * Utility function to open IO stream of output format.
 *
 * @param s AVFormatContext
 * @param url URL or file name to open for writing
 * @options optional options which will be passed to io_open callback
 * @return >=0 on success, negative AVERROR in case of failure
 */
int ff_format_output_open(AVFormatContext *s, const char *url, AVDictionary **options);

/*
 * A wrapper around AVFormatContext.io_close that should be used
 * instead of calling the pointer directly.
 */
void ff_format_io_close(AVFormatContext *s, AVIOContext **pb);

/**
 * Parse creation_time in AVFormatContext metadata if exists and warn if the
 * parsing fails.
 *
 * @param s AVFormatContext
 * @param timestamp parsed timestamp in microseconds, only set on successful parsing
 * @param return_seconds set this to get the number of seconds in timestamp instead of microseconds
 * @return 1 if OK, 0 if the metadata was not present, AVERROR(EINVAL) on parse error
 */
int ff_parse_creation_time_metadata(AVFormatContext *s, int64_t *timestamp, int return_seconds);

/**
 * Standardize creation_time metadata in AVFormatContext to an ISO-8601
 * timestamp string.
 *
 * @param s AVFormatContext
 * @return <0 on error
 */
int ff_standardize_creation_time(AVFormatContext *s);

#define CONTAINS_PAL 2
/**
 * Reshuffles the lines to use the user specified stride.
 *
 * @param ppkt input and output packet
 * @return negative error code or
 *         0 if no new packet was allocated
 *         non-zero if a new packet was allocated and ppkt has to be freed
 *         CONTAINS_PAL if in addition to a new packet the old contained a palette
 */
int ff_reshuffle_raw_rgb(AVFormatContext *s, AVPacket **ppkt, AVCodecParameters *par, int expected_stride);

/**
 * Retrieves the palette from a packet, either from side data, or
 * appended to the video data in the packet itself (raw video only).
 * It is commonly used after a call to ff_reshuffle_raw_rgb().
 *
 * Use 0 for the ret parameter to check for side data only.
 *
 * @param pkt pointer to packet before calling ff_reshuffle_raw_rgb()
 * @param ret return value from ff_reshuffle_raw_rgb(), or 0
 * @param palette pointer to palette buffer
 * @return negative error code or
 *         1 if the packet has a palette, else 0
 */
int ff_get_packet_palette(AVFormatContext *s, AVPacket *pkt, int ret, uint32_t *palette);

/**
 * Finalize buf into extradata and set its size appropriately.
 */
int ff_bprint_to_codecpar_extradata(AVCodecParameters *par, struct AVBPrint *buf);

/**
 * Find the next packet in the interleaving queue for the given stream.
 * The pkt parameter is filled in with the queued packet, including
 * references to the data (which the caller is not allowed to keep or
 * modify).
 *
 * @return 0 if a packet was found, a negative value if no packet was found
 */
int ff_interleaved_peek(AVFormatContext *s, int stream,
                        AVPacket *pkt, int add_offset);

#endif /* AVFORMAT_INTERNAL_H */<|MERGE_RESOLUTION|>--- conflicted
+++ resolved
@@ -178,12 +178,6 @@
 
     enum AVCodecID orig_codec_id;
 
-<<<<<<< HEAD
-    /**
-     * Whether the internal avctx needs to be updated from codecpar (after a late change to codecpar)
-     */
-    int need_context_update;
-=======
     /* the context for extracting extradata in find_stream_info()
      * inited=1/bsf=NULL signals that extracting is not possible (codec not
      * supported) */
@@ -193,12 +187,10 @@
         int inited;
     } extract_extradata;
 
-#if FF_API_LAVF_AVCTX
-    // whether the deprecated stream codec context needs
-    // to be filled from the codec parameters
-    int need_codec_update;
-#endif
->>>>>>> 8e2ea691
+    /**
+     * Whether the internal avctx needs to be updated from codecpar (after a late change to codecpar)
+     */
+    int need_context_update;
 };
 
 #ifdef __GNUC__
