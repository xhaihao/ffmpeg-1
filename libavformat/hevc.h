/*
 * Copyright (c) 2014 Tim Walker <tdskywalker@gmail.com>
 *
 * This file is part of FFmpeg.
 *
 * FFmpeg is free software; you can redistribute it and/or
 * modify it under the terms of the GNU Lesser General Public
 * License as published by the Free Software Foundation; either
 * version 2.1 of the License, or (at your option) any later version.
 *
 * FFmpeg is distributed in the hope that it will be useful,
 * but WITHOUT ANY WARRANTY; without even the implied warranty of
 * MERCHANTABILITY or FITNESS FOR A PARTICULAR PURPOSE.  See the GNU
 * Lesser General Public License for more details.
 *
 * You should have received a copy of the GNU Lesser General Public
 * License along with FFmpeg; if not, write to the Free Software
 * Foundation, Inc., 51 Franklin Street, Fifth Floor, Boston, MA 02110-1301 USA
 */

/**
 * @file
 * internal header for HEVC (de)muxer utilities
 */

#ifndef AVFORMAT_HEVC_H
#define AVFORMAT_HEVC_H

#include <stdint.h>
#include "avio.h"

/**
 * Writes Annex B formatted HEVC NAL units to the provided AVIOContext.
 *
 * The NAL units are converted to an MP4-compatible format (start code prefixes
 * are replaced by 4-byte size fields, as per ISO/IEC 14496-15).
 *
 * If filter_ps is non-zero, any HEVC parameter sets found in the input will be
 * discarded, and *ps_count will be set to the number of discarded PS NAL units.
 *
 * @param pb address of the AVIOContext where the data shall be written
 * @param buf_in address of the buffer holding the input data
 * @param size size (in bytes) of the input buffer
 * @param filter_ps whether to write parameter set NAL units to the output (0)
 *        or to discard them (non-zero)
 * @param ps_count address of the variable where the number of discarded
 *        parameter set NAL units shall be written, may be NULL
 * @return the amount (in bytes) of data written in case of success, a negative
 *         value corresponding to an AVERROR code in case of failure
 */
int ff_hevc_annexb2mp4(AVIOContext *pb, const uint8_t *buf_in,
                       int size, int filter_ps, int *ps_count);

/**
 * Writes Annex B formatted HEVC NAL units to a data buffer.
 *
 * The NAL units are converted to an MP4-compatible format (start code prefixes
 * are replaced by 4-byte size fields, as per ISO/IEC 14496-15).
 *
 * If filter_ps is non-zero, any HEVC parameter sets found in the input will be
 * discarded, and *ps_count will be set to the number of discarded PS NAL units.
 *
 * On output, *size holds the size (in bytes) of the output data buffer.
 *
 * @param buf_in address of the buffer holding the input data
 * @param size address of the variable holding the size (in bytes) of the input
 *        buffer (on input) and of the output buffer (on output)
 * @param buf_out address of the variable holding the address of the output
 *        buffer
 * @param filter_ps whether to write parameter set NAL units to the output (0)
 *        or to discard them (non-zero)
 * @param ps_count address of the variable where the number of discarded
 *        parameter set NAL units shall be written, may be NULL
<<<<<<< HEAD
 * @return >=0 in case of success, a negative value corresponding to an AVERROR
 *         code in case of failure
=======
 * @return the amount (in bytes) of data written in case of success, a negative
 *         value corresponding to an AVERROR code in case of failure
>>>>>>> 34bbc81d
 */
int ff_hevc_annexb2mp4_buf(const uint8_t *buf_in, uint8_t **buf_out,
                           int *size, int filter_ps, int *ps_count);

/**
 * Writes HEVC extradata (parameter sets, declarative SEI NAL units) to the
 * provided AVIOContext.
 *
 * If the extradata is Annex B format, it gets converted to hvcC format before
 * writing.
 *
 * @param pb address of the AVIOContext where the hvcC shall be written
 * @param data address of the buffer holding the data needed to write the hvcC
 * @param size size (in bytes) of the data buffer
 * @param ps_array_completeness whether all parameter sets are in the hvcC (1)
 *        or there may be additional parameter sets in the bitstream (0)
 * @return >=0 in case of success, a negative value corresponding to an AVERROR
 *         code in case of failure
 */
int ff_isom_write_hvcc(AVIOContext *pb, const uint8_t *data,
                       int size, int ps_array_completeness);

#endif /* AVFORMAT_HEVC_H */<|MERGE_RESOLUTION|>--- conflicted
+++ resolved
@@ -71,13 +71,8 @@
  *        or to discard them (non-zero)
  * @param ps_count address of the variable where the number of discarded
  *        parameter set NAL units shall be written, may be NULL
-<<<<<<< HEAD
- * @return >=0 in case of success, a negative value corresponding to an AVERROR
- *         code in case of failure
-=======
  * @return the amount (in bytes) of data written in case of success, a negative
  *         value corresponding to an AVERROR code in case of failure
->>>>>>> 34bbc81d
  */
 int ff_hevc_annexb2mp4_buf(const uint8_t *buf_in, uint8_t **buf_out,
                            int *size, int filter_ps, int *ps_count);
