--- conflicted
+++ resolved
@@ -1,15 +1,10 @@
 FATE_REALAUDIO-$(call DEMDEC, RM, RA_144) += fate-ra3-144
 fate-ra3-144: CMD = framecrc -i $(TARGET_SAMPLES)/realaudio/ra3.ra
 
-<<<<<<< HEAD
 #FATE_REALAUDIO-$(call DEMDEC, RM, RA_288) += fate-ra4-288
-#fate-ra4-288: CMD = framecrc -i $(TARGET_SAMPLES)/realaudio/ra4-288.ra
-=======
-FATE_REALAUDIO-$(call DEMDEC, RM, RA_288) += fate-ra4-288
 fate-ra4-288: CMD = pcm -i $(TARGET_SAMPLES)/realaudio/ra4_288.ra
 fate-ra4-288: REF = $(SAMPLES)/realaudio/ra4_288.pcm
 fate-ra4-288: CMP = oneoff
->>>>>>> 28f5cd31
 
 FATE_REALMEDIA_AUDIO-$(call DEMDEC, RM, RA_144) += fate-ra-144
 fate-ra-144: CMD = md5 -i $(TARGET_SAMPLES)/real/ra3_in_rm_file.rm -f s16le
