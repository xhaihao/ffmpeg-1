/*
 * Indeo Video Interactive v4 compatible decoder
 * Copyright (c) 2009-2011 Maxim Poliakovski
 *
 * This file is part of FFmpeg.
 *
 * FFmpeg is free software; you can redistribute it and/or
 * modify it under the terms of the GNU Lesser General Public
 * License as published by the Free Software Foundation; either
 * version 2.1 of the License, or (at your option) any later version.
 *
 * FFmpeg is distributed in the hope that it will be useful,
 * but WITHOUT ANY WARRANTY; without even the implied warranty of
 * MERCHANTABILITY or FITNESS FOR A PARTICULAR PURPOSE.  See the GNU
 * Lesser General Public License for more details.
 *
 * You should have received a copy of the GNU Lesser General Public
 * License along with FFmpeg; if not, write to the Free Software
 * Foundation, Inc., 51 Franklin Street, Fifth Floor, Boston, MA 02110-1301 USA
 */

/**
 * @file
 * Indeo Video Interactive version 4 decoder
 *
 * Indeo 4 data is usually transported within .avi or .mov files.
 * Known FOURCCs: 'IV41'
 */

#define BITSTREAM_READER_LE
#include "avcodec.h"
#include "get_bits.h"
#include "ivi_dsp.h"
#include "ivi_common.h"
#include "indeo4data.h"

/**
 *  Indeo 4 frame types.
 */
enum {
    FRAMETYPE_INTRA       = 0,
    FRAMETYPE_INTRA1      = 1,  ///< intra frame with slightly different bitstream coding
    FRAMETYPE_INTER       = 2,  ///< non-droppable P-frame
    FRAMETYPE_BIDIR       = 3,  ///< bidirectional frame
    FRAMETYPE_INTER_NOREF = 4,  ///< droppable P-frame
    FRAMETYPE_NULL_FIRST  = 5,  ///< empty frame with no data
    FRAMETYPE_NULL_LAST   = 6   ///< empty frame with no data
};

#define IVI4_PIC_SIZE_ESC   7


static const struct {
    InvTransformPtr *inv_trans;
    DCTransformPtr  *dc_trans;
    int             is_2d_trans;
} transforms[18] = {
    { ff_ivi_inverse_haar_8x8,  ff_ivi_dc_haar_2d,       1 },
    { ff_ivi_row_haar8,         ff_ivi_dc_haar_2d,       0 },
    { ff_ivi_col_haar8,         ff_ivi_dc_haar_2d,       0 },
    { ff_ivi_put_pixels_8x8,    ff_ivi_put_dc_pixel_8x8, 1 },
    { ff_ivi_inverse_slant_8x8, ff_ivi_dc_slant_2d,      1 },
    { ff_ivi_row_slant8,        ff_ivi_dc_row_slant,     1 },
    { ff_ivi_col_slant8,        ff_ivi_dc_col_slant,     1 },
    { NULL, NULL, 0 }, /* inverse DCT 8x8 */
    { NULL, NULL, 0 }, /* inverse DCT 8x1 */
    { NULL, NULL, 0 }, /* inverse DCT 1x8 */
    { ff_ivi_inverse_haar_4x4,  ff_ivi_dc_haar_2d,       1 },
    { ff_ivi_inverse_slant_4x4, ff_ivi_dc_slant_2d,      1 },
    { NULL, NULL, 0 }, /* no transform 4x4 */
    { ff_ivi_row_haar4,         ff_ivi_dc_haar_2d,       0 },
    { ff_ivi_col_haar4,         ff_ivi_dc_haar_2d,       0 },
    { ff_ivi_row_slant4,        ff_ivi_dc_row_slant,     0 },
    { ff_ivi_col_slant4,        ff_ivi_dc_col_slant,     0 },
    { NULL, NULL, 0 }, /* inverse DCT 4x4 */
};

/**
 *  Decode subdivision of a plane.
 *  This is a simplified version that checks for two supported subdivisions:
 *  - 1 wavelet band  per plane, size factor 1:1, code pattern: 3
 *  - 4 wavelet bands per plane, size factor 1:4, code pattern: 2,3,3,3,3
 *  Anything else is either unsupported or corrupt.
 *
 *  @param[in,out] gb    the GetBit context
 *  @return        number of wavelet bands or 0 on error
 */
static int decode_plane_subdivision(GetBitContext *gb)
{
    int i;

    switch (get_bits(gb, 2)) {
    case 3:
        return 1;
    case 2:
        for (i = 0; i < 4; i++)
            if (get_bits(gb, 2) != 3)
                return 0;
        return 4;
    default:
        return 0;
    }
}

static inline int scale_tile_size(int def_size, int size_factor)
{
    return size_factor == 15 ? def_size : (size_factor + 1) << 5;
}

/**
 *  Decode Indeo 4 picture header.
 *
 *  @param[in,out] ctx       pointer to the decoder context
 *  @param[in]     avctx     pointer to the AVCodecContext
 *  @return        result code: 0 = OK, negative number = error
 */
static int decode_pic_hdr(IVI45DecContext *ctx, AVCodecContext *avctx)
{
    int             pic_size_indx, i, p;
    IVIPicConfig    pic_conf;

    if (get_bits(&ctx->gb, 18) != 0x3FFF8) {
        av_log(avctx, AV_LOG_ERROR, "Invalid picture start code!\n");
        return AVERROR_INVALIDDATA;
    }

    ctx->prev_frame_type = ctx->frame_type;
    ctx->frame_type      = get_bits(&ctx->gb, 3);
    if (ctx->frame_type == 7) {
        av_log(avctx, AV_LOG_ERROR, "Invalid frame type: %d\n", ctx->frame_type);
        return AVERROR_INVALIDDATA;
    }

#if IVI4_STREAM_ANALYSER
    if (ctx->frame_type == FRAMETYPE_BIDIR)
        ctx->has_b_frames = 1;
#endif

    ctx->transp_status = get_bits1(&ctx->gb);
#if IVI4_STREAM_ANALYSER
    if (ctx->transp_status) {
        ctx->has_transp = 1;
    }
#endif

    /* unknown bit: Mac decoder ignores this bit, XANIM returns error */
    if (get_bits1(&ctx->gb)) {
        av_log(avctx, AV_LOG_ERROR, "Sync bit is set!\n");
        return AVERROR_INVALIDDATA;
    }

    ctx->data_size = get_bits1(&ctx->gb) ? get_bits(&ctx->gb, 24) : 0;

    /* null frames don't contain anything else so we just return */
    if (ctx->frame_type >= FRAMETYPE_NULL_FIRST) {
        av_dlog(avctx, "Null frame encountered!\n");
        return 0;
    }

    /* Check key lock status. If enabled - ignore lock word.         */
    /* Usually we have to prompt the user for the password, but      */
    /* we don't do that because Indeo 4 videos can be decoded anyway */
    if (get_bits1(&ctx->gb)) {
        skip_bits_long(&ctx->gb, 32);
        av_dlog(avctx, "Password-protected clip!\n");
    }

    pic_size_indx = get_bits(&ctx->gb, 3);
    if (pic_size_indx == IVI4_PIC_SIZE_ESC) {
        pic_conf.pic_height = get_bits(&ctx->gb, 16);
        pic_conf.pic_width  = get_bits(&ctx->gb, 16);
    } else {
        pic_conf.pic_height = ivi4_common_pic_sizes[pic_size_indx * 2 + 1];
        pic_conf.pic_width  = ivi4_common_pic_sizes[pic_size_indx * 2    ];
    }

    /* Decode tile dimensions. */
    if (get_bits1(&ctx->gb)) {
        pic_conf.tile_height = scale_tile_size(pic_conf.pic_height, get_bits(&ctx->gb, 4));
        pic_conf.tile_width  = scale_tile_size(pic_conf.pic_width,  get_bits(&ctx->gb, 4));
#if IVI4_STREAM_ANALYSER
        ctx->uses_tiling = 1;
#endif
    } else {
        pic_conf.tile_height = pic_conf.pic_height;
        pic_conf.tile_width  = pic_conf.pic_width;
    }

    /* Decode chroma subsampling. We support only 4:4 aka YVU9. */
    if (get_bits(&ctx->gb, 2)) {
        av_log(avctx, AV_LOG_ERROR, "Only YVU9 picture format is supported!\n");
        return AVERROR_INVALIDDATA;
    }
    pic_conf.chroma_height = (pic_conf.pic_height + 3) >> 2;
    pic_conf.chroma_width  = (pic_conf.pic_width  + 3) >> 2;

    /* decode subdivision of the planes */
    pic_conf.luma_bands = decode_plane_subdivision(&ctx->gb);
    pic_conf.chroma_bands = 0;
    if (pic_conf.luma_bands)
        pic_conf.chroma_bands = decode_plane_subdivision(&ctx->gb);
    ctx->is_scalable = pic_conf.luma_bands != 1 || pic_conf.chroma_bands != 1;
    if (ctx->is_scalable && (pic_conf.luma_bands != 4 || pic_conf.chroma_bands != 1)) {
        av_log(avctx, AV_LOG_ERROR, "Scalability: unsupported subdivision! Luma bands: %d, chroma bands: %d\n",
               pic_conf.luma_bands, pic_conf.chroma_bands);
        return AVERROR_INVALIDDATA;
    }

    /* check if picture layout was changed and reallocate buffers */
    if (ivi_pic_config_cmp(&pic_conf, &ctx->pic_conf)) {
        if (ff_ivi_init_planes(ctx->planes, &pic_conf)) {
            av_log(avctx, AV_LOG_ERROR, "Couldn't reallocate color planes!\n");
            ctx->pic_conf.luma_bands = 0;
            return AVERROR(ENOMEM);
        }

        ctx->pic_conf = pic_conf;

        /* set default macroblock/block dimensions */
        for (p = 0; p <= 2; p++) {
            for (i = 0; i < (!p ? pic_conf.luma_bands : pic_conf.chroma_bands); i++) {
                ctx->planes[p].bands[i].mb_size  = !p ? (!ctx->is_scalable ? 16 : 8) : 4;
                ctx->planes[p].bands[i].blk_size = !p ? 8 : 4;
            }
        }

        if (ff_ivi_init_tiles(ctx->planes, ctx->pic_conf.tile_width,
                              ctx->pic_conf.tile_height)) {
            av_log(avctx, AV_LOG_ERROR,
                   "Couldn't reallocate internal structures!\n");
            return AVERROR(ENOMEM);
        }
    }

    ctx->frame_num = get_bits1(&ctx->gb) ? get_bits(&ctx->gb, 20) : 0;

    /* skip decTimeEst field if present */
    if (get_bits1(&ctx->gb))
        skip_bits(&ctx->gb, 8);

    /* decode macroblock and block huffman codebooks */
    if (ff_ivi_dec_huff_desc(&ctx->gb, get_bits1(&ctx->gb), IVI_MB_HUFF,  &ctx->mb_vlc,  avctx) ||
        ff_ivi_dec_huff_desc(&ctx->gb, get_bits1(&ctx->gb), IVI_BLK_HUFF, &ctx->blk_vlc, avctx))
        return AVERROR_INVALIDDATA;

    ctx->rvmap_sel = get_bits1(&ctx->gb) ? get_bits(&ctx->gb, 3) : 8;

    ctx->in_imf = get_bits1(&ctx->gb);
    ctx->in_q   = get_bits1(&ctx->gb);

    ctx->pic_glob_quant = get_bits(&ctx->gb, 5);

    /* TODO: ignore this parameter if unused */
    ctx->unknown1 = get_bits1(&ctx->gb) ? get_bits(&ctx->gb, 3) : 0;

    ctx->checksum = get_bits1(&ctx->gb) ? get_bits(&ctx->gb, 16) : 0;

    /* skip picture header extension if any */
    while (get_bits1(&ctx->gb)) {
        av_dlog(avctx, "Pic hdr extension encountered!\n");
        skip_bits(&ctx->gb, 8);
    }

    if (get_bits1(&ctx->gb)) {
        av_log(avctx, AV_LOG_ERROR, "Bad blocks bits encountered!\n");
    }

    align_get_bits(&ctx->gb);

    return 0;
}


/**
 *  Decode Indeo 4 band header.
 *
 *  @param[in,out] ctx       pointer to the decoder context
 *  @param[in,out] band      pointer to the band descriptor
 *  @param[in]     avctx     pointer to the AVCodecContext
 *  @return        result code: 0 = OK, negative number = error
 */
static int decode_band_hdr(IVI45DecContext *ctx, IVIBandDesc *band,
                           AVCodecContext *avctx)
{
    int plane, band_num, indx, transform_id, scan_indx;
    int i;
    int quant_mat;

    plane    = get_bits(&ctx->gb, 2);
    band_num = get_bits(&ctx->gb, 4);
    if (band->plane != plane || band->band_num != band_num) {
        av_log(avctx, AV_LOG_ERROR, "Invalid band header sequence!\n");
        return AVERROR_INVALIDDATA;
    }

    band->is_empty = get_bits1(&ctx->gb);
    if (!band->is_empty) {
        int old_blk_size = band->blk_size;
        /* skip header size
         * If header size is not given, header size is 4 bytes. */
        if (get_bits1(&ctx->gb))
            skip_bits(&ctx->gb, 16);

        band->is_halfpel = get_bits(&ctx->gb, 2);
        if (band->is_halfpel >= 2) {
            av_log(avctx, AV_LOG_ERROR, "Invalid/unsupported mv resolution: %d!\n",
                   band->is_halfpel);
            return AVERROR_INVALIDDATA;
        }
#if IVI4_STREAM_ANALYSER
        if (!band->is_halfpel)
            ctx->uses_fullpel = 1;
#endif

        band->checksum_present = get_bits1(&ctx->gb);
        if (band->checksum_present)
            band->checksum = get_bits(&ctx->gb, 16);

        indx = get_bits(&ctx->gb, 2);
        if (indx == 3) {
            av_log(avctx, AV_LOG_ERROR, "Invalid block size!\n");
            return AVERROR_INVALIDDATA;
        }
        band->mb_size  = 16 >> indx;
        band->blk_size = 8 >> (indx >> 1);

        band->inherit_mv     = get_bits1(&ctx->gb);
        band->inherit_qdelta = get_bits1(&ctx->gb);

        band->glob_quant = get_bits(&ctx->gb, 5);

        if (!get_bits1(&ctx->gb) || ctx->frame_type == FRAMETYPE_INTRA) {
            transform_id = get_bits(&ctx->gb, 5);
            if (transform_id >= FF_ARRAY_ELEMS(transforms) ||
                !transforms[transform_id].inv_trans) {
                avpriv_request_sample(avctx, "Transform %d", transform_id);
                return AVERROR_PATCHWELCOME;
            }
            if ((transform_id >= 7 && transform_id <= 9) ||
                 transform_id == 17) {
                avpriv_request_sample(avctx, "DCT transform");
                return AVERROR_PATCHWELCOME;
            }

            if (transform_id < 10 && band->blk_size < 8) {
                av_log(avctx, AV_LOG_ERROR, "wrong transform size!\n");
                return AVERROR_INVALIDDATA;
            }
#if IVI4_STREAM_ANALYSER
            if ((transform_id >= 0 && transform_id <= 2) || transform_id == 10)
                ctx->uses_haar = 1;
#endif

            band->inv_transform = transforms[transform_id].inv_trans;
            band->dc_transform  = transforms[transform_id].dc_trans;
            band->is_2d_trans   = transforms[transform_id].is_2d_trans;

            if (transform_id < 10)
                band->transform_size = 8;
            else
                band->transform_size = 4;

            if (band->blk_size != band->transform_size) {
                av_log(avctx, AV_LOG_ERROR, "transform and block size mismatch (%d != %d)\n", band->transform_size, band->blk_size);
                return AVERROR_INVALIDDATA;
            }

            scan_indx = get_bits(&ctx->gb, 4);
            if (scan_indx == 15) {
                av_log(avctx, AV_LOG_ERROR, "Custom scan pattern encountered!\n");
                return AVERROR_INVALIDDATA;
            }
            if (scan_indx > 4 && scan_indx < 10) {
                if (band->blk_size != 4) {
                    av_log(avctx, AV_LOG_ERROR, "mismatching scan table!\n");
                    return AVERROR_INVALIDDATA;
                }
            } else if (band->blk_size != 8) {
                av_log(avctx, AV_LOG_ERROR, "mismatching scan table!\n");
                return AVERROR_INVALIDDATA;
            }

            band->scan = scan_index_to_tab[scan_indx];
            band->scan_size = band->blk_size;

            quant_mat = get_bits(&ctx->gb, 5);
            if (quant_mat == 31) {
                av_log(avctx, AV_LOG_ERROR, "Custom quant matrix encountered!\n");
                return AVERROR_INVALIDDATA;
            }
            if (quant_mat >= FF_ARRAY_ELEMS(quant_index_to_tab)) {
                avpriv_request_sample(avctx, "Quantization matrix %d",
                                      quant_mat);
                return AVERROR_INVALIDDATA;
            }
<<<<<<< HEAD
            band->quant_mat = quant_mat;
        }
        if (quant_index_to_tab[band->quant_mat] > 4 && band->blk_size == 4) {
            av_log(avctx, AV_LOG_ERROR, "Invalid quant matrix for 4x4 block encountered!\n");
            band->quant_mat = 0;
            return AVERROR_INVALIDDATA;
        }
        if (band->scan_size != band->blk_size) {
            av_log(avctx, AV_LOG_ERROR, "mismatching scan table!\n");
            return AVERROR_INVALIDDATA;
        }
        if (band->transform_size == 8 && band->blk_size < 8) {
            av_log(avctx, AV_LOG_ERROR, "mismatching transform_size!\n");
            return AVERROR_INVALIDDATA;
=======
        } else {
            if (old_blk_size != band->blk_size) {
                av_log(avctx, AV_LOG_ERROR,
                       "The band block size does not match the configuration "
                       "inherited\n");
                return AVERROR_INVALIDDATA;
            }
>>>>>>> 0cb83c56
        }

        /* decode block huffman codebook */
        if (!get_bits1(&ctx->gb))
            band->blk_vlc.tab = ctx->blk_vlc.tab;
        else
            if (ff_ivi_dec_huff_desc(&ctx->gb, 1, IVI_BLK_HUFF,
                                     &band->blk_vlc, avctx))
                return AVERROR_INVALIDDATA;

        /* select appropriate rvmap table for this band */
        band->rvmap_sel = get_bits1(&ctx->gb) ? get_bits(&ctx->gb, 3) : 8;

        /* decode rvmap probability corrections if any */
        band->num_corr = 0; /* there is no corrections */
        if (get_bits1(&ctx->gb)) {
            band->num_corr = get_bits(&ctx->gb, 8); /* get number of correction pairs */
            if (band->num_corr > 61) {
                av_log(avctx, AV_LOG_ERROR, "Too many corrections: %d\n",
                       band->num_corr);
                return AVERROR_INVALIDDATA;
            }

            /* read correction pairs */
            for (i = 0; i < band->num_corr * 2; i++)
                band->corr[i] = get_bits(&ctx->gb, 8);
        }
    }

    if (band->blk_size == 8) {
        band->intra_base = &ivi4_quant_8x8_intra[quant_index_to_tab[band->quant_mat]][0];
        band->inter_base = &ivi4_quant_8x8_inter[quant_index_to_tab[band->quant_mat]][0];
    } else {
        band->intra_base = &ivi4_quant_4x4_intra[quant_index_to_tab[band->quant_mat]][0];
        band->inter_base = &ivi4_quant_4x4_inter[quant_index_to_tab[band->quant_mat]][0];
    }

    /* Indeo 4 doesn't use scale tables */
    band->intra_scale = NULL;
    band->inter_scale = NULL;

    align_get_bits(&ctx->gb);

    if (!band->scan) {
        av_log(avctx, AV_LOG_ERROR, "band->scan not set\n");
        return AVERROR_INVALIDDATA;
    }

    return 0;
}


/**
 *  Decode information (block type, cbp, quant delta, motion vector)
 *  for all macroblocks in the current tile.
 *
 *  @param[in,out] ctx       pointer to the decoder context
 *  @param[in,out] band      pointer to the band descriptor
 *  @param[in,out] tile      pointer to the tile descriptor
 *  @param[in]     avctx     pointer to the AVCodecContext
 *  @return        result code: 0 = OK, negative number = error
 */
static int decode_mb_info(IVI45DecContext *ctx, IVIBandDesc *band,
                          IVITile *tile, AVCodecContext *avctx)
{
    int         x, y, mv_x, mv_y, mv_delta, offs, mb_offset, blks_per_mb,
                mv_scale, mb_type_bits, s;
    IVIMbInfo   *mb, *ref_mb;
    int         row_offset = band->mb_size * band->pitch;

    mb     = tile->mbs;
    ref_mb = tile->ref_mbs;
    offs   = tile->ypos * band->pitch + tile->xpos;

    blks_per_mb  = band->mb_size   != band->blk_size  ? 4 : 1;
    mb_type_bits = ctx->frame_type == FRAMETYPE_BIDIR ? 2 : 1;

    /* scale factor for motion vectors */
    mv_scale = (ctx->planes[0].bands[0].mb_size >> 3) - (band->mb_size >> 3);
    mv_x = mv_y = 0;

    if (((tile->width + band->mb_size-1)/band->mb_size) * ((tile->height + band->mb_size-1)/band->mb_size) != tile->num_MBs) {
        av_log(avctx, AV_LOG_ERROR, "num_MBs mismatch %d %d %d %d\n", tile->width, tile->height, band->mb_size, tile->num_MBs);
        return -1;
    }

    for (y = tile->ypos; y < tile->ypos + tile->height; y += band->mb_size) {
        mb_offset = offs;

        for (x = tile->xpos; x < tile->xpos + tile->width; x += band->mb_size) {
            mb->xpos     = x;
            mb->ypos     = y;
            mb->buf_offs = mb_offset;

            if (get_bits1(&ctx->gb)) {
                if (ctx->frame_type == FRAMETYPE_INTRA) {
                    av_log(avctx, AV_LOG_ERROR, "Empty macroblock in an INTRA picture!\n");
                    return AVERROR_INVALIDDATA;
                }
                mb->type = 1; /* empty macroblocks are always INTER */
                mb->cbp  = 0; /* all blocks are empty */

                mb->q_delta = 0;
                if (!band->plane && !band->band_num && ctx->in_q) {
                    mb->q_delta = get_vlc2(&ctx->gb, ctx->mb_vlc.tab->table,
                                           IVI_VLC_BITS, 1);
                    mb->q_delta = IVI_TOSIGNED(mb->q_delta);
                }

                mb->mv_x = mb->mv_y = 0; /* no motion vector coded */
                if (band->inherit_mv && ref_mb) {
                    /* motion vector inheritance */
                    if (mv_scale) {
                        mb->mv_x = ivi_scale_mv(ref_mb->mv_x, mv_scale);
                        mb->mv_y = ivi_scale_mv(ref_mb->mv_y, mv_scale);
                    } else {
                        mb->mv_x = ref_mb->mv_x;
                        mb->mv_y = ref_mb->mv_y;
                    }
                }
            } else {
                if (band->inherit_mv) {
                    /* copy mb_type from corresponding reference mb */
                    if (!ref_mb) {
                        av_log(avctx, AV_LOG_ERROR, "ref_mb unavailable\n");
                        return AVERROR_INVALIDDATA;
                    }
                    mb->type = ref_mb->type;
                } else if (ctx->frame_type == FRAMETYPE_INTRA ||
                           ctx->frame_type == FRAMETYPE_INTRA1) {
                    mb->type = 0; /* mb_type is always INTRA for intra-frames */
                } else {
                    mb->type = get_bits(&ctx->gb, mb_type_bits);
                }

                mb->cbp = get_bits(&ctx->gb, blks_per_mb);

                mb->q_delta = 0;
                if (band->inherit_qdelta) {
                    if (ref_mb) mb->q_delta = ref_mb->q_delta;
                } else if (mb->cbp || (!band->plane && !band->band_num &&
                           ctx->in_q)) {
                    mb->q_delta = get_vlc2(&ctx->gb, ctx->mb_vlc.tab->table,
                                           IVI_VLC_BITS, 1);
                    mb->q_delta = IVI_TOSIGNED(mb->q_delta);
                }

                if (!mb->type) {
                    mb->mv_x = mb->mv_y = 0; /* there is no motion vector in intra-macroblocks */
                } else {
                    if (band->inherit_mv) {
                        if (ref_mb)
                            /* motion vector inheritance */
                            if (mv_scale) {
                                mb->mv_x = ivi_scale_mv(ref_mb->mv_x, mv_scale);
                                mb->mv_y = ivi_scale_mv(ref_mb->mv_y, mv_scale);
                            } else {
                                mb->mv_x = ref_mb->mv_x;
                                mb->mv_y = ref_mb->mv_y;
                            }
                    } else {
                        /* decode motion vector deltas */
                        mv_delta = get_vlc2(&ctx->gb, ctx->mb_vlc.tab->table,
                                            IVI_VLC_BITS, 1);
                        mv_y += IVI_TOSIGNED(mv_delta);
                        mv_delta = get_vlc2(&ctx->gb, ctx->mb_vlc.tab->table,
                                            IVI_VLC_BITS, 1);
                        mv_x += IVI_TOSIGNED(mv_delta);
                        mb->mv_x = mv_x;
                        mb->mv_y = mv_y;
                    }
                }
            }

            s= band->is_halfpel;
            if (mb->type)
            if ( x +  (mb->mv_x   >>s) +                 (y+               (mb->mv_y   >>s))*band->pitch < 0 ||
                 x + ((mb->mv_x+s)>>s) + band->mb_size - 1
                   + (y+band->mb_size - 1 +((mb->mv_y+s)>>s))*band->pitch > band->bufsize -1) {
                av_log(avctx, AV_LOG_ERROR, "motion vector %d %d outside reference\n", x*s + mb->mv_x, y*s + mb->mv_y);
                return AVERROR_INVALIDDATA;
            }

            mb++;
            if (ref_mb)
                ref_mb++;
            mb_offset += band->mb_size;
        }

        offs += row_offset;
    }

    align_get_bits(&ctx->gb);

    return 0;
}


/**
 *  Rearrange decoding and reference buffers.
 *
 *  @param[in,out] ctx       pointer to the decoder context
 */
static void switch_buffers(IVI45DecContext *ctx)
{
    switch (ctx->prev_frame_type) {
    case FRAMETYPE_INTRA:
    case FRAMETYPE_INTRA1:
    case FRAMETYPE_INTER:
        ctx->buf_switch ^= 1;
        ctx->dst_buf     = ctx->buf_switch;
        ctx->ref_buf     = ctx->buf_switch ^ 1;
        break;
    case FRAMETYPE_INTER_NOREF:
        break;
    }

    switch (ctx->frame_type) {
    case FRAMETYPE_INTRA:
    case FRAMETYPE_INTRA1:
        ctx->buf_switch = 0;
        /* FALLTHROUGH */
    case FRAMETYPE_INTER:
        ctx->dst_buf = ctx->buf_switch;
        ctx->ref_buf = ctx->buf_switch ^ 1;
        break;
    case FRAMETYPE_INTER_NOREF:
    case FRAMETYPE_NULL_FIRST:
    case FRAMETYPE_NULL_LAST:
        break;
    }
}


static int is_nonnull_frame(IVI45DecContext *ctx)
{
    return ctx->frame_type < FRAMETYPE_NULL_FIRST;
}


static av_cold int decode_init(AVCodecContext *avctx)
{
    IVI45DecContext *ctx = avctx->priv_data;

    ff_ivi_init_static_vlc();

    /* copy rvmap tables in our context so we can apply changes to them */
    memcpy(ctx->rvmap_tabs, ff_ivi_rvmap_tabs, sizeof(ff_ivi_rvmap_tabs));

    /* Force allocation of the internal buffers */
    /* during picture header decoding.          */
    ctx->pic_conf.pic_width  = 0;
    ctx->pic_conf.pic_height = 0;

    avctx->pix_fmt = AV_PIX_FMT_YUV410P;

    ctx->decode_pic_hdr   = decode_pic_hdr;
    ctx->decode_band_hdr  = decode_band_hdr;
    ctx->decode_mb_info   = decode_mb_info;
    ctx->switch_buffers   = switch_buffers;
    ctx->is_nonnull_frame = is_nonnull_frame;

    return 0;
}


AVCodec ff_indeo4_decoder = {
    .name           = "indeo4",
    .long_name      = NULL_IF_CONFIG_SMALL("Intel Indeo Video Interactive 4"),
    .type           = AVMEDIA_TYPE_VIDEO,
    .id             = AV_CODEC_ID_INDEO4,
    .priv_data_size = sizeof(IVI45DecContext),
    .init           = decode_init,
    .close          = ff_ivi_decode_close,
    .decode         = ff_ivi_decode_frame,
    .capabilities   = CODEC_CAP_DR1,
};<|MERGE_RESOLUTION|>--- conflicted
+++ resolved
@@ -393,22 +393,7 @@
                                       quant_mat);
                 return AVERROR_INVALIDDATA;
             }
-<<<<<<< HEAD
             band->quant_mat = quant_mat;
-        }
-        if (quant_index_to_tab[band->quant_mat] > 4 && band->blk_size == 4) {
-            av_log(avctx, AV_LOG_ERROR, "Invalid quant matrix for 4x4 block encountered!\n");
-            band->quant_mat = 0;
-            return AVERROR_INVALIDDATA;
-        }
-        if (band->scan_size != band->blk_size) {
-            av_log(avctx, AV_LOG_ERROR, "mismatching scan table!\n");
-            return AVERROR_INVALIDDATA;
-        }
-        if (band->transform_size == 8 && band->blk_size < 8) {
-            av_log(avctx, AV_LOG_ERROR, "mismatching transform_size!\n");
-            return AVERROR_INVALIDDATA;
-=======
         } else {
             if (old_blk_size != band->blk_size) {
                 av_log(avctx, AV_LOG_ERROR,
@@ -416,7 +401,19 @@
                        "inherited\n");
                 return AVERROR_INVALIDDATA;
             }
->>>>>>> 0cb83c56
+        }
+        if (quant_index_to_tab[band->quant_mat] > 4 && band->blk_size == 4) {
+            av_log(avctx, AV_LOG_ERROR, "Invalid quant matrix for 4x4 block encountered!\n");
+            band->quant_mat = 0;
+            return AVERROR_INVALIDDATA;
+        }
+        if (band->scan_size != band->blk_size) {
+            av_log(avctx, AV_LOG_ERROR, "mismatching scan table!\n");
+            return AVERROR_INVALIDDATA;
+        }
+        if (band->transform_size == 8 && band->blk_size < 8) {
+            av_log(avctx, AV_LOG_ERROR, "mismatching transform_size!\n");
+            return AVERROR_INVALIDDATA;
         }
 
         /* decode block huffman codebook */
