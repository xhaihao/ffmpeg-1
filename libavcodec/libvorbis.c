/*
 * copyright (c) 2002 Mark Hills <mark@pogo.org.uk>
 *
 * This file is part of FFmpeg.
 *
 * FFmpeg is free software; you can redistribute it and/or
 * modify it under the terms of the GNU Lesser General Public
 * License as published by the Free Software Foundation; either
 * version 2.1 of the License, or (at your option) any later version.
 *
 * FFmpeg is distributed in the hope that it will be useful,
 * but WITHOUT ANY WARRANTY; without even the implied warranty of
 * MERCHANTABILITY or FITNESS FOR A PARTICULAR PURPOSE.  See the GNU
 * Lesser General Public License for more details.
 *
 * You should have received a copy of the GNU Lesser General Public
 * License along with FFmpeg; if not, write to the Free Software
 * Foundation, Inc., 51 Franklin Street, Fifth Floor, Boston, MA 02110-1301 USA
 */

/**
 * @file
 * Vorbis encoding support via libvorbisenc.
 * @author Mark Hills <mark@pogo.org.uk>
 */

#include <vorbis/vorbisenc.h>

#include "libavutil/fifo.h"
#include "libavutil/opt.h"
#include "avcodec.h"
#include "audio_frame_queue.h"
#include "bytestream.h"
#include "internal.h"
#include "vorbis.h"
#include "vorbis_parser.h"

#undef NDEBUG
#include <assert.h>

/* Number of samples the user should send in each call.
 * This value is used because it is the LCD of all possible frame sizes, so
 * an output packet will always start at the same point as one of the input
 * packets.
 */
#define OGGVORBIS_FRAME_SIZE 64

#define BUFFER_SIZE (1024 * 64)

typedef struct OggVorbisContext {
    AVClass *av_class;                  /**< class for AVOptions            */
    vorbis_info vi;                     /**< vorbis_info used during init   */
    vorbis_dsp_state vd;                /**< DSP state used for analysis    */
    vorbis_block vb;                    /**< vorbis_block used for analysis */
    AVFifoBuffer *pkt_fifo;             /**< output packet buffer           */
    int eof;                            /**< end-of-file flag               */
    int dsp_initialized;                /**< vd has been initialized        */
    vorbis_comment vc;                  /**< VorbisComment info             */
    ogg_packet op;                      /**< ogg packet                     */
    double iblock;                      /**< impulse block bias option      */
    VorbisParseContext vp;              /**< parse context to get durations */
    AudioFrameQueue afq;                /**< frame queue for timestamps     */
} OggVorbisContext;

static const AVOption options[] = {
    { "iblock", "Sets the impulse block bias", offsetof(OggVorbisContext, iblock), AV_OPT_TYPE_DOUBLE, { .dbl = 0 }, -15, 0, AV_OPT_FLAG_AUDIO_PARAM | AV_OPT_FLAG_ENCODING_PARAM },
    { NULL }
};

static const AVCodecDefault defaults[] = {
    { "b",  "0" },
    { NULL },
};

static const AVClass class = { "libvorbis", av_default_item_name, options, LIBAVUTIL_VERSION_INT };


static int vorbis_error_to_averror(int ov_err)
{
    switch (ov_err) {
    case OV_EFAULT: return AVERROR_BUG;
    case OV_EINVAL: return AVERROR(EINVAL);
    case OV_EIMPL:  return AVERROR(EINVAL);
    default:        return AVERROR_UNKNOWN;
    }
}

static av_cold int oggvorbis_init_encoder(vorbis_info *vi,
                                          AVCodecContext *avctx)
{
    OggVorbisContext *s = avctx->priv_data;
    double cfreq;
    int ret;

    if (avctx->flags & CODEC_FLAG_QSCALE || !avctx->bit_rate) {
        /* variable bitrate
         * NOTE: we use the oggenc range of -1 to 10 for global_quality for
         *       user convenience, but libvorbis uses -0.1 to 1.0.
         */
        float q = avctx->global_quality / (float)FF_QP2LAMBDA;
        /* default to 3 if the user did not set quality or bitrate */
        if (!(avctx->flags & CODEC_FLAG_QSCALE))
            q = 3.0;
        if ((ret = vorbis_encode_setup_vbr(vi, avctx->channels,
                                           avctx->sample_rate,
                                           q / 10.0)))
            goto error;
    } else {
        int minrate = avctx->rc_min_rate > 0 ? avctx->rc_min_rate : -1;
        int maxrate = avctx->rc_max_rate > 0 ? avctx->rc_max_rate : -1;

        /* average bitrate */
        if ((ret = vorbis_encode_setup_managed(vi, avctx->channels,
                                               avctx->sample_rate, maxrate,
                                               avctx->bit_rate, minrate)))
            goto error;

        /* variable bitrate by estimate, disable slow rate management */
        if (minrate == -1 && maxrate == -1)
            if ((ret = vorbis_encode_ctl(vi, OV_ECTL_RATEMANAGE2_SET, NULL)))
                goto error; /* should not happen */
    }

    /* cutoff frequency */
    if (avctx->cutoff > 0) {
        cfreq = avctx->cutoff / 1000.0;
        if ((ret = vorbis_encode_ctl(vi, OV_ECTL_LOWPASS_SET, &cfreq)))
            goto error; /* should not happen */
    }

    /* impulse block bias */
    if (s->iblock) {
        if ((ret = vorbis_encode_ctl(vi, OV_ECTL_IBLOCK_SET, &s->iblock)))
            goto error;
    }

    if (avctx->channels == 3 &&
            avctx->channel_layout != (AV_CH_LAYOUT_STEREO|AV_CH_FRONT_CENTER) ||
        avctx->channels == 4 &&
            avctx->channel_layout != AV_CH_LAYOUT_2_2 &&
            avctx->channel_layout != AV_CH_LAYOUT_QUAD ||
        avctx->channels == 5 &&
            avctx->channel_layout != AV_CH_LAYOUT_5POINT0 &&
            avctx->channel_layout != AV_CH_LAYOUT_5POINT0_BACK ||
        avctx->channels == 6 &&
            avctx->channel_layout != AV_CH_LAYOUT_5POINT1 &&
            avctx->channel_layout != AV_CH_LAYOUT_5POINT1_BACK ||
        avctx->channels == 7 &&
            avctx->channel_layout != (AV_CH_LAYOUT_5POINT1|AV_CH_BACK_CENTER) ||
        avctx->channels == 8 &&
            avctx->channel_layout != AV_CH_LAYOUT_7POINT1) {
        if (avctx->channel_layout) {
            char name[32];
            av_get_channel_layout_string(name, sizeof(name), avctx->channels,
                                         avctx->channel_layout);
            av_log(avctx, AV_LOG_ERROR, "%s not supported by Vorbis: "
                                             "output stream will have incorrect "
                                             "channel layout.\n", name);
        } else {
            av_log(avctx, AV_LOG_WARNING, "No channel layout specified. The encoder "
                                               "will use Vorbis channel layout for "
                                               "%d channels.\n", avctx->channels);
        }
    }

    if ((ret = vorbis_encode_setup_init(vi)))
        goto error;

    return 0;
error:
    return vorbis_error_to_averror(ret);
}

/* How many bytes are needed for a buffer of length 'l' */
static int xiph_len(int l)
{
    return 1 + l / 255 + l;
}

static av_cold int oggvorbis_encode_close(AVCodecContext *avctx)
{
    OggVorbisContext *s = avctx->priv_data;

    /* notify vorbisenc this is EOF */
    if (s->dsp_initialized)
        vorbis_analysis_wrote(&s->vd, 0);

    vorbis_block_clear(&s->vb);
    vorbis_dsp_clear(&s->vd);
    vorbis_info_clear(&s->vi);

    av_fifo_free(s->pkt_fifo);
    ff_af_queue_close(&s->afq);
#if FF_API_OLD_ENCODE_AUDIO
    av_freep(&avctx->coded_frame);
#endif
    av_freep(&avctx->extradata);

    return 0;
}

static av_cold int oggvorbis_encode_init(AVCodecContext *avctx)
{
    OggVorbisContext *s = avctx->priv_data;
    ogg_packet header, header_comm, header_code;
    uint8_t *p;
    unsigned int offset;
    int ret;

    vorbis_info_init(&s->vi);
    if ((ret = oggvorbis_init_encoder(&s->vi, avctx))) {
        av_log(avctx, AV_LOG_ERROR, "encoder setup failed\n");
        goto error;
    }
    if ((ret = vorbis_analysis_init(&s->vd, &s->vi))) {
        av_log(avctx, AV_LOG_ERROR, "analysis init failed\n");
        ret = vorbis_error_to_averror(ret);
        goto error;
    }
    s->dsp_initialized = 1;
    if ((ret = vorbis_block_init(&s->vd, &s->vb))) {
        av_log(avctx, AV_LOG_ERROR, "dsp init failed\n");
        ret = vorbis_error_to_averror(ret);
        goto error;
    }

    vorbis_comment_init(&s->vc);
    vorbis_comment_add_tag(&s->vc, "encoder", LIBAVCODEC_IDENT);

    if ((ret = vorbis_analysis_headerout(&s->vd, &s->vc, &header, &header_comm,
                                         &header_code))) {
        ret = vorbis_error_to_averror(ret);
        goto error;
    }

    avctx->extradata_size = 1 + xiph_len(header.bytes)      +
                                xiph_len(header_comm.bytes) +
                                header_code.bytes;
    p = avctx->extradata = av_malloc(avctx->extradata_size +
                                     FF_INPUT_BUFFER_PADDING_SIZE);
    if (!p) {
        ret = AVERROR(ENOMEM);
        goto error;
    }
    p[0]    = 2;
    offset  = 1;
    offset += av_xiphlacing(&p[offset], header.bytes);
    offset += av_xiphlacing(&p[offset], header_comm.bytes);
    memcpy(&p[offset], header.packet, header.bytes);
    offset += header.bytes;
    memcpy(&p[offset], header_comm.packet, header_comm.bytes);
    offset += header_comm.bytes;
    memcpy(&p[offset], header_code.packet, header_code.bytes);
    offset += header_code.bytes;
    assert(offset == avctx->extradata_size);

    if ((ret = avpriv_vorbis_parse_extradata(avctx, &s->vp)) < 0) {
        av_log(avctx, AV_LOG_ERROR, "invalid extradata\n");
        return ret;
    }

    vorbis_comment_clear(&s->vc);

    avctx->frame_size = OGGVORBIS_FRAME_SIZE;
    ff_af_queue_init(avctx, &s->afq);

    s->pkt_fifo = av_fifo_alloc(BUFFER_SIZE);
    if (!s->pkt_fifo) {
        ret = AVERROR(ENOMEM);
        goto error;
    }

#if FF_API_OLD_ENCODE_AUDIO
    avctx->coded_frame = avcodec_alloc_frame();
    if (!avctx->coded_frame) {
        ret = AVERROR(ENOMEM);
        goto error;
    }
#endif

    return 0;
error:
    oggvorbis_encode_close(avctx);
    return ret;
}

static int oggvorbis_encode_frame(AVCodecContext *avctx, AVPacket *avpkt,
                                  const AVFrame *frame, int *got_packet_ptr)
{
    OggVorbisContext *s = avctx->priv_data;
    ogg_packet op;
    int ret, duration;

    /* send samples to libvorbis */
    if (frame) {
        const float *audio = (const float *)frame->data[0];
        const int samples = frame->nb_samples;
        float **buffer;
        int c, channels = s->vi.channels;

        buffer = vorbis_analysis_buffer(&s->vd, samples);
        for (c = 0; c < channels; c++) {
            int i;
            int co = (channels > 8) ? c :
                     ff_vorbis_encoding_channel_layout_offsets[channels - 1][c];
            for (i = 0; i < samples; i++)
                buffer[c][i] = audio[i * channels + co];
        }
        if ((ret = vorbis_analysis_wrote(&s->vd, samples)) < 0) {
            av_log(avctx, AV_LOG_ERROR, "error in vorbis_analysis_wrote()\n");
            return vorbis_error_to_averror(ret);
        }
        if ((ret = ff_af_queue_add(&s->afq, frame) < 0))
            return ret;
    } else {
        if (!s->eof)
            if ((ret = vorbis_analysis_wrote(&s->vd, 0)) < 0) {
                av_log(avctx, AV_LOG_ERROR, "error in vorbis_analysis_wrote()\n");
                return vorbis_error_to_averror(ret);
            }
        s->eof = 1;
    }

    /* retrieve available packets from libvorbis */
    while ((ret = vorbis_analysis_blockout(&s->vd, &s->vb)) == 1) {
        if ((ret = vorbis_analysis(&s->vb, NULL)) < 0)
            break;
        if ((ret = vorbis_bitrate_addblock(&s->vb)) < 0)
            break;

        /* add any available packets to the output packet buffer */
        while ((ret = vorbis_bitrate_flushpacket(&s->vd, &op)) == 1) {
            if (av_fifo_space(s->pkt_fifo) < sizeof(ogg_packet) + op.bytes) {
                av_log(avctx, AV_LOG_ERROR, "packet buffer is too small\n");
                return AVERROR_BUG;
            }
            av_fifo_generic_write(s->pkt_fifo, &op, sizeof(ogg_packet), NULL);
            av_fifo_generic_write(s->pkt_fifo, op.packet, op.bytes, NULL);
        }
        if (ret < 0) {
            av_log(avctx, AV_LOG_ERROR, "error getting available packets\n");
            break;
        }
    }
    if (ret < 0) {
        av_log(avctx, AV_LOG_ERROR, "error getting available packets\n");
        return vorbis_error_to_averror(ret);
    }

<<<<<<< HEAD
    /* output then next packet from the output buffer, if available */
    pkt_size = 0;
    if (av_fifo_size(s->pkt_fifo) >= sizeof(ogg_packet)) {
        av_fifo_generic_read(s->pkt_fifo, &op, sizeof(ogg_packet), NULL);
        pkt_size = op.bytes;
        // FIXME: we should use the user-supplied pts and duration
        avctx->coded_frame->pts = ff_samples_to_time_base(avctx,
                                                          op.granulepos);
        if (pkt_size > buf_size) {
            av_log(avctx, AV_LOG_ERROR, "output buffer is too small\n");
            return AVERROR(EINVAL);
=======
    /* check for available packets */
    if (av_fifo_size(s->pkt_fifo) < sizeof(ogg_packet))
        return 0;

    av_fifo_generic_read(s->pkt_fifo, &op, sizeof(ogg_packet), NULL);

    if ((ret = ff_alloc_packet(avpkt, op.bytes))) {
        av_log(avctx, AV_LOG_ERROR, "Error getting output packet\n");
        return ret;
    }
    av_fifo_generic_read(s->pkt_fifo, avpkt->data, op.bytes, NULL);

    avpkt->pts = ff_samples_to_time_base(avctx, op.granulepos);

    duration = avpriv_vorbis_parse_frame(&s->vp, avpkt->data, avpkt->size);
    if (duration > 0) {
        /* we do not know encoder delay until we get the first packet from
         * libvorbis, so we have to update the AudioFrameQueue counts */
        if (!avctx->delay) {
            avctx->delay              = duration;
            s->afq.remaining_delay   += duration;
            s->afq.remaining_samples += duration;
>>>>>>> 6aba117f
        }
        ff_af_queue_remove(&s->afq, duration, &avpkt->pts, &avpkt->duration);
    }

    *got_packet_ptr = 1;
    return 0;
}

AVCodec ff_libvorbis_encoder = {
    .name           = "libvorbis",
    .type           = AVMEDIA_TYPE_AUDIO,
    .id             = CODEC_ID_VORBIS,
    .priv_data_size = sizeof(OggVorbisContext),
    .init           = oggvorbis_encode_init,
    .encode2        = oggvorbis_encode_frame,
    .close          = oggvorbis_encode_close,
    .capabilities   = CODEC_CAP_DELAY,
    .sample_fmts    = (const enum AVSampleFormat[]) { AV_SAMPLE_FMT_FLT,
                                                      AV_SAMPLE_FMT_NONE },
    .long_name      = NULL_IF_CONFIG_SMALL("libvorbis Vorbis"),
    .priv_class     = &class,
    .defaults       = defaults,
};<|MERGE_RESOLUTION|>--- conflicted
+++ resolved
@@ -347,19 +347,6 @@
         return vorbis_error_to_averror(ret);
     }
 
-<<<<<<< HEAD
-    /* output then next packet from the output buffer, if available */
-    pkt_size = 0;
-    if (av_fifo_size(s->pkt_fifo) >= sizeof(ogg_packet)) {
-        av_fifo_generic_read(s->pkt_fifo, &op, sizeof(ogg_packet), NULL);
-        pkt_size = op.bytes;
-        // FIXME: we should use the user-supplied pts and duration
-        avctx->coded_frame->pts = ff_samples_to_time_base(avctx,
-                                                          op.granulepos);
-        if (pkt_size > buf_size) {
-            av_log(avctx, AV_LOG_ERROR, "output buffer is too small\n");
-            return AVERROR(EINVAL);
-=======
     /* check for available packets */
     if (av_fifo_size(s->pkt_fifo) < sizeof(ogg_packet))
         return 0;
@@ -382,7 +369,6 @@
             avctx->delay              = duration;
             s->afq.remaining_delay   += duration;
             s->afq.remaining_samples += duration;
->>>>>>> 6aba117f
         }
         ff_af_queue_remove(&s->afq, duration, &avpkt->pts, &avpkt->duration);
     }
