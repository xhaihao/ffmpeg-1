/*
 * The simplest mpeg encoder (well, it was the simplest!)
 * Copyright (c) 2000,2001 Fabrice Bellard
 * Copyright (c) 2002-2004 Michael Niedermayer <michaelni@gmx.at>
 *
 * 4MV & hq & B-frame encoding stuff by Michael Niedermayer <michaelni@gmx.at>
 *
 * This file is part of FFmpeg.
 *
 * FFmpeg is free software; you can redistribute it and/or
 * modify it under the terms of the GNU Lesser General Public
 * License as published by the Free Software Foundation; either
 * version 2.1 of the License, or (at your option) any later version.
 *
 * FFmpeg is distributed in the hope that it will be useful,
 * but WITHOUT ANY WARRANTY; without even the implied warranty of
 * MERCHANTABILITY or FITNESS FOR A PARTICULAR PURPOSE.  See the GNU
 * Lesser General Public License for more details.
 *
 * You should have received a copy of the GNU Lesser General Public
 * License along with FFmpeg; if not, write to the Free Software
 * Foundation, Inc., 51 Franklin Street, Fifth Floor, Boston, MA 02110-1301 USA
 */

/**
 * @file
 * The simplest mpeg encoder (well, it was the simplest!).
 */

#include "libavutil/avassert.h"
#include "libavutil/imgutils.h"
#include "avcodec.h"
#include "dsputil.h"
#include "h264chroma.h"
#include "internal.h"
#include "mathops.h"
#include "mpegvideo.h"
#include "mjpegenc.h"
#include "msmpeg4.h"
#include "xvmc_internal.h"
#include "thread.h"
#include <limits.h>

//#undef NDEBUG
//#include <assert.h>

static void dct_unquantize_mpeg1_intra_c(MpegEncContext *s,
                                   int16_t *block, int n, int qscale);
static void dct_unquantize_mpeg1_inter_c(MpegEncContext *s,
                                   int16_t *block, int n, int qscale);
static void dct_unquantize_mpeg2_intra_c(MpegEncContext *s,
                                   int16_t *block, int n, int qscale);
static void dct_unquantize_mpeg2_intra_bitexact(MpegEncContext *s,
                                   int16_t *block, int n, int qscale);
static void dct_unquantize_mpeg2_inter_c(MpegEncContext *s,
                                   int16_t *block, int n, int qscale);
static void dct_unquantize_h263_intra_c(MpegEncContext *s,
                                  int16_t *block, int n, int qscale);
static void dct_unquantize_h263_inter_c(MpegEncContext *s,
                                  int16_t *block, int n, int qscale);


//#define DEBUG


static const uint8_t ff_default_chroma_qscale_table[32] = {
//   0   1   2   3   4   5   6   7   8   9  10  11  12  13  14  15
     0,  1,  2,  3,  4,  5,  6,  7,  8,  9, 10, 11, 12, 13, 14, 15,
    16, 17, 18, 19, 20, 21, 22, 23, 24, 25, 26, 27, 28, 29, 30, 31
};

const uint8_t ff_mpeg1_dc_scale_table[128] = {
//  0  1  2  3  4  5  6  7  8  9 10 11 12 13 14 15
    8, 8, 8, 8, 8, 8, 8, 8, 8, 8, 8, 8, 8, 8, 8, 8,
    8, 8, 8, 8, 8, 8, 8, 8, 8, 8, 8, 8, 8, 8, 8, 8,
    8, 8, 8, 8, 8, 8, 8, 8, 8, 8, 8, 8, 8, 8, 8, 8,
    8, 8, 8, 8, 8, 8, 8, 8, 8, 8, 8, 8, 8, 8, 8, 8,
    8, 8, 8, 8, 8, 8, 8, 8, 8, 8, 8, 8, 8, 8, 8, 8,
    8, 8, 8, 8, 8, 8, 8, 8, 8, 8, 8, 8, 8, 8, 8, 8,
    8, 8, 8, 8, 8, 8, 8, 8, 8, 8, 8, 8, 8, 8, 8, 8,
    8, 8, 8, 8, 8, 8, 8, 8, 8, 8, 8, 8, 8, 8, 8, 8,
};

static const uint8_t mpeg2_dc_scale_table1[128] = {
//  0  1  2  3  4  5  6  7  8  9 10 11 12 13 14 15
    4, 4, 4, 4, 4, 4, 4, 4, 4, 4, 4, 4, 4, 4, 4, 4,
    4, 4, 4, 4, 4, 4, 4, 4, 4, 4, 4, 4, 4, 4, 4, 4,
    4, 4, 4, 4, 4, 4, 4, 4, 4, 4, 4, 4, 4, 4, 4, 4,
    4, 4, 4, 4, 4, 4, 4, 4, 4, 4, 4, 4, 4, 4, 4, 4,
    4, 4, 4, 4, 4, 4, 4, 4, 4, 4, 4, 4, 4, 4, 4, 4,
    4, 4, 4, 4, 4, 4, 4, 4, 4, 4, 4, 4, 4, 4, 4, 4,
    4, 4, 4, 4, 4, 4, 4, 4, 4, 4, 4, 4, 4, 4, 4, 4,
    4, 4, 4, 4, 4, 4, 4, 4, 4, 4, 4, 4, 4, 4, 4, 4,
};

static const uint8_t mpeg2_dc_scale_table2[128] = {
//  0  1  2  3  4  5  6  7  8  9 10 11 12 13 14 15
    2, 2, 2, 2, 2, 2, 2, 2, 2, 2, 2, 2, 2, 2, 2, 2,
    2, 2, 2, 2, 2, 2, 2, 2, 2, 2, 2, 2, 2, 2, 2, 2,
    2, 2, 2, 2, 2, 2, 2, 2, 2, 2, 2, 2, 2, 2, 2, 2,
    2, 2, 2, 2, 2, 2, 2, 2, 2, 2, 2, 2, 2, 2, 2, 2,
    2, 2, 2, 2, 2, 2, 2, 2, 2, 2, 2, 2, 2, 2, 2, 2,
    2, 2, 2, 2, 2, 2, 2, 2, 2, 2, 2, 2, 2, 2, 2, 2,
    2, 2, 2, 2, 2, 2, 2, 2, 2, 2, 2, 2, 2, 2, 2, 2,
    2, 2, 2, 2, 2, 2, 2, 2, 2, 2, 2, 2, 2, 2, 2, 2,
};

static const uint8_t mpeg2_dc_scale_table3[128] = {
//  0  1  2  3  4  5  6  7  8  9 10 11 12 13 14 15
    1, 1, 1, 1, 1, 1, 1, 1, 1, 1, 1, 1, 1, 1, 1, 1,
    1, 1, 1, 1, 1, 1, 1, 1, 1, 1, 1, 1, 1, 1, 1, 1,
    1, 1, 1, 1, 1, 1, 1, 1, 1, 1, 1, 1, 1, 1, 1, 1,
    1, 1, 1, 1, 1, 1, 1, 1, 1, 1, 1, 1, 1, 1, 1, 1,
    1, 1, 1, 1, 1, 1, 1, 1, 1, 1, 1, 1, 1, 1, 1, 1,
    1, 1, 1, 1, 1, 1, 1, 1, 1, 1, 1, 1, 1, 1, 1, 1,
    1, 1, 1, 1, 1, 1, 1, 1, 1, 1, 1, 1, 1, 1, 1, 1,
    1, 1, 1, 1, 1, 1, 1, 1, 1, 1, 1, 1, 1, 1, 1, 1,
};

const uint8_t *const ff_mpeg2_dc_scale_table[4] = {
    ff_mpeg1_dc_scale_table,
    mpeg2_dc_scale_table1,
    mpeg2_dc_scale_table2,
    mpeg2_dc_scale_table3,
};

const enum AVPixelFormat ff_pixfmt_list_420[] = {
    AV_PIX_FMT_YUV420P,
    AV_PIX_FMT_NONE
};

static void mpeg_er_decode_mb(void *opaque, int ref, int mv_dir, int mv_type,
                              int (*mv)[2][4][2],
                              int mb_x, int mb_y, int mb_intra, int mb_skipped)
{
    MpegEncContext *s = opaque;

    s->mv_dir     = mv_dir;
    s->mv_type    = mv_type;
    s->mb_intra   = mb_intra;
    s->mb_skipped = mb_skipped;
    s->mb_x       = mb_x;
    s->mb_y       = mb_y;
    memcpy(s->mv, mv, sizeof(*mv));

    ff_init_block_index(s);
    ff_update_block_index(s);

    s->dsp.clear_blocks(s->block[0]);

    s->dest[0] = s->current_picture.f.data[0] + (s->mb_y *  16                       * s->linesize)   + s->mb_x *  16;
    s->dest[1] = s->current_picture.f.data[1] + (s->mb_y * (16 >> s->chroma_y_shift) * s->uvlinesize) + s->mb_x * (16 >> s->chroma_x_shift);
    s->dest[2] = s->current_picture.f.data[2] + (s->mb_y * (16 >> s->chroma_y_shift) * s->uvlinesize) + s->mb_x * (16 >> s->chroma_x_shift);

    assert(ref == 0);
    ff_MPV_decode_mb(s, s->block);
}

const uint8_t *avpriv_mpv_find_start_code(const uint8_t *av_restrict p,
                                          const uint8_t *end,
                                          uint32_t *av_restrict state)
{
    int i;

    assert(p <= end);
    if (p >= end)
        return end;

    for (i = 0; i < 3; i++) {
        uint32_t tmp = *state << 8;
        *state = tmp + *(p++);
        if (tmp == 0x100 || p == end)
            return p;
    }

    while (p < end) {
        if      (p[-1] > 1      ) p += 3;
        else if (p[-2]          ) p += 2;
        else if (p[-3]|(p[-1]-1)) p++;
        else {
            p++;
            break;
        }
    }

    p = FFMIN(p, end) - 4;
    *state = AV_RB32(p);

    return p + 4;
}

/* init common dct for both encoder and decoder */
av_cold int ff_dct_common_init(MpegEncContext *s)
{
    ff_dsputil_init(&s->dsp, s->avctx);
    ff_h264chroma_init(&s->h264chroma, 8); //for lowres
    ff_videodsp_init(&s->vdsp, s->avctx->bits_per_raw_sample);

    s->dct_unquantize_h263_intra = dct_unquantize_h263_intra_c;
    s->dct_unquantize_h263_inter = dct_unquantize_h263_inter_c;
    s->dct_unquantize_mpeg1_intra = dct_unquantize_mpeg1_intra_c;
    s->dct_unquantize_mpeg1_inter = dct_unquantize_mpeg1_inter_c;
    s->dct_unquantize_mpeg2_intra = dct_unquantize_mpeg2_intra_c;
    if (s->flags & CODEC_FLAG_BITEXACT)
        s->dct_unquantize_mpeg2_intra = dct_unquantize_mpeg2_intra_bitexact;
    s->dct_unquantize_mpeg2_inter = dct_unquantize_mpeg2_inter_c;

#if ARCH_X86
    ff_MPV_common_init_x86(s);
#elif ARCH_ALPHA
    ff_MPV_common_init_axp(s);
#elif ARCH_ARM
    ff_MPV_common_init_arm(s);
#elif HAVE_ALTIVEC
    ff_MPV_common_init_altivec(s);
#elif ARCH_BFIN
    ff_MPV_common_init_bfin(s);
#endif

    /* load & permutate scantables
     * note: only wmv uses different ones
     */
    if (s->alternate_scan) {
        ff_init_scantable(s->dsp.idct_permutation, &s->inter_scantable  , ff_alternate_vertical_scan);
        ff_init_scantable(s->dsp.idct_permutation, &s->intra_scantable  , ff_alternate_vertical_scan);
    } else {
        ff_init_scantable(s->dsp.idct_permutation, &s->inter_scantable  , ff_zigzag_direct);
        ff_init_scantable(s->dsp.idct_permutation, &s->intra_scantable  , ff_zigzag_direct);
    }
    ff_init_scantable(s->dsp.idct_permutation, &s->intra_h_scantable, ff_alternate_horizontal_scan);
    ff_init_scantable(s->dsp.idct_permutation, &s->intra_v_scantable, ff_alternate_vertical_scan);

    return 0;
}

int ff_mpv_frame_size_alloc(MpegEncContext *s, int linesize)
{
    int alloc_size = FFALIGN(FFABS(linesize) + 64, 32);

    // edge emu needs blocksize + filter length - 1
    // (= 17x17 for  halfpel / 21x21 for  h264)
    // VC1 computes luma and chroma simultaneously and needs 19X19 + 9x9
    // at uvlinesize. It supports only YUV420 so 24x24 is enough
    // linesize * interlaced * MBsize
    FF_ALLOCZ_OR_GOTO(s->avctx, s->edge_emu_buffer, alloc_size * 4 * 24,
                      fail);

    FF_ALLOCZ_OR_GOTO(s->avctx, s->me.scratchpad, alloc_size * 4 * 16 * 2,
                      fail)
    s->me.temp         = s->me.scratchpad;
    s->rd_scratchpad   = s->me.scratchpad;
    s->b_scratchpad    = s->me.scratchpad;
    s->obmc_scratchpad = s->me.scratchpad + 16;

    return 0;
fail:
    av_freep(&s->edge_emu_buffer);
    return AVERROR(ENOMEM);
}

/**
 * Allocate a frame buffer
 */
static int alloc_frame_buffer(MpegEncContext *s, Picture *pic)
{
    int r, ret;

    if (s->avctx->hwaccel) {
        assert(!pic->hwaccel_picture_private);
        if (s->avctx->hwaccel->priv_data_size) {
            pic->hwaccel_picture_private = av_mallocz(s->avctx->hwaccel->priv_data_size);
            if (!pic->hwaccel_picture_private) {
                av_log(s->avctx, AV_LOG_ERROR, "alloc_frame_buffer() failed (hwaccel private data allocation)\n");
                return -1;
            }
        }
    }

    pic->tf.f = &pic->f;
    if (s->codec_id != AV_CODEC_ID_WMV3IMAGE &&
        s->codec_id != AV_CODEC_ID_VC1IMAGE  &&
        s->codec_id != AV_CODEC_ID_MSS2)
        r = ff_thread_get_buffer(s->avctx, &pic->tf,
                                 pic->reference ? AV_GET_BUFFER_FLAG_REF : 0);
    else {
        pic->f.width  = s->avctx->width;
        pic->f.height = s->avctx->height;
        pic->f.format = s->avctx->pix_fmt;
        r = avcodec_default_get_buffer2(s->avctx, &pic->f, 0);
    }

    if (r < 0 || !pic->f.data[0]) {
        av_log(s->avctx, AV_LOG_ERROR, "get_buffer() failed (%d %p)\n",
               r, pic->f.data[0]);
        av_freep(&pic->hwaccel_picture_private);
        return -1;
    }

    if (s->linesize && (s->linesize   != pic->f.linesize[0] ||
                        s->uvlinesize != pic->f.linesize[1])) {
        av_log(s->avctx, AV_LOG_ERROR,
               "get_buffer() failed (stride changed)\n");
        ff_mpeg_unref_picture(s, pic);
        return -1;
    }

    if (pic->f.linesize[1] != pic->f.linesize[2]) {
        av_log(s->avctx, AV_LOG_ERROR,
               "get_buffer() failed (uv stride mismatch)\n");
        ff_mpeg_unref_picture(s, pic);
        return -1;
    }

    if (!s->edge_emu_buffer &&
        (ret = ff_mpv_frame_size_alloc(s, pic->f.linesize[0])) < 0) {
        av_log(s->avctx, AV_LOG_ERROR,
               "get_buffer() failed to allocate context scratch buffers.\n");
        ff_mpeg_unref_picture(s, pic);
        return ret;
    }

    return 0;
}

static void free_picture_tables(Picture *pic)
{
    int i;

    av_buffer_unref(&pic->mb_var_buf);
    av_buffer_unref(&pic->mc_mb_var_buf);
    av_buffer_unref(&pic->mb_mean_buf);
    av_buffer_unref(&pic->mbskip_table_buf);
    av_buffer_unref(&pic->qscale_table_buf);
    av_buffer_unref(&pic->mb_type_buf);

    for (i = 0; i < 2; i++) {
        av_buffer_unref(&pic->motion_val_buf[i]);
        av_buffer_unref(&pic->ref_index_buf[i]);
    }
}

static int alloc_picture_tables(MpegEncContext *s, Picture *pic)
{
    const int big_mb_num    = s->mb_stride * (s->mb_height + 1) + 1;
    const int mb_array_size = s->mb_stride * s->mb_height;
    const int b8_array_size = s->b8_stride * s->mb_height * 2;
    int i;


    pic->mbskip_table_buf = av_buffer_allocz(mb_array_size + 2);
    pic->qscale_table_buf = av_buffer_allocz(big_mb_num + s->mb_stride);
    pic->mb_type_buf      = av_buffer_allocz((big_mb_num + s->mb_stride) *
                                             sizeof(uint32_t));
    if (!pic->mbskip_table_buf || !pic->qscale_table_buf || !pic->mb_type_buf)
        return AVERROR(ENOMEM);

    if (s->encoding) {
        pic->mb_var_buf    = av_buffer_allocz(mb_array_size * sizeof(int16_t));
        pic->mc_mb_var_buf = av_buffer_allocz(mb_array_size * sizeof(int16_t));
        pic->mb_mean_buf   = av_buffer_allocz(mb_array_size);
        if (!pic->mb_var_buf || !pic->mc_mb_var_buf || !pic->mb_mean_buf)
            return AVERROR(ENOMEM);
    }

    if (s->out_format == FMT_H263 || s->encoding ||
               (s->avctx->debug & FF_DEBUG_MV) || s->avctx->debug_mv) {
        int mv_size        = 2 * (b8_array_size + 4) * sizeof(int16_t);
        int ref_index_size = 4 * mb_array_size;

        for (i = 0; mv_size && i < 2; i++) {
            pic->motion_val_buf[i] = av_buffer_allocz(mv_size);
            pic->ref_index_buf[i]  = av_buffer_allocz(ref_index_size);
            if (!pic->motion_val_buf[i] || !pic->ref_index_buf[i])
                return AVERROR(ENOMEM);
        }
    }

    return 0;
}

static int make_tables_writable(Picture *pic)
{
    int ret, i;
#define MAKE_WRITABLE(table) \
do {\
    if (pic->table &&\
       (ret = av_buffer_make_writable(&pic->table)) < 0)\
    return ret;\
} while (0)

    MAKE_WRITABLE(mb_var_buf);
    MAKE_WRITABLE(mc_mb_var_buf);
    MAKE_WRITABLE(mb_mean_buf);
    MAKE_WRITABLE(mbskip_table_buf);
    MAKE_WRITABLE(qscale_table_buf);
    MAKE_WRITABLE(mb_type_buf);

    for (i = 0; i < 2; i++) {
        MAKE_WRITABLE(motion_val_buf[i]);
        MAKE_WRITABLE(ref_index_buf[i]);
    }

    return 0;
}

/**
 * Allocate a Picture.
 * The pixels are allocated/set by calling get_buffer() if shared = 0
 */
int ff_alloc_picture(MpegEncContext *s, Picture *pic, int shared)
{
    int i, ret;

    if (pic->qscale_table_buf)
        if (pic->mbskip_table_buf->size < s->mb_stride * s->mb_height + 2 ||
            pic->qscale_table_buf->size < s->mb_stride * (s->mb_height + 1) + 1 + s->mb_stride)
            free_picture_tables(pic);

    if (shared) {
        assert(pic->f.data[0]);
        pic->shared = 1;
    } else {
        assert(!pic->f.data[0]);

        if (alloc_frame_buffer(s, pic) < 0)
            return -1;

        s->linesize   = pic->f.linesize[0];
        s->uvlinesize = pic->f.linesize[1];
    }

    if (!pic->qscale_table_buf)
        ret = alloc_picture_tables(s, pic);
    else
        ret = make_tables_writable(pic);
    if (ret < 0)
        goto fail;

    if (s->encoding) {
        pic->mb_var    = (uint16_t*)pic->mb_var_buf->data;
        pic->mc_mb_var = (uint16_t*)pic->mc_mb_var_buf->data;
        pic->mb_mean   = pic->mb_mean_buf->data;
    }

    pic->mbskip_table = pic->mbskip_table_buf->data;
    pic->qscale_table = pic->qscale_table_buf->data + 2 * s->mb_stride + 1;
    pic->mb_type      = (uint32_t*)pic->mb_type_buf->data + 2 * s->mb_stride + 1;

    if (pic->motion_val_buf[0]) {
        for (i = 0; i < 2; i++) {
            pic->motion_val[i] = (int16_t (*)[2])pic->motion_val_buf[i]->data + 4;
            pic->ref_index[i]  = pic->ref_index_buf[i]->data;
        }
    }

    return 0;
fail:
    av_log(s->avctx, AV_LOG_ERROR, "Error allocating a picture.\n");
    ff_mpeg_unref_picture(s, pic);
    free_picture_tables(pic);
    return AVERROR(ENOMEM);
}

/**
 * Deallocate a picture.
 */
void ff_mpeg_unref_picture(MpegEncContext *s, Picture *pic)
{
    int off = offsetof(Picture, mb_mean) + sizeof(pic->mb_mean);
    pic->period_since_free = 0;

    pic->tf.f = &pic->f;
    /* WM Image / Screen codecs allocate internal buffers with different
     * dimensions / colorspaces; ignore user-defined callbacks for these. */
    if (s->codec_id != AV_CODEC_ID_WMV3IMAGE &&
        s->codec_id != AV_CODEC_ID_VC1IMAGE  &&
        s->codec_id != AV_CODEC_ID_MSS2)
        ff_thread_release_buffer(s->avctx, &pic->tf);
    else
        av_frame_unref(&pic->f);

    av_buffer_unref(&pic->hwaccel_priv_buf);

    memset((uint8_t*)pic + off, 0, sizeof(*pic) - off);
}

static int update_picture_tables(Picture *dst, Picture *src)
{
     int i;

#define UPDATE_TABLE(table)\
do {\
    if (src->table &&\
        (!dst->table || dst->table->buffer != src->table->buffer)) {\
        av_buffer_unref(&dst->table);\
        dst->table = av_buffer_ref(src->table);\
        if (!dst->table) {\
            free_picture_tables(dst);\
            return AVERROR(ENOMEM);\
        }\
    }\
} while (0)

    UPDATE_TABLE(mb_var_buf);
    UPDATE_TABLE(mc_mb_var_buf);
    UPDATE_TABLE(mb_mean_buf);
    UPDATE_TABLE(mbskip_table_buf);
    UPDATE_TABLE(qscale_table_buf);
    UPDATE_TABLE(mb_type_buf);
    for (i = 0; i < 2; i++) {
        UPDATE_TABLE(motion_val_buf[i]);
        UPDATE_TABLE(ref_index_buf[i]);
    }

    dst->mb_var        = src->mb_var;
    dst->mc_mb_var     = src->mc_mb_var;
    dst->mb_mean       = src->mb_mean;
    dst->mbskip_table  = src->mbskip_table;
    dst->qscale_table  = src->qscale_table;
    dst->mb_type       = src->mb_type;
    for (i = 0; i < 2; i++) {
        dst->motion_val[i] = src->motion_val[i];
        dst->ref_index[i]  = src->ref_index[i];
    }

    return 0;
}

int ff_mpeg_ref_picture(MpegEncContext *s, Picture *dst, Picture *src)
{
    int ret;

    av_assert0(!dst->f.buf[0]);
    av_assert0(src->f.buf[0]);

    src->tf.f = &src->f;
    dst->tf.f = &dst->f;
    ret = ff_thread_ref_frame(&dst->tf, &src->tf);
    if (ret < 0)
        goto fail;

    ret = update_picture_tables(dst, src);
    if (ret < 0)
        goto fail;

    if (src->hwaccel_picture_private) {
        dst->hwaccel_priv_buf = av_buffer_ref(src->hwaccel_priv_buf);
        if (!dst->hwaccel_priv_buf)
            goto fail;
        dst->hwaccel_picture_private = dst->hwaccel_priv_buf->data;
    }

    dst->field_picture           = src->field_picture;
    dst->mb_var_sum              = src->mb_var_sum;
    dst->mc_mb_var_sum           = src->mc_mb_var_sum;
    dst->b_frame_score           = src->b_frame_score;
    dst->needs_realloc           = src->needs_realloc;
    dst->reference               = src->reference;
    dst->shared                  = src->shared;

    return 0;
fail:
    ff_mpeg_unref_picture(s, dst);
    return ret;
}

static int init_duplicate_context(MpegEncContext *s)
{
    int y_size = s->b8_stride * (2 * s->mb_height + 1);
    int c_size = s->mb_stride * (s->mb_height + 1);
    int yc_size = y_size + 2 * c_size;
    int i;

    s->edge_emu_buffer =
    s->me.scratchpad   =
    s->me.temp         =
    s->rd_scratchpad   =
    s->b_scratchpad    =
    s->obmc_scratchpad = NULL;

    if (s->encoding) {
        FF_ALLOCZ_OR_GOTO(s->avctx, s->me.map,
                          ME_MAP_SIZE * sizeof(uint32_t), fail)
        FF_ALLOCZ_OR_GOTO(s->avctx, s->me.score_map,
                          ME_MAP_SIZE * sizeof(uint32_t), fail)
        if (s->avctx->noise_reduction) {
            FF_ALLOCZ_OR_GOTO(s->avctx, s->dct_error_sum,
                              2 * 64 * sizeof(int), fail)
        }
    }
    FF_ALLOCZ_OR_GOTO(s->avctx, s->blocks, 64 * 12 * 2 * sizeof(int16_t), fail)
    s->block = s->blocks[0];

    for (i = 0; i < 12; i++) {
        s->pblocks[i] = &s->block[i];
    }

    if (s->out_format == FMT_H263) {
        /* ac values */
        FF_ALLOCZ_OR_GOTO(s->avctx, s->ac_val_base,
                          yc_size * sizeof(int16_t) * 16, fail);
        s->ac_val[0] = s->ac_val_base + s->b8_stride + 1;
        s->ac_val[1] = s->ac_val_base + y_size + s->mb_stride + 1;
        s->ac_val[2] = s->ac_val[1] + c_size;
    }

    return 0;
fail:
    return -1; // free() through ff_MPV_common_end()
}

static void free_duplicate_context(MpegEncContext *s)
{
    if (s == NULL)
        return;

    av_freep(&s->edge_emu_buffer);
    av_freep(&s->me.scratchpad);
    s->me.temp =
    s->rd_scratchpad =
    s->b_scratchpad =
    s->obmc_scratchpad = NULL;

    av_freep(&s->dct_error_sum);
    av_freep(&s->me.map);
    av_freep(&s->me.score_map);
    av_freep(&s->blocks);
    av_freep(&s->ac_val_base);
    s->block = NULL;
}

static void backup_duplicate_context(MpegEncContext *bak, MpegEncContext *src)
{
#define COPY(a) bak->a = src->a
    COPY(edge_emu_buffer);
    COPY(me.scratchpad);
    COPY(me.temp);
    COPY(rd_scratchpad);
    COPY(b_scratchpad);
    COPY(obmc_scratchpad);
    COPY(me.map);
    COPY(me.score_map);
    COPY(blocks);
    COPY(block);
    COPY(start_mb_y);
    COPY(end_mb_y);
    COPY(me.map_generation);
    COPY(pb);
    COPY(dct_error_sum);
    COPY(dct_count[0]);
    COPY(dct_count[1]);
    COPY(ac_val_base);
    COPY(ac_val[0]);
    COPY(ac_val[1]);
    COPY(ac_val[2]);
#undef COPY
}

int ff_update_duplicate_context(MpegEncContext *dst, MpegEncContext *src)
{
    MpegEncContext bak;
    int i, ret;
    // FIXME copy only needed parts
    // START_TIMER
    backup_duplicate_context(&bak, dst);
    memcpy(dst, src, sizeof(MpegEncContext));
    backup_duplicate_context(dst, &bak);
    for (i = 0; i < 12; i++) {
        dst->pblocks[i] = &dst->block[i];
    }
    if (!dst->edge_emu_buffer &&
        (ret = ff_mpv_frame_size_alloc(dst, dst->linesize)) < 0) {
        av_log(dst->avctx, AV_LOG_ERROR, "failed to allocate context "
               "scratch buffers.\n");
        return ret;
    }
    // STOP_TIMER("update_duplicate_context")
    // about 10k cycles / 0.01 sec for  1000frames on 1ghz with 2 threads
    return 0;
}

int ff_mpeg_update_thread_context(AVCodecContext *dst,
                                  const AVCodecContext *src)
{
    int i, ret;
    MpegEncContext *s = dst->priv_data, *s1 = src->priv_data;

    if (dst == src)
        return 0;

    av_assert0(s != s1);

    // FIXME can parameters change on I-frames?
    // in that case dst may need a reinit
    if (!s->context_initialized) {
        memcpy(s, s1, sizeof(MpegEncContext));

        s->avctx                 = dst;
        s->bitstream_buffer      = NULL;
        s->bitstream_buffer_size = s->allocated_bitstream_buffer_size = 0;

        if (s1->context_initialized){
//             s->picture_range_start  += MAX_PICTURE_COUNT;
//             s->picture_range_end    += MAX_PICTURE_COUNT;
            if((ret = ff_MPV_common_init(s)) < 0){
                memset(s, 0, sizeof(MpegEncContext));
                s->avctx = dst;
                return ret;
            }
        }
    }

    if (s->height != s1->height || s->width != s1->width || s->context_reinit) {
        s->context_reinit = 0;
        s->height = s1->height;
        s->width  = s1->width;
        if ((ret = ff_MPV_common_frame_size_change(s)) < 0)
            return ret;
    }

    s->avctx->coded_height  = s1->avctx->coded_height;
    s->avctx->coded_width   = s1->avctx->coded_width;
    s->avctx->width         = s1->avctx->width;
    s->avctx->height        = s1->avctx->height;

    s->coded_picture_number = s1->coded_picture_number;
    s->picture_number       = s1->picture_number;
    s->input_picture_number = s1->input_picture_number;

    av_assert0(!s->picture || s->picture != s1->picture);
    for (i = 0; i < MAX_PICTURE_COUNT; i++) {
        ff_mpeg_unref_picture(s, &s->picture[i]);
        if (s1->picture[i].f.data[0] &&
            (ret = ff_mpeg_ref_picture(s, &s->picture[i], &s1->picture[i])) < 0)
            return ret;
        s->picture[i].period_since_free ++;
    }

#define UPDATE_PICTURE(pic)\
do {\
    ff_mpeg_unref_picture(s, &s->pic);\
    if (s1->pic.f.data[0])\
        ret = ff_mpeg_ref_picture(s, &s->pic, &s1->pic);\
    else\
        ret = update_picture_tables(&s->pic, &s1->pic);\
    if (ret < 0)\
        return ret;\
} while (0)

    UPDATE_PICTURE(current_picture);
    UPDATE_PICTURE(last_picture);
    UPDATE_PICTURE(next_picture);

    s->last_picture_ptr    = REBASE_PICTURE(s1->last_picture_ptr,    s, s1);
    s->current_picture_ptr = REBASE_PICTURE(s1->current_picture_ptr, s, s1);
    s->next_picture_ptr    = REBASE_PICTURE(s1->next_picture_ptr,    s, s1);

    // Error/bug resilience
    s->next_p_frame_damaged = s1->next_p_frame_damaged;
    s->workaround_bugs      = s1->workaround_bugs;
    s->padding_bug_score    = s1->padding_bug_score;

    // MPEG4 timing info
    memcpy(&s->time_increment_bits, &s1->time_increment_bits,
           (char *) &s1->shape - (char *) &s1->time_increment_bits);

    // B-frame info
    s->max_b_frames = s1->max_b_frames;
    s->low_delay    = s1->low_delay;
    s->droppable    = s1->droppable;

    // DivX handling (doesn't work)
    s->divx_packed  = s1->divx_packed;

    if (s1->bitstream_buffer) {
        if (s1->bitstream_buffer_size +
            FF_INPUT_BUFFER_PADDING_SIZE > s->allocated_bitstream_buffer_size)
            av_fast_malloc(&s->bitstream_buffer,
                           &s->allocated_bitstream_buffer_size,
                           s1->allocated_bitstream_buffer_size);
            s->bitstream_buffer_size = s1->bitstream_buffer_size;
        memcpy(s->bitstream_buffer, s1->bitstream_buffer,
               s1->bitstream_buffer_size);
        memset(s->bitstream_buffer + s->bitstream_buffer_size, 0,
               FF_INPUT_BUFFER_PADDING_SIZE);
    }

    // linesize dependend scratch buffer allocation
    if (!s->edge_emu_buffer)
        if (s1->linesize) {
            if (ff_mpv_frame_size_alloc(s, s1->linesize) < 0) {
                av_log(s->avctx, AV_LOG_ERROR, "Failed to allocate context "
                       "scratch buffers.\n");
                return AVERROR(ENOMEM);
            }
        } else {
            av_log(s->avctx, AV_LOG_ERROR, "Context scratch buffers could not "
                   "be allocated due to unknown size.\n");
        }

    // MPEG2/interlacing info
    memcpy(&s->progressive_sequence, &s1->progressive_sequence,
           (char *) &s1->rtp_mode - (char *) &s1->progressive_sequence);

    if (!s1->first_field) {
        s->last_pict_type = s1->pict_type;
        if (s1->current_picture_ptr)
            s->last_lambda_for[s1->pict_type] = s1->current_picture_ptr->f.quality;

        if (s1->pict_type != AV_PICTURE_TYPE_B) {
            s->last_non_b_pict_type = s1->pict_type;
        }
    }

    return 0;
}

/**
 * Set the given MpegEncContext to common defaults
 * (same for encoding and decoding).
 * The changed fields will not depend upon the
 * prior state of the MpegEncContext.
 */
void ff_MPV_common_defaults(MpegEncContext *s)
{
    s->y_dc_scale_table      =
    s->c_dc_scale_table      = ff_mpeg1_dc_scale_table;
    s->chroma_qscale_table   = ff_default_chroma_qscale_table;
    s->progressive_frame     = 1;
    s->progressive_sequence  = 1;
    s->picture_structure     = PICT_FRAME;

    s->coded_picture_number  = 0;
    s->picture_number        = 0;
    s->input_picture_number  = 0;

    s->picture_in_gop_number = 0;

    s->f_code                = 1;
    s->b_code                = 1;

    s->slice_context_count   = 1;
}

/**
 * Set the given MpegEncContext to defaults for decoding.
 * the changed fields will not depend upon
 * the prior state of the MpegEncContext.
 */
void ff_MPV_decode_defaults(MpegEncContext *s)
{
    ff_MPV_common_defaults(s);
}

static int init_er(MpegEncContext *s)
{
    ERContext *er = &s->er;
    int mb_array_size = s->mb_height * s->mb_stride;
    int i;

    er->avctx       = s->avctx;
    er->dsp         = &s->dsp;

    er->mb_index2xy = s->mb_index2xy;
    er->mb_num      = s->mb_num;
    er->mb_width    = s->mb_width;
    er->mb_height   = s->mb_height;
    er->mb_stride   = s->mb_stride;
    er->b8_stride   = s->b8_stride;

    er->er_temp_buffer     = av_malloc(s->mb_height * s->mb_stride);
    er->error_status_table = av_mallocz(mb_array_size);
    if (!er->er_temp_buffer || !er->error_status_table)
        goto fail;

    er->mbskip_table  = s->mbskip_table;
    er->mbintra_table = s->mbintra_table;

    for (i = 0; i < FF_ARRAY_ELEMS(s->dc_val); i++)
        er->dc_val[i] = s->dc_val[i];

    er->decode_mb = mpeg_er_decode_mb;
    er->opaque    = s;

    return 0;
fail:
    av_freep(&er->er_temp_buffer);
    av_freep(&er->error_status_table);
    return AVERROR(ENOMEM);
}

/**
 * Initialize and allocates MpegEncContext fields dependent on the resolution.
 */
static int init_context_frame(MpegEncContext *s)
{
    int y_size, c_size, yc_size, i, mb_array_size, mv_table_size, x, y;

    s->mb_width   = (s->width + 15) / 16;
    s->mb_stride  = s->mb_width + 1;
    s->b8_stride  = s->mb_width * 2 + 1;
    s->b4_stride  = s->mb_width * 4 + 1;
    mb_array_size = s->mb_height * s->mb_stride;
    mv_table_size = (s->mb_height + 2) * s->mb_stride + 1;

    /* set default edge pos, will be overriden
     * in decode_header if needed */
    s->h_edge_pos = s->mb_width * 16;
    s->v_edge_pos = s->mb_height * 16;

    s->mb_num     = s->mb_width * s->mb_height;

    s->block_wrap[0] =
    s->block_wrap[1] =
    s->block_wrap[2] =
    s->block_wrap[3] = s->b8_stride;
    s->block_wrap[4] =
    s->block_wrap[5] = s->mb_stride;

    y_size  = s->b8_stride * (2 * s->mb_height + 1);
    c_size  = s->mb_stride * (s->mb_height + 1);
    yc_size = y_size + 2   * c_size;

    FF_ALLOCZ_OR_GOTO(s->avctx, s->mb_index2xy, (s->mb_num + 1) * sizeof(int), fail); // error ressilience code looks cleaner with this
    for (y = 0; y < s->mb_height; y++)
        for (x = 0; x < s->mb_width; x++)
            s->mb_index2xy[x + y * s->mb_width] = x + y * s->mb_stride;

    s->mb_index2xy[s->mb_height * s->mb_width] = (s->mb_height - 1) * s->mb_stride + s->mb_width; // FIXME really needed?

    if (s->encoding) {
        /* Allocate MV tables */
        FF_ALLOCZ_OR_GOTO(s->avctx, s->p_mv_table_base,                 mv_table_size * 2 * sizeof(int16_t), fail)
        FF_ALLOCZ_OR_GOTO(s->avctx, s->b_forw_mv_table_base,            mv_table_size * 2 * sizeof(int16_t), fail)
        FF_ALLOCZ_OR_GOTO(s->avctx, s->b_back_mv_table_base,            mv_table_size * 2 * sizeof(int16_t), fail)
        FF_ALLOCZ_OR_GOTO(s->avctx, s->b_bidir_forw_mv_table_base,      mv_table_size * 2 * sizeof(int16_t), fail)
        FF_ALLOCZ_OR_GOTO(s->avctx, s->b_bidir_back_mv_table_base,      mv_table_size * 2 * sizeof(int16_t), fail)
        FF_ALLOCZ_OR_GOTO(s->avctx, s->b_direct_mv_table_base,          mv_table_size * 2 * sizeof(int16_t), fail)
        s->p_mv_table            = s->p_mv_table_base + s->mb_stride + 1;
        s->b_forw_mv_table       = s->b_forw_mv_table_base + s->mb_stride + 1;
        s->b_back_mv_table       = s->b_back_mv_table_base + s->mb_stride + 1;
        s->b_bidir_forw_mv_table = s->b_bidir_forw_mv_table_base + s->mb_stride + 1;
        s->b_bidir_back_mv_table = s->b_bidir_back_mv_table_base + s->mb_stride + 1;
        s->b_direct_mv_table     = s->b_direct_mv_table_base + s->mb_stride + 1;

        /* Allocate MB type table */
        FF_ALLOCZ_OR_GOTO(s->avctx, s->mb_type, mb_array_size * sizeof(uint16_t), fail) // needed for encoding

        FF_ALLOCZ_OR_GOTO(s->avctx, s->lambda_table, mb_array_size * sizeof(int), fail)

        FF_ALLOC_OR_GOTO(s->avctx, s->cplx_tab,
                         mb_array_size * sizeof(float), fail);
        FF_ALLOC_OR_GOTO(s->avctx, s->bits_tab,
                         mb_array_size * sizeof(float), fail);

    }

    if (s->codec_id == AV_CODEC_ID_MPEG4 ||
        (s->flags & CODEC_FLAG_INTERLACED_ME)) {
        /* interlaced direct mode decoding tables */
        for (i = 0; i < 2; i++) {
            int j, k;
            for (j = 0; j < 2; j++) {
                for (k = 0; k < 2; k++) {
                    FF_ALLOCZ_OR_GOTO(s->avctx,
                                      s->b_field_mv_table_base[i][j][k],
                                      mv_table_size * 2 * sizeof(int16_t),
                                      fail);
                    s->b_field_mv_table[i][j][k] = s->b_field_mv_table_base[i][j][k] +
                                                   s->mb_stride + 1;
                }
                FF_ALLOCZ_OR_GOTO(s->avctx, s->b_field_select_table [i][j], mb_array_size * 2 * sizeof(uint8_t), fail)
                FF_ALLOCZ_OR_GOTO(s->avctx, s->p_field_mv_table_base[i][j], mv_table_size * 2 * sizeof(int16_t), fail)
                s->p_field_mv_table[i][j] = s->p_field_mv_table_base[i][j] + s->mb_stride + 1;
            }
            FF_ALLOCZ_OR_GOTO(s->avctx, s->p_field_select_table[i], mb_array_size * 2 * sizeof(uint8_t), fail)
        }
    }
    if (s->out_format == FMT_H263) {
        /* cbp values */
        FF_ALLOCZ_OR_GOTO(s->avctx, s->coded_block_base, y_size, fail);
        s->coded_block = s->coded_block_base + s->b8_stride + 1;

        /* cbp, ac_pred, pred_dir */
        FF_ALLOCZ_OR_GOTO(s->avctx, s->cbp_table     , mb_array_size * sizeof(uint8_t), fail);
        FF_ALLOCZ_OR_GOTO(s->avctx, s->pred_dir_table, mb_array_size * sizeof(uint8_t), fail);
    }

    if (s->h263_pred || s->h263_plus || !s->encoding) {
        /* dc values */
        // MN: we need these for  error resilience of intra-frames
        FF_ALLOCZ_OR_GOTO(s->avctx, s->dc_val_base, yc_size * sizeof(int16_t), fail);
        s->dc_val[0] = s->dc_val_base + s->b8_stride + 1;
        s->dc_val[1] = s->dc_val_base + y_size + s->mb_stride + 1;
        s->dc_val[2] = s->dc_val[1] + c_size;
        for (i = 0; i < yc_size; i++)
            s->dc_val_base[i] = 1024;
    }

    /* which mb is a intra block */
    FF_ALLOCZ_OR_GOTO(s->avctx, s->mbintra_table, mb_array_size, fail);
    memset(s->mbintra_table, 1, mb_array_size);

    /* init macroblock skip table */
    FF_ALLOCZ_OR_GOTO(s->avctx, s->mbskip_table, mb_array_size + 2, fail);
    // Note the + 1 is for  a quicker mpeg4 slice_end detection

    return init_er(s);
fail:
    return AVERROR(ENOMEM);
}

/**
 * init common structure for both encoder and decoder.
 * this assumes that some variables like width/height are already set
 */
av_cold int ff_MPV_common_init(MpegEncContext *s)
{
    int i;
    int nb_slices = (HAVE_THREADS &&
                     s->avctx->active_thread_type & FF_THREAD_SLICE) ?
                    s->avctx->thread_count : 1;

    if (s->encoding && s->avctx->slices)
        nb_slices = s->avctx->slices;

    if (s->codec_id == AV_CODEC_ID_MPEG2VIDEO && !s->progressive_sequence)
        s->mb_height = (s->height + 31) / 32 * 2;
    else if (s->codec_id != AV_CODEC_ID_H264)
        s->mb_height = (s->height + 15) / 16;

    if (s->avctx->pix_fmt == AV_PIX_FMT_NONE) {
        av_log(s->avctx, AV_LOG_ERROR,
               "decoding to AV_PIX_FMT_NONE is not supported.\n");
        return -1;
    }

    if (nb_slices > MAX_THREADS || (nb_slices > s->mb_height && s->mb_height)) {
        int max_slices;
        if (s->mb_height)
            max_slices = FFMIN(MAX_THREADS, s->mb_height);
        else
            max_slices = MAX_THREADS;
        av_log(s->avctx, AV_LOG_WARNING, "too many threads/slices (%d),"
               " reducing to %d\n", nb_slices, max_slices);
        nb_slices = max_slices;
    }

    if ((s->width || s->height) &&
        av_image_check_size(s->width, s->height, 0, s->avctx))
        return -1;

    ff_dct_common_init(s);

    s->flags  = s->avctx->flags;
    s->flags2 = s->avctx->flags2;

    /* set chroma shifts */
    avcodec_get_chroma_sub_sample(s->avctx->pix_fmt, &s->chroma_x_shift, &s->chroma_y_shift);

    /* convert fourcc to upper case */
    s->codec_tag        = avpriv_toupper4(s->avctx->codec_tag);
    s->stream_codec_tag = avpriv_toupper4(s->avctx->stream_codec_tag);

    s->avctx->coded_frame = &s->current_picture.f;

    if (s->encoding) {
        if (s->msmpeg4_version) {
            FF_ALLOCZ_OR_GOTO(s->avctx, s->ac_stats,
                                2 * 2 * (MAX_LEVEL + 1) *
                                (MAX_RUN + 1) * 2 * sizeof(int), fail);
        }
        FF_ALLOCZ_OR_GOTO(s->avctx, s->avctx->stats_out, 256, fail);

        FF_ALLOCZ_OR_GOTO(s->avctx, s->q_intra_matrix,          64 * 32   * sizeof(int), fail)
        FF_ALLOCZ_OR_GOTO(s->avctx, s->q_chroma_intra_matrix,   64 * 32   * sizeof(int), fail)
        FF_ALLOCZ_OR_GOTO(s->avctx, s->q_inter_matrix,          64 * 32   * sizeof(int), fail)
        FF_ALLOCZ_OR_GOTO(s->avctx, s->q_intra_matrix16,        64 * 32 * 2 * sizeof(uint16_t), fail)
        FF_ALLOCZ_OR_GOTO(s->avctx, s->q_chroma_intra_matrix16, 64 * 32 * 2 * sizeof(uint16_t), fail)
        FF_ALLOCZ_OR_GOTO(s->avctx, s->q_inter_matrix16,        64 * 32 * 2 * sizeof(uint16_t), fail)
        FF_ALLOCZ_OR_GOTO(s->avctx, s->input_picture,           MAX_PICTURE_COUNT * sizeof(Picture *), fail)
        FF_ALLOCZ_OR_GOTO(s->avctx, s->reordered_input_picture, MAX_PICTURE_COUNT * sizeof(Picture *), fail)

        if (s->avctx->noise_reduction) {
            FF_ALLOCZ_OR_GOTO(s->avctx, s->dct_offset, 2 * 64 * sizeof(uint16_t), fail);
        }
    }

    FF_ALLOCZ_OR_GOTO(s->avctx, s->picture,
                      MAX_PICTURE_COUNT * sizeof(Picture), fail);
    for (i = 0; i < MAX_PICTURE_COUNT; i++) {
        avcodec_get_frame_defaults(&s->picture[i].f);
    }
    memset(&s->next_picture, 0, sizeof(s->next_picture));
    memset(&s->last_picture, 0, sizeof(s->last_picture));
    memset(&s->current_picture, 0, sizeof(s->current_picture));
    avcodec_get_frame_defaults(&s->next_picture.f);
    avcodec_get_frame_defaults(&s->last_picture.f);
    avcodec_get_frame_defaults(&s->current_picture.f);

        if (init_context_frame(s))
            goto fail;

        s->parse_context.state = -1;

        s->context_initialized = 1;
        s->thread_context[0]   = s;

//     if (s->width && s->height) {
        if (nb_slices > 1) {
            for (i = 1; i < nb_slices; i++) {
                s->thread_context[i] = av_malloc(sizeof(MpegEncContext));
                memcpy(s->thread_context[i], s, sizeof(MpegEncContext));
            }

            for (i = 0; i < nb_slices; i++) {
                if (init_duplicate_context(s->thread_context[i]) < 0)
                    goto fail;
                    s->thread_context[i]->start_mb_y =
                        (s->mb_height * (i) + nb_slices / 2) / nb_slices;
                    s->thread_context[i]->end_mb_y   =
                        (s->mb_height * (i + 1) + nb_slices / 2) / nb_slices;
            }
        } else {
            if (init_duplicate_context(s) < 0)
                goto fail;
            s->start_mb_y = 0;
            s->end_mb_y   = s->mb_height;
        }
        s->slice_context_count = nb_slices;
//     }

    return 0;
 fail:
    ff_MPV_common_end(s);
    return -1;
}

/**
 * Frees and resets MpegEncContext fields depending on the resolution.
 * Is used during resolution changes to avoid a full reinitialization of the
 * codec.
 */
static int free_context_frame(MpegEncContext *s)
{
    int i, j, k;

    av_freep(&s->mb_type);
    av_freep(&s->p_mv_table_base);
    av_freep(&s->b_forw_mv_table_base);
    av_freep(&s->b_back_mv_table_base);
    av_freep(&s->b_bidir_forw_mv_table_base);
    av_freep(&s->b_bidir_back_mv_table_base);
    av_freep(&s->b_direct_mv_table_base);
    s->p_mv_table            = NULL;
    s->b_forw_mv_table       = NULL;
    s->b_back_mv_table       = NULL;
    s->b_bidir_forw_mv_table = NULL;
    s->b_bidir_back_mv_table = NULL;
    s->b_direct_mv_table     = NULL;
    for (i = 0; i < 2; i++) {
        for (j = 0; j < 2; j++) {
            for (k = 0; k < 2; k++) {
                av_freep(&s->b_field_mv_table_base[i][j][k]);
                s->b_field_mv_table[i][j][k] = NULL;
            }
            av_freep(&s->b_field_select_table[i][j]);
            av_freep(&s->p_field_mv_table_base[i][j]);
            s->p_field_mv_table[i][j] = NULL;
        }
        av_freep(&s->p_field_select_table[i]);
    }

    av_freep(&s->dc_val_base);
    av_freep(&s->coded_block_base);
    av_freep(&s->mbintra_table);
    av_freep(&s->cbp_table);
    av_freep(&s->pred_dir_table);

    av_freep(&s->mbskip_table);

    av_freep(&s->er.error_status_table);
    av_freep(&s->er.er_temp_buffer);
    av_freep(&s->mb_index2xy);
    av_freep(&s->lambda_table);

    av_freep(&s->cplx_tab);
    av_freep(&s->bits_tab);

    s->linesize = s->uvlinesize = 0;

    return 0;
}

int ff_MPV_common_frame_size_change(MpegEncContext *s)
{
    int i, err = 0;

    if (s->slice_context_count > 1) {
        for (i = 0; i < s->slice_context_count; i++) {
            free_duplicate_context(s->thread_context[i]);
        }
        for (i = 1; i < s->slice_context_count; i++) {
            av_freep(&s->thread_context[i]);
        }
    } else
        free_duplicate_context(s);

    if ((err = free_context_frame(s)) < 0)
        return err;

    if (s->picture)
        for (i = 0; i < MAX_PICTURE_COUNT; i++) {
                s->picture[i].needs_realloc = 1;
        }

    s->last_picture_ptr         =
    s->next_picture_ptr         =
    s->current_picture_ptr      = NULL;

    // init
    if (s->codec_id == AV_CODEC_ID_MPEG2VIDEO && !s->progressive_sequence)
        s->mb_height = (s->height + 31) / 32 * 2;
    else if (s->codec_id != AV_CODEC_ID_H264)
        s->mb_height = (s->height + 15) / 16;

    if ((s->width || s->height) &&
        av_image_check_size(s->width, s->height, 0, s->avctx))
        return AVERROR_INVALIDDATA;

    if ((err = init_context_frame(s)))
        goto fail;

    s->thread_context[0]   = s;

    if (s->width && s->height) {
        int nb_slices = s->slice_context_count;
        if (nb_slices > 1) {
            for (i = 1; i < nb_slices; i++) {
                s->thread_context[i] = av_malloc(sizeof(MpegEncContext));
                memcpy(s->thread_context[i], s, sizeof(MpegEncContext));
            }

            for (i = 0; i < nb_slices; i++) {
                if (init_duplicate_context(s->thread_context[i]) < 0)
                    goto fail;
                    s->thread_context[i]->start_mb_y =
                        (s->mb_height * (i) + nb_slices / 2) / nb_slices;
                    s->thread_context[i]->end_mb_y   =
                        (s->mb_height * (i + 1) + nb_slices / 2) / nb_slices;
            }
        } else {
            if (init_duplicate_context(s) < 0)
                goto fail;
            s->start_mb_y = 0;
            s->end_mb_y   = s->mb_height;
        }
        s->slice_context_count = nb_slices;
    }

    return 0;
 fail:
    ff_MPV_common_end(s);
    return err;
}

/* init common structure for both encoder and decoder */
void ff_MPV_common_end(MpegEncContext *s)
{
    int i;

    if (s->slice_context_count > 1) {
        for (i = 0; i < s->slice_context_count; i++) {
            free_duplicate_context(s->thread_context[i]);
        }
        for (i = 1; i < s->slice_context_count; i++) {
            av_freep(&s->thread_context[i]);
        }
        s->slice_context_count = 1;
    } else free_duplicate_context(s);

    av_freep(&s->parse_context.buffer);
    s->parse_context.buffer_size = 0;

    av_freep(&s->bitstream_buffer);
    s->allocated_bitstream_buffer_size = 0;

    av_freep(&s->avctx->stats_out);
    av_freep(&s->ac_stats);

    if(s->q_chroma_intra_matrix   != s->q_intra_matrix  ) av_freep(&s->q_chroma_intra_matrix);
    if(s->q_chroma_intra_matrix16 != s->q_intra_matrix16) av_freep(&s->q_chroma_intra_matrix16);
    s->q_chroma_intra_matrix=   NULL;
    s->q_chroma_intra_matrix16= NULL;
    av_freep(&s->q_intra_matrix);
    av_freep(&s->q_inter_matrix);
    av_freep(&s->q_intra_matrix16);
    av_freep(&s->q_inter_matrix16);
    av_freep(&s->input_picture);
    av_freep(&s->reordered_input_picture);
    av_freep(&s->dct_offset);

    if (s->picture) {
        for (i = 0; i < MAX_PICTURE_COUNT; i++) {
            free_picture_tables(&s->picture[i]);
            ff_mpeg_unref_picture(s, &s->picture[i]);
        }
    }
    av_freep(&s->picture);
    free_picture_tables(&s->last_picture);
    ff_mpeg_unref_picture(s, &s->last_picture);
    free_picture_tables(&s->current_picture);
    ff_mpeg_unref_picture(s, &s->current_picture);
    free_picture_tables(&s->next_picture);
    ff_mpeg_unref_picture(s, &s->next_picture);
    free_picture_tables(&s->new_picture);
    ff_mpeg_unref_picture(s, &s->new_picture);

    free_context_frame(s);

    s->context_initialized      = 0;
    s->last_picture_ptr         =
    s->next_picture_ptr         =
    s->current_picture_ptr      = NULL;
    s->linesize = s->uvlinesize = 0;
}

void ff_init_rl(RLTable *rl,
                uint8_t static_store[2][2 * MAX_RUN + MAX_LEVEL + 3])
{
    int8_t  max_level[MAX_RUN + 1], max_run[MAX_LEVEL + 1];
    uint8_t index_run[MAX_RUN + 1];
    int last, run, level, start, end, i;

    /* If table is static, we can quit if rl->max_level[0] is not NULL */
    if (static_store && rl->max_level[0])
        return;

    /* compute max_level[], max_run[] and index_run[] */
    for (last = 0; last < 2; last++) {
        if (last == 0) {
            start = 0;
            end = rl->last;
        } else {
            start = rl->last;
            end = rl->n;
        }

        memset(max_level, 0, MAX_RUN + 1);
        memset(max_run, 0, MAX_LEVEL + 1);
        memset(index_run, rl->n, MAX_RUN + 1);
        for (i = start; i < end; i++) {
            run   = rl->table_run[i];
            level = rl->table_level[i];
            if (index_run[run] == rl->n)
                index_run[run] = i;
            if (level > max_level[run])
                max_level[run] = level;
            if (run > max_run[level])
                max_run[level] = run;
        }
        if (static_store)
            rl->max_level[last] = static_store[last];
        else
            rl->max_level[last] = av_malloc(MAX_RUN + 1);
        memcpy(rl->max_level[last], max_level, MAX_RUN + 1);
        if (static_store)
            rl->max_run[last]   = static_store[last] + MAX_RUN + 1;
        else
            rl->max_run[last]   = av_malloc(MAX_LEVEL + 1);
        memcpy(rl->max_run[last], max_run, MAX_LEVEL + 1);
        if (static_store)
            rl->index_run[last] = static_store[last] + MAX_RUN + MAX_LEVEL + 2;
        else
            rl->index_run[last] = av_malloc(MAX_RUN + 1);
        memcpy(rl->index_run[last], index_run, MAX_RUN + 1);
    }
}

void ff_init_vlc_rl(RLTable *rl)
{
    int i, q;

    for (q = 0; q < 32; q++) {
        int qmul = q * 2;
        int qadd = (q - 1) | 1;

        if (q == 0) {
            qmul = 1;
            qadd = 0;
        }
        for (i = 0; i < rl->vlc.table_size; i++) {
            int code = rl->vlc.table[i][0];
            int len  = rl->vlc.table[i][1];
            int level, run;

            if (len == 0) { // illegal code
                run   = 66;
                level = MAX_LEVEL;
            } else if (len < 0) { // more bits needed
                run   = 0;
                level = code;
            } else {
                if (code == rl->n) { // esc
                    run   = 66;
                    level =  0;
                } else {
                    run   = rl->table_run[code] + 1;
                    level = rl->table_level[code] * qmul + qadd;
                    if (code >= rl->last) run += 192;
                }
            }
            rl->rl_vlc[q][i].len   = len;
            rl->rl_vlc[q][i].level = level;
            rl->rl_vlc[q][i].run   = run;
        }
    }
}

void ff_release_unused_pictures(MpegEncContext*s, int remove_current)
{
    int i;

    /* release non reference frames */
    for (i = 0; i < MAX_PICTURE_COUNT; i++) {
        if (!s->picture[i].reference &&
            (remove_current || &s->picture[i] !=  s->current_picture_ptr)) {
            ff_mpeg_unref_picture(s, &s->picture[i]);
        }
    }
}

static inline int pic_is_unused(MpegEncContext *s, Picture *pic)
{
    if (   (s->avctx->active_thread_type & FF_THREAD_FRAME)
        && pic->f.qscale_table //check if the frame has anything allocated
        && pic->period_since_free < s->avctx->thread_count)
        return 0;
    if (pic == s->last_picture_ptr)
        return 0;
    if (pic->f.data[0] == NULL)
        return 1;
    if (pic->needs_realloc && !(pic->reference & DELAYED_PIC_REF))
        return 1;
    return 0;
}

static int find_unused_picture(MpegEncContext *s, int shared)
{
    int i;

    if (shared) {
        for (i = 0; i < MAX_PICTURE_COUNT; i++) {
            if (s->picture[i].f.data[0] == NULL && &s->picture[i] != s->last_picture_ptr)
                return i;
        }
    } else {
        for (i = 0; i < MAX_PICTURE_COUNT; i++) {
            if (pic_is_unused(s, &s->picture[i]))
                return i;
        }
    }

    av_log(s->avctx, AV_LOG_FATAL,
           "Internal error, picture buffer overflow\n");
    /* We could return -1, but the codec would crash trying to draw into a
     * non-existing frame anyway. This is safer than waiting for a random crash.
     * Also the return of this is never useful, an encoder must only allocate
     * as much as allowed in the specification. This has no relationship to how
     * much libavcodec could allocate (and MAX_PICTURE_COUNT is always large
     * enough for such valid streams).
     * Plus, a decoder has to check stream validity and remove frames if too
     * many reference frames are around. Waiting for "OOM" is not correct at
     * all. Similarly, missing reference frames have to be replaced by
     * interpolated/MC frames, anything else is a bug in the codec ...
     */
    abort();
    return -1;
}

int ff_find_unused_picture(MpegEncContext *s, int shared)
{
    int ret = find_unused_picture(s, shared);

    if (ret >= 0 && ret < MAX_PICTURE_COUNT) {
        if (s->picture[ret].needs_realloc) {
            s->picture[ret].needs_realloc = 0;
            free_picture_tables(&s->picture[ret]);
            ff_mpeg_unref_picture(s, &s->picture[ret]);
            avcodec_get_frame_defaults(&s->picture[ret].f);
        }
    }
    return ret;
}

static void update_noise_reduction(MpegEncContext *s)
{
    int intra, i;

    for (intra = 0; intra < 2; intra++) {
        if (s->dct_count[intra] > (1 << 16)) {
            for (i = 0; i < 64; i++) {
                s->dct_error_sum[intra][i] >>= 1;
            }
            s->dct_count[intra] >>= 1;
        }

        for (i = 0; i < 64; i++) {
            s->dct_offset[intra][i] = (s->avctx->noise_reduction *
                                       s->dct_count[intra] +
                                       s->dct_error_sum[intra][i] / 2) /
                                      (s->dct_error_sum[intra][i] + 1);
        }
    }
}

/**
 * generic function for encode/decode called after coding/decoding
 * the header and before a frame is coded/decoded.
 */
int ff_MPV_frame_start(MpegEncContext *s, AVCodecContext *avctx)
{
    int i, ret;
    Picture *pic;
    s->mb_skipped = 0;

    if (!ff_thread_can_start_frame(avctx)) {
        av_log(avctx, AV_LOG_ERROR, "Attempt to start a frame outside SETUP state\n");
        return -1;
    }

    /* mark & release old frames */
    if (s->out_format != FMT_H264 || s->codec_id == AV_CODEC_ID_SVQ3) {
        if (s->pict_type != AV_PICTURE_TYPE_B && s->last_picture_ptr &&
            s->last_picture_ptr != s->next_picture_ptr &&
            s->last_picture_ptr->f.data[0]) {
            ff_mpeg_unref_picture(s, s->last_picture_ptr);
        }

        /* release forgotten pictures */
        /* if (mpeg124/h263) */
        if (!s->encoding) {
            for (i = 0; i < MAX_PICTURE_COUNT; i++) {
                if (&s->picture[i] != s->last_picture_ptr &&
                    &s->picture[i] != s->next_picture_ptr &&
                    s->picture[i].reference && !s->picture[i].needs_realloc) {
                    if (!(avctx->active_thread_type & FF_THREAD_FRAME))
                        av_log(avctx, AV_LOG_ERROR,
                               "releasing zombie picture\n");
                    ff_mpeg_unref_picture(s, &s->picture[i]);
                }
            }
        }
    }

    if (!s->encoding) {
        ff_release_unused_pictures(s, 1);

        if (s->current_picture_ptr &&
            s->current_picture_ptr->f.data[0] == NULL) {
            // we already have a unused image
            // (maybe it was set before reading the header)
            pic = s->current_picture_ptr;
        } else {
            i   = ff_find_unused_picture(s, 0);
            if (i < 0) {
                av_log(s->avctx, AV_LOG_ERROR, "no frame buffer available\n");
                return i;
            }
            pic = &s->picture[i];
        }

        pic->reference = 0;
        if (!s->droppable) {
            if (s->codec_id == AV_CODEC_ID_H264)
                pic->reference = s->picture_structure;
            else if (s->pict_type != AV_PICTURE_TYPE_B)
                pic->reference = 3;
        }

        pic->f.coded_picture_number = s->coded_picture_number++;

        if (ff_alloc_picture(s, pic, 0) < 0)
            return -1;

        s->current_picture_ptr = pic;
        // FIXME use only the vars from current_pic
        s->current_picture_ptr->f.top_field_first = s->top_field_first;
        if (s->codec_id == AV_CODEC_ID_MPEG1VIDEO ||
            s->codec_id == AV_CODEC_ID_MPEG2VIDEO) {
            if (s->picture_structure != PICT_FRAME)
                s->current_picture_ptr->f.top_field_first =
                    (s->picture_structure == PICT_TOP_FIELD) == s->first_field;
        }
        s->current_picture_ptr->f.interlaced_frame = !s->progressive_frame &&
                                                     !s->progressive_sequence;
        s->current_picture_ptr->field_picture      =  s->picture_structure != PICT_FRAME;
    }

    s->current_picture_ptr->f.pict_type = s->pict_type;
    // if (s->flags && CODEC_FLAG_QSCALE)
    //     s->current_picture_ptr->quality = s->new_picture_ptr->quality;
    s->current_picture_ptr->f.key_frame = s->pict_type == AV_PICTURE_TYPE_I;

    ff_mpeg_unref_picture(s, &s->current_picture);
    if ((ret = ff_mpeg_ref_picture(s, &s->current_picture,
                                   s->current_picture_ptr)) < 0)
        return ret;

    if (s->codec_id != AV_CODEC_ID_H264 && s->pict_type != AV_PICTURE_TYPE_B) {
        s->last_picture_ptr = s->next_picture_ptr;
        if (!s->droppable)
            s->next_picture_ptr = s->current_picture_ptr;
    }
    av_dlog(s->avctx, "L%p N%p C%p L%p N%p C%p type:%d drop:%d\n",
            s->last_picture_ptr, s->next_picture_ptr,s->current_picture_ptr,
            s->last_picture_ptr    ? s->last_picture_ptr->f.data[0]    : NULL,
            s->next_picture_ptr    ? s->next_picture_ptr->f.data[0]    : NULL,
            s->current_picture_ptr ? s->current_picture_ptr->f.data[0] : NULL,
            s->pict_type, s->droppable);

    if (s->codec_id != AV_CODEC_ID_H264) {
        if ((s->last_picture_ptr == NULL ||
             s->last_picture_ptr->f.data[0] == NULL) &&
            (s->pict_type != AV_PICTURE_TYPE_I ||
             s->picture_structure != PICT_FRAME)) {
            int h_chroma_shift, v_chroma_shift;
            av_pix_fmt_get_chroma_sub_sample(s->avctx->pix_fmt,
                                             &h_chroma_shift, &v_chroma_shift);
            if (s->pict_type != AV_PICTURE_TYPE_I)
                av_log(avctx, AV_LOG_ERROR,
                       "warning: first frame is no keyframe\n");
            else if (s->picture_structure != PICT_FRAME)
                av_log(avctx, AV_LOG_INFO,
                       "allocate dummy last picture for field based first keyframe\n");

            /* Allocate a dummy frame */
            i = ff_find_unused_picture(s, 0);
            if (i < 0) {
                av_log(s->avctx, AV_LOG_ERROR, "no frame buffer available\n");
                return i;
            }
            s->last_picture_ptr = &s->picture[i];
            s->last_picture_ptr->f.key_frame = 0;
            if (ff_alloc_picture(s, s->last_picture_ptr, 0) < 0) {
                s->last_picture_ptr = NULL;
                return -1;
            }

            memset(s->last_picture_ptr->f.data[0], 0x80,
                   avctx->height * s->last_picture_ptr->f.linesize[0]);
            memset(s->last_picture_ptr->f.data[1], 0x80,
                   (avctx->height >> v_chroma_shift) *
                   s->last_picture_ptr->f.linesize[1]);
            memset(s->last_picture_ptr->f.data[2], 0x80,
                   (avctx->height >> v_chroma_shift) *
                   s->last_picture_ptr->f.linesize[2]);

            if(s->codec_id == AV_CODEC_ID_FLV1 || s->codec_id == AV_CODEC_ID_H263){
                for(i=0; i<avctx->height; i++)
                    memset(s->last_picture_ptr->f.data[0] + s->last_picture_ptr->f.linesize[0]*i, 16, avctx->width);
            }
            ff_thread_report_progress(&s->last_picture_ptr->tf, INT_MAX, 0);
            ff_thread_report_progress(&s->last_picture_ptr->tf, INT_MAX, 1);
        }
        if ((s->next_picture_ptr == NULL ||
             s->next_picture_ptr->f.data[0] == NULL) &&
            s->pict_type == AV_PICTURE_TYPE_B) {
            /* Allocate a dummy frame */
            i = ff_find_unused_picture(s, 0);
            if (i < 0) {
                av_log(s->avctx, AV_LOG_ERROR, "no frame buffer available\n");
                return i;
            }
            s->next_picture_ptr = &s->picture[i];
            s->next_picture_ptr->f.key_frame = 0;
            if (ff_alloc_picture(s, s->next_picture_ptr, 0) < 0) {
                s->next_picture_ptr = NULL;
                return -1;
            }
            ff_thread_report_progress(&s->next_picture_ptr->tf, INT_MAX, 0);
            ff_thread_report_progress(&s->next_picture_ptr->tf, INT_MAX, 1);
        }
    }

#if 0 // BUFREF-FIXME
    memset(s->last_picture.f.data, 0, sizeof(s->last_picture.f.data));
    memset(s->next_picture.f.data, 0, sizeof(s->next_picture.f.data));
#endif
    if (s->codec_id != AV_CODEC_ID_H264) {
        if (s->last_picture_ptr) {
            ff_mpeg_unref_picture(s, &s->last_picture);
            if (s->last_picture_ptr->f.data[0] &&
                (ret = ff_mpeg_ref_picture(s, &s->last_picture,
                                           s->last_picture_ptr)) < 0)
                return ret;
        }
        if (s->next_picture_ptr) {
            ff_mpeg_unref_picture(s, &s->next_picture);
            if (s->next_picture_ptr->f.data[0] &&
                (ret = ff_mpeg_ref_picture(s, &s->next_picture,
                                           s->next_picture_ptr)) < 0)
                return ret;
        }

        assert(s->pict_type == AV_PICTURE_TYPE_I || (s->last_picture_ptr &&
                                                     s->last_picture_ptr->f.data[0]));
    }

    if (s->picture_structure!= PICT_FRAME && s->out_format != FMT_H264) {
        int i;
        for (i = 0; i < 4; i++) {
            if (s->picture_structure == PICT_BOTTOM_FIELD) {
                s->current_picture.f.data[i] +=
                    s->current_picture.f.linesize[i];
            }
            s->current_picture.f.linesize[i] *= 2;
            s->last_picture.f.linesize[i]    *= 2;
            s->next_picture.f.linesize[i]    *= 2;
        }
    }

    s->err_recognition = avctx->err_recognition;

    /* set dequantizer, we can't do it during init as
     * it might change for mpeg4 and we can't do it in the header
     * decode as init is not called for mpeg4 there yet */
    if (s->mpeg_quant || s->codec_id == AV_CODEC_ID_MPEG2VIDEO) {
        s->dct_unquantize_intra = s->dct_unquantize_mpeg2_intra;
        s->dct_unquantize_inter = s->dct_unquantize_mpeg2_inter;
    } else if (s->out_format == FMT_H263 || s->out_format == FMT_H261) {
        s->dct_unquantize_intra = s->dct_unquantize_h263_intra;
        s->dct_unquantize_inter = s->dct_unquantize_h263_inter;
    } else {
        s->dct_unquantize_intra = s->dct_unquantize_mpeg1_intra;
        s->dct_unquantize_inter = s->dct_unquantize_mpeg1_inter;
    }

    if (s->dct_error_sum) {
        assert(s->avctx->noise_reduction && s->encoding);
        update_noise_reduction(s);
    }

    if (CONFIG_MPEG_XVMC_DECODER && s->avctx->xvmc_acceleration)
        return ff_xvmc_field_start(s, avctx);

    return 0;
}

/* generic function for encode/decode called after a
 * frame has been coded/decoded. */
void ff_MPV_frame_end(MpegEncContext *s)
{
    int i;
    /* redraw edges for the frame if decoding didn't complete */
    // just to make sure that all data is rendered.
    if (CONFIG_MPEG_XVMC_DECODER && s->avctx->xvmc_acceleration) {
        ff_xvmc_field_end(s);
   } else if ((s->er.error_count || s->encoding || !(s->avctx->codec->capabilities&CODEC_CAP_DRAW_HORIZ_BAND)) &&
              !s->avctx->hwaccel &&
              !(s->avctx->codec->capabilities & CODEC_CAP_HWACCEL_VDPAU) &&
              s->unrestricted_mv &&
              s->current_picture.reference &&
              !s->intra_only &&
              !(s->flags & CODEC_FLAG_EMU_EDGE) &&
              !s->avctx->lowres
            ) {
        const AVPixFmtDescriptor *desc = av_pix_fmt_desc_get(s->avctx->pix_fmt);
        int hshift = desc->log2_chroma_w;
        int vshift = desc->log2_chroma_h;
        s->dsp.draw_edges(s->current_picture.f.data[0], s->current_picture.f.linesize[0],
                          s->h_edge_pos, s->v_edge_pos,
                          EDGE_WIDTH, EDGE_WIDTH,
                          EDGE_TOP | EDGE_BOTTOM);
        s->dsp.draw_edges(s->current_picture.f.data[1], s->current_picture.f.linesize[1],
                          s->h_edge_pos >> hshift, s->v_edge_pos >> vshift,
                          EDGE_WIDTH >> hshift, EDGE_WIDTH >> vshift,
                          EDGE_TOP | EDGE_BOTTOM);
        s->dsp.draw_edges(s->current_picture.f.data[2], s->current_picture.f.linesize[2],
                          s->h_edge_pos >> hshift, s->v_edge_pos >> vshift,
                          EDGE_WIDTH >> hshift, EDGE_WIDTH >> vshift,
                          EDGE_TOP | EDGE_BOTTOM);
    }

    emms_c();

    s->last_pict_type                 = s->pict_type;
    s->last_lambda_for [s->pict_type] = s->current_picture_ptr->f.quality;
    if (s->pict_type!= AV_PICTURE_TYPE_B) {
        s->last_non_b_pict_type = s->pict_type;
    }
#if 0
    /* copy back current_picture variables */
    for (i = 0; i < MAX_PICTURE_COUNT; i++) {
        if (s->picture[i].f.data[0] == s->current_picture.f.data[0]) {
            s->picture[i] = s->current_picture;
            break;
        }
    }
    assert(i < MAX_PICTURE_COUNT);
#endif

    if (s->encoding) {
        /* release non-reference frames */
        for (i = 0; i < MAX_PICTURE_COUNT; i++) {
            if (!s->picture[i].reference)
                ff_mpeg_unref_picture(s, &s->picture[i]);
        }
    }
    // clear copies, to avoid confusion
#if 0
    memset(&s->last_picture,    0, sizeof(Picture));
    memset(&s->next_picture,    0, sizeof(Picture));
    memset(&s->current_picture, 0, sizeof(Picture));
#endif
    s->avctx->coded_frame = &s->current_picture_ptr->f;

    if (s->codec_id != AV_CODEC_ID_H264 && s->current_picture.reference)
        ff_thread_report_progress(&s->current_picture_ptr->tf, INT_MAX, 0);
}

/**
<<<<<<< HEAD
 * Draw a line from (ex, ey) -> (sx, sy).
 * @param w width of the image
 * @param h height of the image
 * @param stride stride/linesize of the image
 * @param color color of the arrow
 */
static void draw_line(uint8_t *buf, int sx, int sy, int ex, int ey,
                      int w, int h, int stride, int color)
{
    int x, y, fr, f;

    sx = av_clip(sx, 0, w - 1);
    sy = av_clip(sy, 0, h - 1);
    ex = av_clip(ex, 0, w - 1);
    ey = av_clip(ey, 0, h - 1);

    buf[sy * stride + sx] += color;

    if (FFABS(ex - sx) > FFABS(ey - sy)) {
        if (sx > ex) {
            FFSWAP(int, sx, ex);
            FFSWAP(int, sy, ey);
        }
        buf += sx + sy * stride;
        ex  -= sx;
        f    = ((ey - sy) << 16) / ex;
        for (x = 0; x <= ex; x++) {
            y  = (x * f) >> 16;
            fr = (x * f) & 0xFFFF;
            buf[y * stride + x]       += (color * (0x10000 - fr)) >> 16;
            if(fr) buf[(y + 1) * stride + x] += (color *            fr ) >> 16;
        }
    } else {
        if (sy > ey) {
            FFSWAP(int, sx, ex);
            FFSWAP(int, sy, ey);
        }
        buf += sx + sy * stride;
        ey  -= sy;
        if (ey)
            f = ((ex - sx) << 16) / ey;
        else
            f = 0;
        for(y= 0; y <= ey; y++){
            x  = (y*f) >> 16;
            fr = (y*f) & 0xFFFF;
            buf[y * stride + x]     += (color * (0x10000 - fr)) >> 16;
            if(fr) buf[y * stride + x + 1] += (color *            fr ) >> 16;
        }
    }
}

/**
 * Draw an arrow from (ex, ey) -> (sx, sy).
 * @param w width of the image
 * @param h height of the image
 * @param stride stride/linesize of the image
 * @param color color of the arrow
 */
static void draw_arrow(uint8_t *buf, int sx, int sy, int ex,
                       int ey, int w, int h, int stride, int color)
{
    int dx,dy;

    sx = av_clip(sx, -100, w + 100);
    sy = av_clip(sy, -100, h + 100);
    ex = av_clip(ex, -100, w + 100);
    ey = av_clip(ey, -100, h + 100);

    dx = ex - sx;
    dy = ey - sy;

    if (dx * dx + dy * dy > 3 * 3) {
        int rx =  dx + dy;
        int ry = -dx + dy;
        int length = ff_sqrt((rx * rx + ry * ry) << 8);

        // FIXME subpixel accuracy
        rx = ROUNDED_DIV(rx * 3 << 4, length);
        ry = ROUNDED_DIV(ry * 3 << 4, length);

        draw_line(buf, sx, sy, sx + rx, sy + ry, w, h, stride, color);
        draw_line(buf, sx, sy, sx - ry, sy + rx, w, h, stride, color);
    }
    draw_line(buf, sx, sy, ex, ey, w, h, stride, color);
}

/**
=======
>>>>>>> 37045e42
 * Print debugging info for the given picture.
 */
void ff_print_debug_info2(AVCodecContext *avctx, Picture *p, AVFrame *pict, uint8_t *mbskip_table,
                         int *low_delay,
                         int mb_width, int mb_height, int mb_stride, int quarter_sample)
{
    if (avctx->hwaccel || !p || !p->mb_type
        || (avctx->codec->capabilities&CODEC_CAP_HWACCEL_VDPAU))
        return;


    if (avctx->debug & (FF_DEBUG_SKIP | FF_DEBUG_QP | FF_DEBUG_MB_TYPE)) {
        int x,y;

        av_log(avctx, AV_LOG_DEBUG, "New frame, type: %c\n",
               av_get_picture_type_char(pict->pict_type));
        for (y = 0; y < mb_height; y++) {
            for (x = 0; x < mb_width; x++) {
                if (avctx->debug & FF_DEBUG_SKIP) {
                    int count = mbskip_table[x + y * mb_stride];
                    if (count > 9)
                        count = 9;
                    av_log(avctx, AV_LOG_DEBUG, "%1d", count);
                }
                if (avctx->debug & FF_DEBUG_QP) {
                    av_log(avctx, AV_LOG_DEBUG, "%2d",
                           p->qscale_table[x + y * mb_stride]);
                }
                if (avctx->debug & FF_DEBUG_MB_TYPE) {
                    int mb_type = p->mb_type[x + y * mb_stride];
                    // Type & MV direction
                    if (IS_PCM(mb_type))
                        av_log(avctx, AV_LOG_DEBUG, "P");
                    else if (IS_INTRA(mb_type) && IS_ACPRED(mb_type))
                        av_log(avctx, AV_LOG_DEBUG, "A");
                    else if (IS_INTRA4x4(mb_type))
                        av_log(avctx, AV_LOG_DEBUG, "i");
                    else if (IS_INTRA16x16(mb_type))
                        av_log(avctx, AV_LOG_DEBUG, "I");
                    else if (IS_DIRECT(mb_type) && IS_SKIP(mb_type))
                        av_log(avctx, AV_LOG_DEBUG, "d");
                    else if (IS_DIRECT(mb_type))
                        av_log(avctx, AV_LOG_DEBUG, "D");
                    else if (IS_GMC(mb_type) && IS_SKIP(mb_type))
                        av_log(avctx, AV_LOG_DEBUG, "g");
                    else if (IS_GMC(mb_type))
                        av_log(avctx, AV_LOG_DEBUG, "G");
                    else if (IS_SKIP(mb_type))
                        av_log(avctx, AV_LOG_DEBUG, "S");
                    else if (!USES_LIST(mb_type, 1))
                        av_log(avctx, AV_LOG_DEBUG, ">");
                    else if (!USES_LIST(mb_type, 0))
                        av_log(avctx, AV_LOG_DEBUG, "<");
                    else {
                        av_assert2(USES_LIST(mb_type, 0) && USES_LIST(mb_type, 1));
                        av_log(avctx, AV_LOG_DEBUG, "X");
                    }

                    // segmentation
                    if (IS_8X8(mb_type))
                        av_log(avctx, AV_LOG_DEBUG, "+");
                    else if (IS_16X8(mb_type))
                        av_log(avctx, AV_LOG_DEBUG, "-");
                    else if (IS_8X16(mb_type))
                        av_log(avctx, AV_LOG_DEBUG, "|");
                    else if (IS_INTRA(mb_type) || IS_16X16(mb_type))
                        av_log(avctx, AV_LOG_DEBUG, " ");
                    else
                        av_log(avctx, AV_LOG_DEBUG, "?");


                    if (IS_INTERLACED(mb_type))
                        av_log(avctx, AV_LOG_DEBUG, "=");
                    else
                        av_log(avctx, AV_LOG_DEBUG, " ");
                }
            }
            av_log(avctx, AV_LOG_DEBUG, "\n");
        }
    }
<<<<<<< HEAD

    if ((avctx->debug & (FF_DEBUG_VIS_QP | FF_DEBUG_VIS_MB_TYPE)) ||
        (avctx->debug_mv)) {
        const int shift = 1 + quarter_sample;
        int mb_y;
        uint8_t *ptr;
        int i;
        int h_chroma_shift, v_chroma_shift, block_height;
        const int width          = avctx->width;
        const int height         = avctx->height;
        const int mv_sample_log2 = avctx->codec_id == AV_CODEC_ID_H264 || avctx->codec_id == AV_CODEC_ID_SVQ3 ? 2 : 1;
        const int mv_stride      = (mb_width << mv_sample_log2) +
                                   (avctx->codec->id == AV_CODEC_ID_H264 ? 0 : 1);

        *low_delay = 0; // needed to see the vectors without trashing the buffers

        avcodec_get_chroma_sub_sample(avctx->pix_fmt, &h_chroma_shift, &v_chroma_shift);

        av_frame_make_writable(pict);

        pict->opaque = NULL;
        ptr          = pict->data[0];
        block_height = 16 >> v_chroma_shift;

        for (mb_y = 0; mb_y < mb_height; mb_y++) {
            int mb_x;
            for (mb_x = 0; mb_x < mb_width; mb_x++) {
                const int mb_index = mb_x + mb_y * mb_stride;
                if ((avctx->debug_mv) && p->motion_val[0]) {
                    int type;
                    for (type = 0; type < 3; type++) {
                        int direction = 0;
                        switch (type) {
                        case 0:
                            if ((!(avctx->debug_mv & FF_DEBUG_VIS_MV_P_FOR)) ||
                                (pict->pict_type!= AV_PICTURE_TYPE_P))
                                continue;
                            direction = 0;
                            break;
                        case 1:
                            if ((!(avctx->debug_mv & FF_DEBUG_VIS_MV_B_FOR)) ||
                                (pict->pict_type!= AV_PICTURE_TYPE_B))
                                continue;
                            direction = 0;
                            break;
                        case 2:
                            if ((!(avctx->debug_mv & FF_DEBUG_VIS_MV_B_BACK)) ||
                                (pict->pict_type!= AV_PICTURE_TYPE_B))
                                continue;
                            direction = 1;
                            break;
                        }
                        if (!USES_LIST(p->mb_type[mb_index], direction))
                            continue;

                        if (IS_8X8(p->mb_type[mb_index])) {
                            int i;
                            for (i = 0; i < 4; i++) {
                                int sx = mb_x * 16 + 4 + 8 * (i & 1);
                                int sy = mb_y * 16 + 4 + 8 * (i >> 1);
                                int xy = (mb_x * 2 + (i & 1) +
                                          (mb_y * 2 + (i >> 1)) * mv_stride) << (mv_sample_log2 - 1);
                                int mx = (p->motion_val[direction][xy][0] >> shift) + sx;
                                int my = (p->motion_val[direction][xy][1] >> shift) + sy;
                                draw_arrow(ptr, sx, sy, mx, my, width,
                                           height, pict->linesize[0], 100);
                            }
                        } else if (IS_16X8(p->mb_type[mb_index])) {
                            int i;
                            for (i = 0; i < 2; i++) {
                                int sx = mb_x * 16 + 8;
                                int sy = mb_y * 16 + 4 + 8 * i;
                                int xy = (mb_x * 2 + (mb_y * 2 + i) * mv_stride) << (mv_sample_log2 - 1);
                                int mx = (p->motion_val[direction][xy][0] >> shift);
                                int my = (p->motion_val[direction][xy][1] >> shift);

                                if (IS_INTERLACED(p->mb_type[mb_index]))
                                    my *= 2;

                            draw_arrow(ptr, sx, sy, mx + sx, my + sy, width,
                                       height, pict->linesize[0], 100);
                            }
                        } else if (IS_8X16(p->mb_type[mb_index])) {
                            int i;
                            for (i = 0; i < 2; i++) {
                                int sx = mb_x * 16 + 4 + 8 * i;
                                int sy = mb_y * 16 + 8;
                                int xy = (mb_x * 2 + i + mb_y * 2 * mv_stride) << (mv_sample_log2 - 1);
                                int mx = p->motion_val[direction][xy][0] >> shift;
                                int my = p->motion_val[direction][xy][1] >> shift;

                                if (IS_INTERLACED(p->mb_type[mb_index]))
                                    my *= 2;

                                draw_arrow(ptr, sx, sy, mx + sx, my + sy, width,
                                           height, pict->linesize[0], 100);
                            }
                        } else {
                              int sx= mb_x * 16 + 8;
                              int sy= mb_y * 16 + 8;
                              int xy= (mb_x + mb_y * mv_stride) << mv_sample_log2;
                              int mx= (p->motion_val[direction][xy][0]>>shift) + sx;
                              int my= (p->motion_val[direction][xy][1]>>shift) + sy;
                              draw_arrow(ptr, sx, sy, mx, my, width, height, pict->linesize[0], 100);
                        }
                    }
                }
                if ((avctx->debug & FF_DEBUG_VIS_QP)) {
                    uint64_t c = (p->qscale_table[mb_index] * 128 / 31) *
                                 0x0101010101010101ULL;
                    int y;
                    for (y = 0; y < block_height; y++) {
                        *(uint64_t *)(pict->data[1] + 8 * mb_x +
                                      (block_height * mb_y + y) *
                                      pict->linesize[1]) = c;
                        *(uint64_t *)(pict->data[2] + 8 * mb_x +
                                      (block_height * mb_y + y) *
                                      pict->linesize[2]) = c;
                    }
                }
                if ((avctx->debug & FF_DEBUG_VIS_MB_TYPE) &&
                    p->motion_val[0]) {
                    int mb_type = p->mb_type[mb_index];
                    uint64_t u,v;
                    int y;
#define COLOR(theta, r) \
    u = (int)(128 + r * cos(theta * 3.141592 / 180)); \
    v = (int)(128 + r * sin(theta * 3.141592 / 180));


                    u = v = 128;
                    if (IS_PCM(mb_type)) {
                        COLOR(120, 48)
                    } else if ((IS_INTRA(mb_type) && IS_ACPRED(mb_type)) ||
                               IS_INTRA16x16(mb_type)) {
                        COLOR(30, 48)
                    } else if (IS_INTRA4x4(mb_type)) {
                        COLOR(90, 48)
                    } else if (IS_DIRECT(mb_type) && IS_SKIP(mb_type)) {
                        // COLOR(120, 48)
                    } else if (IS_DIRECT(mb_type)) {
                        COLOR(150, 48)
                    } else if (IS_GMC(mb_type) && IS_SKIP(mb_type)) {
                        COLOR(170, 48)
                    } else if (IS_GMC(mb_type)) {
                        COLOR(190, 48)
                    } else if (IS_SKIP(mb_type)) {
                        // COLOR(180, 48)
                    } else if (!USES_LIST(mb_type, 1)) {
                        COLOR(240, 48)
                    } else if (!USES_LIST(mb_type, 0)) {
                        COLOR(0, 48)
                    } else {
                        av_assert2(USES_LIST(mb_type, 0) && USES_LIST(mb_type, 1));
                        COLOR(300,48)
                    }

                    u *= 0x0101010101010101ULL;
                    v *= 0x0101010101010101ULL;
                    for (y = 0; y < block_height; y++) {
                        *(uint64_t *)(pict->data[1] + 8 * mb_x +
                                      (block_height * mb_y + y) * pict->linesize[1]) = u;
                        *(uint64_t *)(pict->data[2] + 8 * mb_x +
                                      (block_height * mb_y + y) * pict->linesize[2]) = v;
                    }

                    // segmentation
                    if (IS_8X8(mb_type) || IS_16X8(mb_type)) {
                        *(uint64_t *)(pict->data[0] + 16 * mb_x + 0 +
                                      (16 * mb_y + 8) * pict->linesize[0]) ^= 0x8080808080808080ULL;
                        *(uint64_t *)(pict->data[0] + 16 * mb_x + 8 +
                                      (16 * mb_y + 8) * pict->linesize[0]) ^= 0x8080808080808080ULL;
                    }
                    if (IS_8X8(mb_type) || IS_8X16(mb_type)) {
                        for (y = 0; y < 16; y++)
                            pict->data[0][16 * mb_x + 8 + (16 * mb_y + y) *
                                          pict->linesize[0]] ^= 0x80;
                    }
                    if (IS_8X8(mb_type) && mv_sample_log2 >= 2) {
                        int dm = 1 << (mv_sample_log2 - 2);
                        for (i = 0; i < 4; i++) {
                            int sx = mb_x * 16 + 8 * (i & 1);
                            int sy = mb_y * 16 + 8 * (i >> 1);
                            int xy = (mb_x * 2 + (i & 1) +
                                     (mb_y * 2 + (i >> 1)) * mv_stride) << (mv_sample_log2 - 1);
                            // FIXME bidir
                            int32_t *mv = (int32_t *) &p->motion_val[0][xy];
                            if (mv[0] != mv[dm] ||
                                mv[dm * mv_stride] != mv[dm * (mv_stride + 1)])
                                for (y = 0; y < 8; y++)
                                    pict->data[0][sx + 4 + (sy + y) * pict->linesize[0]] ^= 0x80;
                            if (mv[0] != mv[dm * mv_stride] || mv[dm] != mv[dm * (mv_stride + 1)])
                                *(uint64_t *)(pict->data[0] + sx + (sy + 4) *
                                              pict->linesize[0]) ^= 0x8080808080808080ULL;
                        }
                    }

                    if (IS_INTERLACED(mb_type) &&
                        avctx->codec->id == AV_CODEC_ID_H264) {
                        // hmm
                    }
                }
                mbskip_table[mb_index] = 0;
            }
        }
    }
}

void ff_print_debug_info(MpegEncContext *s, Picture *p, AVFrame *pict)
{
    ff_print_debug_info2(s->avctx, p, pict, s->mbskip_table, &s->low_delay,
                         s->mb_width, s->mb_height, s->mb_stride, s->quarter_sample);
}

static inline int hpel_motion_lowres(MpegEncContext *s,
                                     uint8_t *dest, uint8_t *src,
                                     int field_based, int field_select,
                                     int src_x, int src_y,
                                     int width, int height, int stride,
                                     int h_edge_pos, int v_edge_pos,
                                     int w, int h, h264_chroma_mc_func *pix_op,
                                     int motion_x, int motion_y)
{
    const int lowres   = s->avctx->lowres;
    const int op_index = FFMIN(lowres, 2);
    const int s_mask   = (2 << lowres) - 1;
    int emu = 0;
    int sx, sy;

    if (s->quarter_sample) {
        motion_x /= 2;
        motion_y /= 2;
    }

    sx = motion_x & s_mask;
    sy = motion_y & s_mask;
    src_x += motion_x >> lowres + 1;
    src_y += motion_y >> lowres + 1;

    src   += src_y * stride + src_x;

    if ((unsigned)src_x > FFMAX( h_edge_pos - (!!sx) - w,                 0) ||
        (unsigned)src_y > FFMAX((v_edge_pos >> field_based) - (!!sy) - h, 0)) {
        s->vdsp.emulated_edge_mc(s->edge_emu_buffer, src, s->linesize, w + 1,
                                (h + 1) << field_based, src_x,
                                src_y   << field_based,
                                h_edge_pos,
                                v_edge_pos);
        src = s->edge_emu_buffer;
        emu = 1;
    }

    sx = (sx << 2) >> lowres;
    sy = (sy << 2) >> lowres;
    if (field_select)
        src += s->linesize;
    pix_op[op_index](dest, src, stride, h, sx, sy);
    return emu;
}

/* apply one mpeg motion vector to the three components */
static av_always_inline void mpeg_motion_lowres(MpegEncContext *s,
                                                uint8_t *dest_y,
                                                uint8_t *dest_cb,
                                                uint8_t *dest_cr,
                                                int field_based,
                                                int bottom_field,
                                                int field_select,
                                                uint8_t **ref_picture,
                                                h264_chroma_mc_func *pix_op,
                                                int motion_x, int motion_y,
                                                int h, int mb_y)
{
    uint8_t *ptr_y, *ptr_cb, *ptr_cr;
    int mx, my, src_x, src_y, uvsrc_x, uvsrc_y, uvlinesize, linesize, sx, sy,
        uvsx, uvsy;
    const int lowres     = s->avctx->lowres;
    const int op_index   = FFMIN(lowres-1+s->chroma_x_shift, 2);
    const int block_s    = 8>>lowres;
    const int s_mask     = (2 << lowres) - 1;
    const int h_edge_pos = s->h_edge_pos >> lowres;
    const int v_edge_pos = s->v_edge_pos >> lowres;
    linesize   = s->current_picture.f.linesize[0] << field_based;
    uvlinesize = s->current_picture.f.linesize[1] << field_based;

    // FIXME obviously not perfect but qpel will not work in lowres anyway
    if (s->quarter_sample) {
        motion_x /= 2;
        motion_y /= 2;
    }

    if(field_based){
        motion_y += (bottom_field - field_select)*((1 << lowres)-1);
    }

    sx = motion_x & s_mask;
    sy = motion_y & s_mask;
    src_x = s->mb_x * 2 * block_s + (motion_x >> lowres + 1);
    src_y = (mb_y * 2 * block_s >> field_based) + (motion_y >> lowres + 1);

    if (s->out_format == FMT_H263) {
        uvsx    = ((motion_x >> 1) & s_mask) | (sx & 1);
        uvsy    = ((motion_y >> 1) & s_mask) | (sy & 1);
        uvsrc_x = src_x >> 1;
        uvsrc_y = src_y >> 1;
    } else if (s->out_format == FMT_H261) {
        // even chroma mv's are full pel in H261
        mx      = motion_x / 4;
        my      = motion_y / 4;
        uvsx    = (2 * mx) & s_mask;
        uvsy    = (2 * my) & s_mask;
        uvsrc_x = s->mb_x * block_s + (mx >> lowres);
        uvsrc_y =    mb_y * block_s + (my >> lowres);
    } else {
        if(s->chroma_y_shift){
            mx      = motion_x / 2;
            my      = motion_y / 2;
            uvsx    = mx & s_mask;
            uvsy    = my & s_mask;
            uvsrc_x = s->mb_x * block_s                 + (mx >> lowres + 1);
            uvsrc_y =   (mb_y * block_s >> field_based) + (my >> lowres + 1);
        } else {
            if(s->chroma_x_shift){
            //Chroma422
                mx = motion_x / 2;
                uvsx = mx & s_mask;
                uvsy = motion_y & s_mask;
                uvsrc_y = src_y;
                uvsrc_x = s->mb_x*block_s               + (mx >> (lowres+1));
            } else {
            //Chroma444
                uvsx = motion_x & s_mask;
                uvsy = motion_y & s_mask;
                uvsrc_x = src_x;
                uvsrc_y = src_y;
            }
        }
    }

    ptr_y  = ref_picture[0] + src_y   * linesize   + src_x;
    ptr_cb = ref_picture[1] + uvsrc_y * uvlinesize + uvsrc_x;
    ptr_cr = ref_picture[2] + uvsrc_y * uvlinesize + uvsrc_x;

    if ((unsigned) src_x > FFMAX( h_edge_pos - (!!sx) - 2 * block_s,       0) ||
        (unsigned) src_y > FFMAX((v_edge_pos >> field_based) - (!!sy) - h, 0)) {
        s->vdsp.emulated_edge_mc(s->edge_emu_buffer, ptr_y,
                                linesize >> field_based, 17, 17 + field_based,
                                src_x, src_y << field_based, h_edge_pos,
                                v_edge_pos);
        ptr_y = s->edge_emu_buffer;
        if (!CONFIG_GRAY || !(s->flags & CODEC_FLAG_GRAY)) {
            uint8_t *uvbuf = s->edge_emu_buffer + 18 * s->linesize;
            s->vdsp.emulated_edge_mc(uvbuf , ptr_cb, uvlinesize >> field_based, 9,
                                    9 + field_based,
                                    uvsrc_x, uvsrc_y << field_based,
                                    h_edge_pos >> 1, v_edge_pos >> 1);
            s->vdsp.emulated_edge_mc(uvbuf + 16, ptr_cr, uvlinesize >> field_based, 9,
                                    9 + field_based,
                                    uvsrc_x, uvsrc_y << field_based,
                                    h_edge_pos >> 1, v_edge_pos >> 1);
            ptr_cb = uvbuf;
            ptr_cr = uvbuf + 16;
        }
    }

    // FIXME use this for field pix too instead of the obnoxious hack which changes picture.f.data
    if (bottom_field) {
        dest_y  += s->linesize;
        dest_cb += s->uvlinesize;
        dest_cr += s->uvlinesize;
    }

    if (field_select) {
        ptr_y   += s->linesize;
        ptr_cb  += s->uvlinesize;
        ptr_cr  += s->uvlinesize;
    }

    sx = (sx << 2) >> lowres;
    sy = (sy << 2) >> lowres;
    pix_op[lowres - 1](dest_y, ptr_y, linesize, h, sx, sy);

    if (!CONFIG_GRAY || !(s->flags & CODEC_FLAG_GRAY)) {
        uvsx = (uvsx << 2) >> lowres;
        uvsy = (uvsy << 2) >> lowres;
        if (h >> s->chroma_y_shift) {
            pix_op[op_index](dest_cb, ptr_cb, uvlinesize, h >> s->chroma_y_shift, uvsx, uvsy);
            pix_op[op_index](dest_cr, ptr_cr, uvlinesize, h >> s->chroma_y_shift, uvsx, uvsy);
        }
    }
    // FIXME h261 lowres loop filter
}

static inline void chroma_4mv_motion_lowres(MpegEncContext *s,
                                            uint8_t *dest_cb, uint8_t *dest_cr,
                                            uint8_t **ref_picture,
                                            h264_chroma_mc_func * pix_op,
                                            int mx, int my)
{
    const int lowres     = s->avctx->lowres;
    const int op_index   = FFMIN(lowres, 2);
    const int block_s    = 8 >> lowres;
    const int s_mask     = (2 << lowres) - 1;
    const int h_edge_pos = s->h_edge_pos >> lowres + 1;
    const int v_edge_pos = s->v_edge_pos >> lowres + 1;
    int emu = 0, src_x, src_y, offset, sx, sy;
    uint8_t *ptr;

    if (s->quarter_sample) {
        mx /= 2;
        my /= 2;
    }

    /* In case of 8X8, we construct a single chroma motion vector
       with a special rounding */
    mx = ff_h263_round_chroma(mx);
    my = ff_h263_round_chroma(my);

    sx = mx & s_mask;
    sy = my & s_mask;
    src_x = s->mb_x * block_s + (mx >> lowres + 1);
    src_y = s->mb_y * block_s + (my >> lowres + 1);

    offset = src_y * s->uvlinesize + src_x;
    ptr = ref_picture[1] + offset;
    if (s->flags & CODEC_FLAG_EMU_EDGE) {
        if ((unsigned) src_x > FFMAX(h_edge_pos - (!!sx) - block_s, 0) ||
            (unsigned) src_y > FFMAX(v_edge_pos - (!!sy) - block_s, 0)) {
            s->vdsp.emulated_edge_mc(s->edge_emu_buffer, ptr, s->uvlinesize,
                                    9, 9, src_x, src_y, h_edge_pos, v_edge_pos);
            ptr = s->edge_emu_buffer;
            emu = 1;
        }
    }
    sx = (sx << 2) >> lowres;
    sy = (sy << 2) >> lowres;
    pix_op[op_index](dest_cb, ptr, s->uvlinesize, block_s, sx, sy);

    ptr = ref_picture[2] + offset;
    if (emu) {
        s->vdsp.emulated_edge_mc(s->edge_emu_buffer, ptr, s->uvlinesize, 9, 9,
                                src_x, src_y, h_edge_pos, v_edge_pos);
        ptr = s->edge_emu_buffer;
    }
    pix_op[op_index](dest_cr, ptr, s->uvlinesize, block_s, sx, sy);
}

/**
 * motion compensation of a single macroblock
 * @param s context
 * @param dest_y luma destination pointer
 * @param dest_cb chroma cb/u destination pointer
 * @param dest_cr chroma cr/v destination pointer
 * @param dir direction (0->forward, 1->backward)
 * @param ref_picture array[3] of pointers to the 3 planes of the reference picture
 * @param pix_op halfpel motion compensation function (average or put normally)
 * the motion vectors are taken from s->mv and the MV type from s->mv_type
 */
static inline void MPV_motion_lowres(MpegEncContext *s,
                                     uint8_t *dest_y, uint8_t *dest_cb,
                                     uint8_t *dest_cr,
                                     int dir, uint8_t **ref_picture,
                                     h264_chroma_mc_func *pix_op)
{
    int mx, my;
    int mb_x, mb_y, i;
    const int lowres  = s->avctx->lowres;
    const int block_s = 8 >>lowres;

    mb_x = s->mb_x;
    mb_y = s->mb_y;

    switch (s->mv_type) {
    case MV_TYPE_16X16:
        mpeg_motion_lowres(s, dest_y, dest_cb, dest_cr,
                           0, 0, 0,
                           ref_picture, pix_op,
                           s->mv[dir][0][0], s->mv[dir][0][1],
                           2 * block_s, mb_y);
        break;
    case MV_TYPE_8X8:
        mx = 0;
        my = 0;
        for (i = 0; i < 4; i++) {
            hpel_motion_lowres(s, dest_y + ((i & 1) + (i >> 1) *
                               s->linesize) * block_s,
                               ref_picture[0], 0, 0,
                               (2 * mb_x + (i & 1)) * block_s,
                               (2 * mb_y + (i >> 1)) * block_s,
                               s->width, s->height, s->linesize,
                               s->h_edge_pos >> lowres, s->v_edge_pos >> lowres,
                               block_s, block_s, pix_op,
                               s->mv[dir][i][0], s->mv[dir][i][1]);

            mx += s->mv[dir][i][0];
            my += s->mv[dir][i][1];
        }

        if (!CONFIG_GRAY || !(s->flags & CODEC_FLAG_GRAY))
            chroma_4mv_motion_lowres(s, dest_cb, dest_cr, ref_picture,
                                     pix_op, mx, my);
        break;
    case MV_TYPE_FIELD:
        if (s->picture_structure == PICT_FRAME) {
            /* top field */
            mpeg_motion_lowres(s, dest_y, dest_cb, dest_cr,
                               1, 0, s->field_select[dir][0],
                               ref_picture, pix_op,
                               s->mv[dir][0][0], s->mv[dir][0][1],
                               block_s, mb_y);
            /* bottom field */
            mpeg_motion_lowres(s, dest_y, dest_cb, dest_cr,
                               1, 1, s->field_select[dir][1],
                               ref_picture, pix_op,
                               s->mv[dir][1][0], s->mv[dir][1][1],
                               block_s, mb_y);
        } else {
            if (s->picture_structure != s->field_select[dir][0] + 1 &&
                s->pict_type != AV_PICTURE_TYPE_B && !s->first_field) {
                ref_picture = s->current_picture_ptr->f.data;

            }
            mpeg_motion_lowres(s, dest_y, dest_cb, dest_cr,
                               0, 0, s->field_select[dir][0],
                               ref_picture, pix_op,
                               s->mv[dir][0][0],
                               s->mv[dir][0][1], 2 * block_s, mb_y >> 1);
            }
        break;
    case MV_TYPE_16X8:
        for (i = 0; i < 2; i++) {
            uint8_t **ref2picture;

            if (s->picture_structure == s->field_select[dir][i] + 1 ||
                s->pict_type == AV_PICTURE_TYPE_B || s->first_field) {
                ref2picture = ref_picture;
            } else {
                ref2picture = s->current_picture_ptr->f.data;
            }

            mpeg_motion_lowres(s, dest_y, dest_cb, dest_cr,
                               0, 0, s->field_select[dir][i],
                               ref2picture, pix_op,
                               s->mv[dir][i][0], s->mv[dir][i][1] +
                               2 * block_s * i, block_s, mb_y >> 1);

            dest_y  +=  2 * block_s *  s->linesize;
            dest_cb += (2 * block_s >> s->chroma_y_shift) * s->uvlinesize;
            dest_cr += (2 * block_s >> s->chroma_y_shift) * s->uvlinesize;
        }
        break;
    case MV_TYPE_DMV:
        if (s->picture_structure == PICT_FRAME) {
            for (i = 0; i < 2; i++) {
                int j;
                for (j = 0; j < 2; j++) {
                    mpeg_motion_lowres(s, dest_y, dest_cb, dest_cr,
                                       1, j, j ^ i,
                                       ref_picture, pix_op,
                                       s->mv[dir][2 * i + j][0],
                                       s->mv[dir][2 * i + j][1],
                                       block_s, mb_y);
                }
                pix_op = s->h264chroma.avg_h264_chroma_pixels_tab;
            }
        } else {
            for (i = 0; i < 2; i++) {
                mpeg_motion_lowres(s, dest_y, dest_cb, dest_cr,
                                   0, 0, s->picture_structure != i + 1,
                                   ref_picture, pix_op,
                                   s->mv[dir][2 * i][0],s->mv[dir][2 * i][1],
                                   2 * block_s, mb_y >> 1);

                // after put we make avg of the same block
                pix_op = s->h264chroma.avg_h264_chroma_pixels_tab;

                // opposite parity is always in the same
                // frame if this is second field
                if (!s->first_field) {
                    ref_picture = s->current_picture_ptr->f.data;
                }
            }
        }
        break;
    default:
        av_assert2(0);
    }
=======
>>>>>>> 37045e42
}

/**
 * find the lowest MB row referenced in the MVs
 */
int ff_MPV_lowest_referenced_row(MpegEncContext *s, int dir)
{
    int my_max = INT_MIN, my_min = INT_MAX, qpel_shift = !s->quarter_sample;
    int my, off, i, mvs;

    if (s->picture_structure != PICT_FRAME || s->mcsel)
        goto unhandled;

    switch (s->mv_type) {
        case MV_TYPE_16X16:
            mvs = 1;
            break;
        case MV_TYPE_16X8:
            mvs = 2;
            break;
        case MV_TYPE_8X8:
            mvs = 4;
            break;
        default:
            goto unhandled;
    }

    for (i = 0; i < mvs; i++) {
        my = s->mv[dir][i][1]<<qpel_shift;
        my_max = FFMAX(my_max, my);
        my_min = FFMIN(my_min, my);
    }

    off = (FFMAX(-my_min, my_max) + 63) >> 6;

    return FFMIN(FFMAX(s->mb_y + off, 0), s->mb_height-1);
unhandled:
    return s->mb_height-1;
}

/* put block[] to dest[] */
static inline void put_dct(MpegEncContext *s,
                           int16_t *block, int i, uint8_t *dest, int line_size, int qscale)
{
    s->dct_unquantize_intra(s, block, i, qscale);
    s->dsp.idct_put (dest, line_size, block);
}

/* add block[] to dest[] */
static inline void add_dct(MpegEncContext *s,
                           int16_t *block, int i, uint8_t *dest, int line_size)
{
    if (s->block_last_index[i] >= 0) {
        s->dsp.idct_add (dest, line_size, block);
    }
}

static inline void add_dequant_dct(MpegEncContext *s,
                           int16_t *block, int i, uint8_t *dest, int line_size, int qscale)
{
    if (s->block_last_index[i] >= 0) {
        s->dct_unquantize_inter(s, block, i, qscale);

        s->dsp.idct_add (dest, line_size, block);
    }
}

/**
 * Clean dc, ac, coded_block for the current non-intra MB.
 */
void ff_clean_intra_table_entries(MpegEncContext *s)
{
    int wrap = s->b8_stride;
    int xy = s->block_index[0];

    s->dc_val[0][xy           ] =
    s->dc_val[0][xy + 1       ] =
    s->dc_val[0][xy     + wrap] =
    s->dc_val[0][xy + 1 + wrap] = 1024;
    /* ac pred */
    memset(s->ac_val[0][xy       ], 0, 32 * sizeof(int16_t));
    memset(s->ac_val[0][xy + wrap], 0, 32 * sizeof(int16_t));
    if (s->msmpeg4_version>=3) {
        s->coded_block[xy           ] =
        s->coded_block[xy + 1       ] =
        s->coded_block[xy     + wrap] =
        s->coded_block[xy + 1 + wrap] = 0;
    }
    /* chroma */
    wrap = s->mb_stride;
    xy = s->mb_x + s->mb_y * wrap;
    s->dc_val[1][xy] =
    s->dc_val[2][xy] = 1024;
    /* ac pred */
    memset(s->ac_val[1][xy], 0, 16 * sizeof(int16_t));
    memset(s->ac_val[2][xy], 0, 16 * sizeof(int16_t));

    s->mbintra_table[xy]= 0;
}

/* generic function called after a macroblock has been parsed by the
   decoder or after it has been encoded by the encoder.

   Important variables used:
   s->mb_intra : true if intra macroblock
   s->mv_dir   : motion vector direction
   s->mv_type  : motion vector type
   s->mv       : motion vector
   s->interlaced_dct : true if interlaced dct used (mpeg2)
 */
static av_always_inline
void MPV_decode_mb_internal(MpegEncContext *s, int16_t block[12][64],
                            int lowres_flag, int is_mpeg12)
{
    const int mb_xy = s->mb_y * s->mb_stride + s->mb_x;
    if(CONFIG_MPEG_XVMC_DECODER && s->avctx->xvmc_acceleration){
        ff_xvmc_decode_mb(s);//xvmc uses pblocks
        return;
    }

    if(s->avctx->debug&FF_DEBUG_DCT_COEFF) {
       /* print DCT coefficients */
       int i,j;
       av_log(s->avctx, AV_LOG_DEBUG, "DCT coeffs of MB at %dx%d:\n", s->mb_x, s->mb_y);
       for(i=0; i<6; i++){
           for(j=0; j<64; j++){
               av_log(s->avctx, AV_LOG_DEBUG, "%5d", block[i][s->dsp.idct_permutation[j]]);
           }
           av_log(s->avctx, AV_LOG_DEBUG, "\n");
       }
    }

    s->current_picture.qscale_table[mb_xy] = s->qscale;

    /* update DC predictors for P macroblocks */
    if (!s->mb_intra) {
        if (!is_mpeg12 && (s->h263_pred || s->h263_aic)) {
            if(s->mbintra_table[mb_xy])
                ff_clean_intra_table_entries(s);
        } else {
            s->last_dc[0] =
            s->last_dc[1] =
            s->last_dc[2] = 128 << s->intra_dc_precision;
        }
    }
    else if (!is_mpeg12 && (s->h263_pred || s->h263_aic))
        s->mbintra_table[mb_xy]=1;

    if ((s->flags&CODEC_FLAG_PSNR) || !(s->encoding && (s->intra_only || s->pict_type==AV_PICTURE_TYPE_B) && s->avctx->mb_decision != FF_MB_DECISION_RD)) { //FIXME precalc
        uint8_t *dest_y, *dest_cb, *dest_cr;
        int dct_linesize, dct_offset;
        op_pixels_func (*op_pix)[4];
        qpel_mc_func (*op_qpix)[16];
        const int linesize   = s->current_picture.f.linesize[0]; //not s->linesize as this would be wrong for field pics
        const int uvlinesize = s->current_picture.f.linesize[1];
        const int readable= s->pict_type != AV_PICTURE_TYPE_B || s->encoding || s->avctx->draw_horiz_band || lowres_flag;
        const int block_size= lowres_flag ? 8>>s->avctx->lowres : 8;

        /* avoid copy if macroblock skipped in last frame too */
        /* skip only during decoding as we might trash the buffers during encoding a bit */
        if(!s->encoding){
            uint8_t *mbskip_ptr = &s->mbskip_table[mb_xy];

            if (s->mb_skipped) {
                s->mb_skipped= 0;
                av_assert2(s->pict_type!=AV_PICTURE_TYPE_I);
                *mbskip_ptr = 1;
            } else if(!s->current_picture.reference) {
                *mbskip_ptr = 1;
            } else{
                *mbskip_ptr = 0; /* not skipped */
            }
        }

        dct_linesize = linesize << s->interlaced_dct;
        dct_offset   = s->interlaced_dct ? linesize : linesize * block_size;

        if(readable){
            dest_y=  s->dest[0];
            dest_cb= s->dest[1];
            dest_cr= s->dest[2];
        }else{
            dest_y = s->b_scratchpad;
            dest_cb= s->b_scratchpad+16*linesize;
            dest_cr= s->b_scratchpad+32*linesize;
        }

        if (!s->mb_intra) {
            /* motion handling */
            /* decoding or more than one mb_type (MC was already done otherwise) */
            if(!s->encoding){

                if(HAVE_THREADS && s->avctx->active_thread_type&FF_THREAD_FRAME) {
                    if (s->mv_dir & MV_DIR_FORWARD) {
                        ff_thread_await_progress(&s->last_picture_ptr->tf,
                                                 ff_MPV_lowest_referenced_row(s, 0),
                                                 0);
                    }
                    if (s->mv_dir & MV_DIR_BACKWARD) {
                        ff_thread_await_progress(&s->next_picture_ptr->tf,
                                                 ff_MPV_lowest_referenced_row(s, 1),
                                                 0);
                    }
                }

                if(lowres_flag){
                    h264_chroma_mc_func *op_pix = s->h264chroma.put_h264_chroma_pixels_tab;

                    if (s->mv_dir & MV_DIR_FORWARD) {
                        MPV_motion_lowres(s, dest_y, dest_cb, dest_cr, 0, s->last_picture.f.data, op_pix);
                        op_pix = s->h264chroma.avg_h264_chroma_pixels_tab;
                    }
                    if (s->mv_dir & MV_DIR_BACKWARD) {
                        MPV_motion_lowres(s, dest_y, dest_cb, dest_cr, 1, s->next_picture.f.data, op_pix);
                    }
                }else{
                    op_qpix= s->me.qpel_put;
                    if ((!s->no_rounding) || s->pict_type==AV_PICTURE_TYPE_B){
                        op_pix = s->dsp.put_pixels_tab;
                    }else{
                        op_pix = s->dsp.put_no_rnd_pixels_tab;
                    }
                    if (s->mv_dir & MV_DIR_FORWARD) {
                        ff_MPV_motion(s, dest_y, dest_cb, dest_cr, 0, s->last_picture.f.data, op_pix, op_qpix);
                        op_pix = s->dsp.avg_pixels_tab;
                        op_qpix= s->me.qpel_avg;
                    }
                    if (s->mv_dir & MV_DIR_BACKWARD) {
                        ff_MPV_motion(s, dest_y, dest_cb, dest_cr, 1, s->next_picture.f.data, op_pix, op_qpix);
                    }
                }
            }

            /* skip dequant / idct if we are really late ;) */
            if(s->avctx->skip_idct){
                if(  (s->avctx->skip_idct >= AVDISCARD_NONREF && s->pict_type == AV_PICTURE_TYPE_B)
                   ||(s->avctx->skip_idct >= AVDISCARD_NONKEY && s->pict_type != AV_PICTURE_TYPE_I)
                   || s->avctx->skip_idct >= AVDISCARD_ALL)
                    goto skip_idct;
            }

            /* add dct residue */
            if(s->encoding || !(   s->msmpeg4_version || s->codec_id==AV_CODEC_ID_MPEG1VIDEO || s->codec_id==AV_CODEC_ID_MPEG2VIDEO
                                || (s->codec_id==AV_CODEC_ID_MPEG4 && !s->mpeg_quant))){
                add_dequant_dct(s, block[0], 0, dest_y                          , dct_linesize, s->qscale);
                add_dequant_dct(s, block[1], 1, dest_y              + block_size, dct_linesize, s->qscale);
                add_dequant_dct(s, block[2], 2, dest_y + dct_offset             , dct_linesize, s->qscale);
                add_dequant_dct(s, block[3], 3, dest_y + dct_offset + block_size, dct_linesize, s->qscale);

                if(!CONFIG_GRAY || !(s->flags&CODEC_FLAG_GRAY)){
                    if (s->chroma_y_shift){
                        add_dequant_dct(s, block[4], 4, dest_cb, uvlinesize, s->chroma_qscale);
                        add_dequant_dct(s, block[5], 5, dest_cr, uvlinesize, s->chroma_qscale);
                    }else{
                        dct_linesize >>= 1;
                        dct_offset >>=1;
                        add_dequant_dct(s, block[4], 4, dest_cb,              dct_linesize, s->chroma_qscale);
                        add_dequant_dct(s, block[5], 5, dest_cr,              dct_linesize, s->chroma_qscale);
                        add_dequant_dct(s, block[6], 6, dest_cb + dct_offset, dct_linesize, s->chroma_qscale);
                        add_dequant_dct(s, block[7], 7, dest_cr + dct_offset, dct_linesize, s->chroma_qscale);
                    }
                }
            } else if(is_mpeg12 || (s->codec_id != AV_CODEC_ID_WMV2)){
                add_dct(s, block[0], 0, dest_y                          , dct_linesize);
                add_dct(s, block[1], 1, dest_y              + block_size, dct_linesize);
                add_dct(s, block[2], 2, dest_y + dct_offset             , dct_linesize);
                add_dct(s, block[3], 3, dest_y + dct_offset + block_size, dct_linesize);

                if(!CONFIG_GRAY || !(s->flags&CODEC_FLAG_GRAY)){
                    if(s->chroma_y_shift){//Chroma420
                        add_dct(s, block[4], 4, dest_cb, uvlinesize);
                        add_dct(s, block[5], 5, dest_cr, uvlinesize);
                    }else{
                        //chroma422
                        dct_linesize = uvlinesize << s->interlaced_dct;
                        dct_offset   = s->interlaced_dct ? uvlinesize : uvlinesize*block_size;

                        add_dct(s, block[4], 4, dest_cb, dct_linesize);
                        add_dct(s, block[5], 5, dest_cr, dct_linesize);
                        add_dct(s, block[6], 6, dest_cb+dct_offset, dct_linesize);
                        add_dct(s, block[7], 7, dest_cr+dct_offset, dct_linesize);
                        if(!s->chroma_x_shift){//Chroma444
                            add_dct(s, block[8], 8, dest_cb+block_size, dct_linesize);
                            add_dct(s, block[9], 9, dest_cr+block_size, dct_linesize);
                            add_dct(s, block[10], 10, dest_cb+block_size+dct_offset, dct_linesize);
                            add_dct(s, block[11], 11, dest_cr+block_size+dct_offset, dct_linesize);
                        }
                    }
                }//fi gray
            }
            else if (CONFIG_WMV2_DECODER || CONFIG_WMV2_ENCODER) {
                ff_wmv2_add_mb(s, block, dest_y, dest_cb, dest_cr);
            }
        } else {
            /* dct only in intra block */
            if(s->encoding || !(s->codec_id==AV_CODEC_ID_MPEG1VIDEO || s->codec_id==AV_CODEC_ID_MPEG2VIDEO)){
                put_dct(s, block[0], 0, dest_y                          , dct_linesize, s->qscale);
                put_dct(s, block[1], 1, dest_y              + block_size, dct_linesize, s->qscale);
                put_dct(s, block[2], 2, dest_y + dct_offset             , dct_linesize, s->qscale);
                put_dct(s, block[3], 3, dest_y + dct_offset + block_size, dct_linesize, s->qscale);

                if(!CONFIG_GRAY || !(s->flags&CODEC_FLAG_GRAY)){
                    if(s->chroma_y_shift){
                        put_dct(s, block[4], 4, dest_cb, uvlinesize, s->chroma_qscale);
                        put_dct(s, block[5], 5, dest_cr, uvlinesize, s->chroma_qscale);
                    }else{
                        dct_offset >>=1;
                        dct_linesize >>=1;
                        put_dct(s, block[4], 4, dest_cb,              dct_linesize, s->chroma_qscale);
                        put_dct(s, block[5], 5, dest_cr,              dct_linesize, s->chroma_qscale);
                        put_dct(s, block[6], 6, dest_cb + dct_offset, dct_linesize, s->chroma_qscale);
                        put_dct(s, block[7], 7, dest_cr + dct_offset, dct_linesize, s->chroma_qscale);
                    }
                }
            }else{
                s->dsp.idct_put(dest_y                          , dct_linesize, block[0]);
                s->dsp.idct_put(dest_y              + block_size, dct_linesize, block[1]);
                s->dsp.idct_put(dest_y + dct_offset             , dct_linesize, block[2]);
                s->dsp.idct_put(dest_y + dct_offset + block_size, dct_linesize, block[3]);

                if(!CONFIG_GRAY || !(s->flags&CODEC_FLAG_GRAY)){
                    if(s->chroma_y_shift){
                        s->dsp.idct_put(dest_cb, uvlinesize, block[4]);
                        s->dsp.idct_put(dest_cr, uvlinesize, block[5]);
                    }else{

                        dct_linesize = uvlinesize << s->interlaced_dct;
                        dct_offset   = s->interlaced_dct? uvlinesize : uvlinesize*block_size;

                        s->dsp.idct_put(dest_cb,              dct_linesize, block[4]);
                        s->dsp.idct_put(dest_cr,              dct_linesize, block[5]);
                        s->dsp.idct_put(dest_cb + dct_offset, dct_linesize, block[6]);
                        s->dsp.idct_put(dest_cr + dct_offset, dct_linesize, block[7]);
                        if(!s->chroma_x_shift){//Chroma444
                            s->dsp.idct_put(dest_cb + block_size,              dct_linesize, block[8]);
                            s->dsp.idct_put(dest_cr + block_size,              dct_linesize, block[9]);
                            s->dsp.idct_put(dest_cb + block_size + dct_offset, dct_linesize, block[10]);
                            s->dsp.idct_put(dest_cr + block_size + dct_offset, dct_linesize, block[11]);
                        }
                    }
                }//gray
            }
        }
skip_idct:
        if(!readable){
            s->dsp.put_pixels_tab[0][0](s->dest[0], dest_y ,   linesize,16);
            s->dsp.put_pixels_tab[s->chroma_x_shift][0](s->dest[1], dest_cb, uvlinesize,16 >> s->chroma_y_shift);
            s->dsp.put_pixels_tab[s->chroma_x_shift][0](s->dest[2], dest_cr, uvlinesize,16 >> s->chroma_y_shift);
        }
    }
}

void ff_MPV_decode_mb(MpegEncContext *s, int16_t block[12][64]){
#if !CONFIG_SMALL
    if(s->out_format == FMT_MPEG1) {
        if(s->avctx->lowres) MPV_decode_mb_internal(s, block, 1, 1);
        else                 MPV_decode_mb_internal(s, block, 0, 1);
    } else
#endif
    if(s->avctx->lowres) MPV_decode_mb_internal(s, block, 1, 0);
    else                  MPV_decode_mb_internal(s, block, 0, 0);
}

/**
 * @param h is the normal height, this will be reduced automatically if needed for the last row
 */
void ff_draw_horiz_band(AVCodecContext *avctx, DSPContext *dsp, Picture *cur,
                        Picture *last, int y, int h, int picture_structure,
                        int first_field, int draw_edges, int low_delay,
                        int v_edge_pos, int h_edge_pos)
{
    const AVPixFmtDescriptor *desc = av_pix_fmt_desc_get(avctx->pix_fmt);
    int hshift = desc->log2_chroma_w;
    int vshift = desc->log2_chroma_h;
    const int field_pic = picture_structure != PICT_FRAME;
    if(field_pic){
        h <<= 1;
        y <<= 1;
    }

    if (!avctx->hwaccel &&
        !(avctx->codec->capabilities & CODEC_CAP_HWACCEL_VDPAU) &&
        draw_edges &&
        cur->reference &&
        !(avctx->flags & CODEC_FLAG_EMU_EDGE)) {
        int *linesize = cur->f.linesize;
        int sides = 0, edge_h;
        if (y==0) sides |= EDGE_TOP;
        if (y + h >= v_edge_pos)
            sides |= EDGE_BOTTOM;

        edge_h= FFMIN(h, v_edge_pos - y);

        dsp->draw_edges(cur->f.data[0] + y * linesize[0],
                        linesize[0], h_edge_pos, edge_h,
                        EDGE_WIDTH, EDGE_WIDTH, sides);
        dsp->draw_edges(cur->f.data[1] + (y >> vshift) * linesize[1],
                        linesize[1], h_edge_pos >> hshift, edge_h >> vshift,
                        EDGE_WIDTH >> hshift, EDGE_WIDTH >> vshift, sides);
        dsp->draw_edges(cur->f.data[2] + (y >> vshift) * linesize[2],
                        linesize[2], h_edge_pos >> hshift, edge_h >> vshift,
                        EDGE_WIDTH >> hshift, EDGE_WIDTH >> vshift, sides);
    }

    h = FFMIN(h, avctx->height - y);

    if(field_pic && first_field && !(avctx->slice_flags&SLICE_FLAG_ALLOW_FIELD)) return;

    if (avctx->draw_horiz_band) {
        AVFrame *src;
        int offset[AV_NUM_DATA_POINTERS];
        int i;

        if(cur->f.pict_type == AV_PICTURE_TYPE_B || low_delay ||
           (avctx->slice_flags & SLICE_FLAG_CODED_ORDER))
            src = &cur->f;
        else if (last)
            src = &last->f;
        else
            return;

        if (cur->f.pict_type == AV_PICTURE_TYPE_B &&
            picture_structure == PICT_FRAME    &&
            avctx->codec_id != AV_CODEC_ID_H264  &&
            avctx->codec_id != AV_CODEC_ID_SVQ3) {
            for (i = 0; i < AV_NUM_DATA_POINTERS; i++)
                offset[i] = 0;
        }else{
            offset[0]= y * src->linesize[0];
            offset[1]=
            offset[2]= (y >> vshift) * src->linesize[1];
            for (i = 3; i < AV_NUM_DATA_POINTERS; i++)
                offset[i] = 0;
        }

        emms_c();

        avctx->draw_horiz_band(avctx, src, offset,
                               y, picture_structure, h);
    }
}

void ff_mpeg_draw_horiz_band(MpegEncContext *s, int y, int h)
{
    int draw_edges = s->unrestricted_mv && !s->intra_only;
    ff_draw_horiz_band(s->avctx, &s->dsp, &s->current_picture,
                       &s->last_picture, y, h, s->picture_structure,
                       s->first_field, draw_edges, s->low_delay,
                       s->v_edge_pos, s->h_edge_pos);
}

void ff_init_block_index(MpegEncContext *s){ //FIXME maybe rename
    const int linesize   = s->current_picture.f.linesize[0]; //not s->linesize as this would be wrong for field pics
    const int uvlinesize = s->current_picture.f.linesize[1];
    const int mb_size= 4 - s->avctx->lowres;

    s->block_index[0]= s->b8_stride*(s->mb_y*2    ) - 2 + s->mb_x*2;
    s->block_index[1]= s->b8_stride*(s->mb_y*2    ) - 1 + s->mb_x*2;
    s->block_index[2]= s->b8_stride*(s->mb_y*2 + 1) - 2 + s->mb_x*2;
    s->block_index[3]= s->b8_stride*(s->mb_y*2 + 1) - 1 + s->mb_x*2;
    s->block_index[4]= s->mb_stride*(s->mb_y + 1)                + s->b8_stride*s->mb_height*2 + s->mb_x - 1;
    s->block_index[5]= s->mb_stride*(s->mb_y + s->mb_height + 2) + s->b8_stride*s->mb_height*2 + s->mb_x - 1;
    //block_index is not used by mpeg2, so it is not affected by chroma_format

    s->dest[0] = s->current_picture.f.data[0] + ((s->mb_x - 1) <<  mb_size);
    s->dest[1] = s->current_picture.f.data[1] + ((s->mb_x - 1) << (mb_size - s->chroma_x_shift));
    s->dest[2] = s->current_picture.f.data[2] + ((s->mb_x - 1) << (mb_size - s->chroma_x_shift));

    if(!(s->pict_type==AV_PICTURE_TYPE_B && s->avctx->draw_horiz_band && s->picture_structure==PICT_FRAME))
    {
        if(s->picture_structure==PICT_FRAME){
        s->dest[0] += s->mb_y *   linesize << mb_size;
        s->dest[1] += s->mb_y * uvlinesize << (mb_size - s->chroma_y_shift);
        s->dest[2] += s->mb_y * uvlinesize << (mb_size - s->chroma_y_shift);
        }else{
            s->dest[0] += (s->mb_y>>1) *   linesize << mb_size;
            s->dest[1] += (s->mb_y>>1) * uvlinesize << (mb_size - s->chroma_y_shift);
            s->dest[2] += (s->mb_y>>1) * uvlinesize << (mb_size - s->chroma_y_shift);
            av_assert1((s->mb_y&1) == (s->picture_structure == PICT_BOTTOM_FIELD));
        }
    }
}

/**
 * Permute an 8x8 block.
 * @param block the block which will be permuted according to the given permutation vector
 * @param permutation the permutation vector
 * @param last the last non zero coefficient in scantable order, used to speed the permutation up
 * @param scantable the used scantable, this is only used to speed the permutation up, the block is not
 *                  (inverse) permutated to scantable order!
 */
void ff_block_permute(int16_t *block, uint8_t *permutation, const uint8_t *scantable, int last)
{
    int i;
    int16_t temp[64];

    if(last<=0) return;
    //if(permutation[1]==1) return; //FIXME it is ok but not clean and might fail for some permutations

    for(i=0; i<=last; i++){
        const int j= scantable[i];
        temp[j]= block[j];
        block[j]=0;
    }

    for(i=0; i<=last; i++){
        const int j= scantable[i];
        const int perm_j= permutation[j];
        block[perm_j]= temp[j];
    }
}

void ff_mpeg_flush(AVCodecContext *avctx){
    int i;
    MpegEncContext *s = avctx->priv_data;

    if(s==NULL || s->picture==NULL)
        return;

    for (i = 0; i < MAX_PICTURE_COUNT; i++)
        ff_mpeg_unref_picture(s, &s->picture[i]);
    s->current_picture_ptr = s->last_picture_ptr = s->next_picture_ptr = NULL;

    s->mb_x= s->mb_y= 0;
    s->closed_gop= 0;

    s->parse_context.state= -1;
    s->parse_context.frame_start_found= 0;
    s->parse_context.overread= 0;
    s->parse_context.overread_index= 0;
    s->parse_context.index= 0;
    s->parse_context.last_index= 0;
    s->bitstream_buffer_size=0;
    s->pp_time=0;
}

static void dct_unquantize_mpeg1_intra_c(MpegEncContext *s,
                                   int16_t *block, int n, int qscale)
{
    int i, level, nCoeffs;
    const uint16_t *quant_matrix;

    nCoeffs= s->block_last_index[n];

    block[0] *= n < 4 ? s->y_dc_scale : s->c_dc_scale;
    /* XXX: only mpeg1 */
    quant_matrix = s->intra_matrix;
    for(i=1;i<=nCoeffs;i++) {
        int j= s->intra_scantable.permutated[i];
        level = block[j];
        if (level) {
            if (level < 0) {
                level = -level;
                level = (int)(level * qscale * quant_matrix[j]) >> 3;
                level = (level - 1) | 1;
                level = -level;
            } else {
                level = (int)(level * qscale * quant_matrix[j]) >> 3;
                level = (level - 1) | 1;
            }
            block[j] = level;
        }
    }
}

static void dct_unquantize_mpeg1_inter_c(MpegEncContext *s,
                                   int16_t *block, int n, int qscale)
{
    int i, level, nCoeffs;
    const uint16_t *quant_matrix;

    nCoeffs= s->block_last_index[n];

    quant_matrix = s->inter_matrix;
    for(i=0; i<=nCoeffs; i++) {
        int j= s->intra_scantable.permutated[i];
        level = block[j];
        if (level) {
            if (level < 0) {
                level = -level;
                level = (((level << 1) + 1) * qscale *
                         ((int) (quant_matrix[j]))) >> 4;
                level = (level - 1) | 1;
                level = -level;
            } else {
                level = (((level << 1) + 1) * qscale *
                         ((int) (quant_matrix[j]))) >> 4;
                level = (level - 1) | 1;
            }
            block[j] = level;
        }
    }
}

static void dct_unquantize_mpeg2_intra_c(MpegEncContext *s,
                                   int16_t *block, int n, int qscale)
{
    int i, level, nCoeffs;
    const uint16_t *quant_matrix;

    if(s->alternate_scan) nCoeffs= 63;
    else nCoeffs= s->block_last_index[n];

    block[0] *= n < 4 ? s->y_dc_scale : s->c_dc_scale;
    quant_matrix = s->intra_matrix;
    for(i=1;i<=nCoeffs;i++) {
        int j= s->intra_scantable.permutated[i];
        level = block[j];
        if (level) {
            if (level < 0) {
                level = -level;
                level = (int)(level * qscale * quant_matrix[j]) >> 3;
                level = -level;
            } else {
                level = (int)(level * qscale * quant_matrix[j]) >> 3;
            }
            block[j] = level;
        }
    }
}

static void dct_unquantize_mpeg2_intra_bitexact(MpegEncContext *s,
                                   int16_t *block, int n, int qscale)
{
    int i, level, nCoeffs;
    const uint16_t *quant_matrix;
    int sum=-1;

    if(s->alternate_scan) nCoeffs= 63;
    else nCoeffs= s->block_last_index[n];

    block[0] *= n < 4 ? s->y_dc_scale : s->c_dc_scale;
    sum += block[0];
    quant_matrix = s->intra_matrix;
    for(i=1;i<=nCoeffs;i++) {
        int j= s->intra_scantable.permutated[i];
        level = block[j];
        if (level) {
            if (level < 0) {
                level = -level;
                level = (int)(level * qscale * quant_matrix[j]) >> 3;
                level = -level;
            } else {
                level = (int)(level * qscale * quant_matrix[j]) >> 3;
            }
            block[j] = level;
            sum+=level;
        }
    }
    block[63]^=sum&1;
}

static void dct_unquantize_mpeg2_inter_c(MpegEncContext *s,
                                   int16_t *block, int n, int qscale)
{
    int i, level, nCoeffs;
    const uint16_t *quant_matrix;
    int sum=-1;

    if(s->alternate_scan) nCoeffs= 63;
    else nCoeffs= s->block_last_index[n];

    quant_matrix = s->inter_matrix;
    for(i=0; i<=nCoeffs; i++) {
        int j= s->intra_scantable.permutated[i];
        level = block[j];
        if (level) {
            if (level < 0) {
                level = -level;
                level = (((level << 1) + 1) * qscale *
                         ((int) (quant_matrix[j]))) >> 4;
                level = -level;
            } else {
                level = (((level << 1) + 1) * qscale *
                         ((int) (quant_matrix[j]))) >> 4;
            }
            block[j] = level;
            sum+=level;
        }
    }
    block[63]^=sum&1;
}

static void dct_unquantize_h263_intra_c(MpegEncContext *s,
                                  int16_t *block, int n, int qscale)
{
    int i, level, qmul, qadd;
    int nCoeffs;

    assert(s->block_last_index[n]>=0);

    qmul = qscale << 1;

    if (!s->h263_aic) {
        block[0] *= n < 4 ? s->y_dc_scale : s->c_dc_scale;
        qadd = (qscale - 1) | 1;
    }else{
        qadd = 0;
    }
    if(s->ac_pred)
        nCoeffs=63;
    else
        nCoeffs= s->inter_scantable.raster_end[ s->block_last_index[n] ];

    for(i=1; i<=nCoeffs; i++) {
        level = block[i];
        if (level) {
            if (level < 0) {
                level = level * qmul - qadd;
            } else {
                level = level * qmul + qadd;
            }
            block[i] = level;
        }
    }
}

static void dct_unquantize_h263_inter_c(MpegEncContext *s,
                                  int16_t *block, int n, int qscale)
{
    int i, level, qmul, qadd;
    int nCoeffs;

    assert(s->block_last_index[n]>=0);

    qadd = (qscale - 1) | 1;
    qmul = qscale << 1;

    nCoeffs= s->inter_scantable.raster_end[ s->block_last_index[n] ];

    for(i=0; i<=nCoeffs; i++) {
        level = block[i];
        if (level) {
            if (level < 0) {
                level = level * qmul - qadd;
            } else {
                level = level * qmul + qadd;
            }
            block[i] = level;
        }
    }
}

/**
 * set qscale and update qscale dependent variables.
 */
void ff_set_qscale(MpegEncContext * s, int qscale)
{
    if (qscale < 1)
        qscale = 1;
    else if (qscale > 31)
        qscale = 31;

    s->qscale = qscale;
    s->chroma_qscale= s->chroma_qscale_table[qscale];

    s->y_dc_scale= s->y_dc_scale_table[ qscale ];
    s->c_dc_scale= s->c_dc_scale_table[ s->chroma_qscale ];
}

void ff_MPV_report_decode_progress(MpegEncContext *s)
{
    if (s->pict_type != AV_PICTURE_TYPE_B && !s->partitioned_frame && !s->er.error_occurred)
        ff_thread_report_progress(&s->current_picture_ptr->tf, s->mb_y, 0);
}

#if CONFIG_ERROR_RESILIENCE
void ff_mpeg_er_frame_start(MpegEncContext *s)
{
    ERContext *er = &s->er;

    er->cur_pic  = s->current_picture_ptr;
    er->last_pic = s->last_picture_ptr;
    er->next_pic = s->next_picture_ptr;

    er->pp_time           = s->pp_time;
    er->pb_time           = s->pb_time;
    er->quarter_sample    = s->quarter_sample;
    er->partitioned_frame = s->partitioned_frame;

    ff_er_frame_start(er);
}
#endif /* CONFIG_ERROR_RESILIENCE */<|MERGE_RESOLUTION|>--- conflicted
+++ resolved
@@ -1820,7 +1820,6 @@
 }
 
 /**
-<<<<<<< HEAD
  * Draw a line from (ex, ey) -> (sx, sy).
  * @param w width of the image
  * @param h height of the image
@@ -1909,8 +1908,6 @@
 }
 
 /**
-=======
->>>>>>> 37045e42
  * Print debugging info for the given picture.
  */
 void ff_print_debug_info2(AVCodecContext *avctx, Picture *p, AVFrame *pict, uint8_t *mbskip_table,
@@ -1991,7 +1988,6 @@
             av_log(avctx, AV_LOG_DEBUG, "\n");
         }
     }
-<<<<<<< HEAD
 
     if ((avctx->debug & (FF_DEBUG_VIS_QP | FF_DEBUG_VIS_MB_TYPE)) ||
         (avctx->debug_mv)) {
@@ -2579,8 +2575,6 @@
     default:
         av_assert2(0);
     }
-=======
->>>>>>> 37045e42
 }
 
 /**
