--- conflicted
+++ resolved
@@ -24,12 +24,9 @@
  * 4XM codec.
  */
 
-<<<<<<< HEAD
+#include <inttypes.h>
+
 #include "libavutil/avassert.h"
-=======
-#include <inttypes.h>
-
->>>>>>> cc8163e1
 #include "libavutil/frame.h"
 #include "libavutil/imgutils.h"
 #include "libavutil/intreadwrite.h"
