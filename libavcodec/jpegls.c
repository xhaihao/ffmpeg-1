/*
 * JPEG-LS common code
 * Copyright (c) 2003 Michael Niedermayer
 * Copyright (c) 2006 Konstantin Shishkov
 *
 * This file is part of FFmpeg.
 *
 * FFmpeg is free software; you can redistribute it and/or
 * modify it under the terms of the GNU Lesser General Public
 * License as published by the Free Software Foundation; either
 * version 2.1 of the License, or (at your option) any later version.
 *
 * FFmpeg is distributed in the hope that it will be useful,
 * but WITHOUT ANY WARRANTY; without even the implied warranty of
 * MERCHANTABILITY or FITNESS FOR A PARTICULAR PURPOSE.  See the GNU
 * Lesser General Public License for more details.
 *
 * You should have received a copy of the GNU Lesser General Public
 * License along with FFmpeg; if not, write to the Free Software
 * Foundation, Inc., 51 Franklin Street, Fifth Floor, Boston, MA 02110-1301 USA
 */

/**
 * @file
 * JPEG-LS common code.
 */

#include "jpegls.h"

void ff_jpegls_init_state(JLSState *state)
{
    int i;

    state->twonear = state->near * 2 + 1;
    state->range   = (state->maxval + state->twonear - 1) / state->twonear + 1;

    // QBPP = ceil(log2(RANGE))
    for (state->qbpp = 0; (1 << state->qbpp) < state->range; state->qbpp++)
        ;

<<<<<<< HEAD
    state->bpp   = FFMAX(av_log2(state->maxval) + 1, 2);
    state->limit = 2*(state->bpp + FFMAX(state->bpp, 8)) - state->qbpp;
=======
    if (state->bpp < 8)
        state->limit = 2 * state->bpp - state->qbpp + 16;
    else
        state->limit = 4 * state->bpp - state->qbpp;
>>>>>>> ff4fc5ef

    for (i = 0; i < 367; i++) {
        state->A[i] = FFMAX(state->range + 32 >> 6, 2);
        state->N[i] = 1;
    }
}

/**
 * Custom value clipping function used in T1, T2, T3 calculation
 */
static inline int iso_clip(int v, int vmin, int vmax)
{
    if (v > vmax || v < vmin)
        return vmin;
    else
        return v;
}

void ff_jpegls_reset_coding_parameters(JLSState *s, int reset_all)
{
    const int basic_t1 = 3;
    const int basic_t2 = 7;
    const int basic_t3 = 21;
    int factor;

    if (s->maxval == 0 || reset_all)
        s->maxval = (1 << s->bpp) - 1;

    if (s->maxval >= 128) {
        factor = FFMIN(s->maxval, 4095) + 128 >> 8;

        if (s->T1 == 0 || reset_all)
            s->T1 = iso_clip(factor * (basic_t1 - 2) + 2 + 3 * s->near,
                             s->near + 1, s->maxval);
        if (s->T2 == 0 || reset_all)
            s->T2 = iso_clip(factor * (basic_t2 - 3) + 3 + 5 * s->near,
                             s->T1, s->maxval);
        if (s->T3 == 0 || reset_all)
            s->T3 = iso_clip(factor * (basic_t3 - 4) + 4 + 7 * s->near,
                             s->T2, s->maxval);
    } else {
        factor = 256 / (s->maxval + 1);

        if (s->T1 == 0 || reset_all)
            s->T1 = iso_clip(FFMAX(2, basic_t1 / factor + 3 * s->near),
                             s->near + 1, s->maxval);
        if (s->T2 == 0 || reset_all)
            s->T2 = iso_clip(FFMAX(3, basic_t2 / factor + 5 * s->near),
                             s->T1, s->maxval);
        if (s->T3 == 0 || reset_all)
            s->T3 = iso_clip(FFMAX(4, basic_t3 / factor + 7 * s->near),
                             s->T2, s->maxval);
    }

    if (s->reset == 0 || reset_all)
        s->reset = 64;
    av_dlog(NULL, "[JPEG-LS RESET] T=%i,%i,%i\n", s->T1, s->T2, s->T3);
}<|MERGE_RESOLUTION|>--- conflicted
+++ resolved
@@ -38,15 +38,8 @@
     for (state->qbpp = 0; (1 << state->qbpp) < state->range; state->qbpp++)
         ;
 
-<<<<<<< HEAD
     state->bpp   = FFMAX(av_log2(state->maxval) + 1, 2);
     state->limit = 2*(state->bpp + FFMAX(state->bpp, 8)) - state->qbpp;
-=======
-    if (state->bpp < 8)
-        state->limit = 2 * state->bpp - state->qbpp + 16;
-    else
-        state->limit = 4 * state->bpp - state->qbpp;
->>>>>>> ff4fc5ef
 
     for (i = 0; i < 367; i++) {
         state->A[i] = FFMAX(state->range + 32 >> 6, 2);
