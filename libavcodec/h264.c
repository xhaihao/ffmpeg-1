/*
 * H.26L/H.264/AVC/JVT/14496-10/... decoder
 * Copyright (c) 2003 Michael Niedermayer <michaelni@gmx.at>
 *
 * This file is part of FFmpeg.
 *
 * FFmpeg is free software; you can redistribute it and/or
 * modify it under the terms of the GNU Lesser General Public
 * License as published by the Free Software Foundation; either
 * version 2.1 of the License, or (at your option) any later version.
 *
 * FFmpeg is distributed in the hope that it will be useful,
 * but WITHOUT ANY WARRANTY; without even the implied warranty of
 * MERCHANTABILITY or FITNESS FOR A PARTICULAR PURPOSE.  See the GNU
 * Lesser General Public License for more details.
 *
 * You should have received a copy of the GNU Lesser General Public
 * License along with FFmpeg; if not, write to the Free Software
 * Foundation, Inc., 51 Franklin Street, Fifth Floor, Boston, MA 02110-1301 USA
 */

/**
 * @file
 * H.264 / AVC / MPEG4 part10 codec.
 * @author Michael Niedermayer <michaelni@gmx.at>
 */

#define UNCHECKED_BITSTREAM_READER 1

#include "libavutil/imgutils.h"
#include "libavutil/opt.h"
#include "internal.h"
#include "cabac.h"
#include "cabac_functions.h"
#include "dsputil.h"
#include "avcodec.h"
#include "mpegvideo.h"
#include "h264.h"
#include "h264data.h"
#include "h264_mvpred.h"
#include "golomb.h"
#include "mathops.h"
#include "rectangle.h"
#include "thread.h"
#include "vdpau_internal.h"
#include "libavutil/avassert.h"

// #undef NDEBUG
#include <assert.h>

const uint16_t ff_h264_mb_sizes[4] = { 256, 384, 512, 768 };

static const uint8_t rem6[QP_MAX_NUM + 1] = {
    0, 1, 2, 3, 4, 5, 0, 1, 2, 3, 4, 5, 0, 1, 2, 3, 4, 5, 0, 1, 2,
    3, 4, 5, 0, 1, 2, 3, 4, 5, 0, 1, 2, 3, 4, 5, 0, 1, 2, 3, 4, 5,
    0, 1, 2, 3, 4, 5, 0, 1, 2, 3, 4, 5, 0, 1, 2, 3, 4, 5, 0, 1, 2,
    3, 4, 5, 0, 1, 2, 3, 4, 5, 0, 1, 2, 3, 4, 5, 0, 1, 2, 3, 4, 5,
    0, 1, 2, 3,
};

static const uint8_t div6[QP_MAX_NUM + 1] = {
    0, 0, 0, 0, 0, 0, 1, 1, 1, 1, 1, 1, 2, 2, 2, 2, 2, 2, 3,  3,  3,
    3, 3, 3, 4, 4, 4, 4, 4, 4, 5, 5, 5, 5, 5, 5, 6, 6, 6, 6,  6,  6,
    7, 7, 7, 7, 7, 7, 8, 8, 8, 8, 8, 8, 9, 9, 9, 9, 9, 9, 10, 10, 10,
   10,10,10,11,11,11,11,11,11,12,12,12,12,12,12,13,13,13, 13, 13, 13,
   14,14,14,14,
};

static const enum PixelFormat hwaccel_pixfmt_list_h264_jpeg_420[] = {
    PIX_FMT_DXVA2_VLD,
    PIX_FMT_VAAPI_VLD,
    PIX_FMT_VDA_VLD,
    PIX_FMT_YUVJ420P,
    PIX_FMT_NONE
};

int avpriv_h264_has_num_reorder_frames(AVCodecContext *avctx)
{
    H264Context *h = avctx->priv_data;
    return h ? h->sps.num_reorder_frames : 0;
}

/**
 * Check if the top & left blocks are available if needed and
 * change the dc mode so it only uses the available blocks.
 */
int ff_h264_check_intra4x4_pred_mode(H264Context *h)
{
    MpegEncContext *const s     = &h->s;
    static const int8_t top[12] = {
        -1, 0, LEFT_DC_PRED, -1, -1, -1, -1, -1, 0
    };
    static const int8_t left[12] = {
        0, -1, TOP_DC_PRED, 0, -1, -1, -1, 0, -1, DC_128_PRED
    };
    int i;

    if (!(h->top_samples_available & 0x8000)) {
        for (i = 0; i < 4; i++) {
            int status = top[h->intra4x4_pred_mode_cache[scan8[0] + i]];
            if (status < 0) {
                av_log(h->s.avctx, AV_LOG_ERROR,
                       "top block unavailable for requested intra4x4 mode %d at %d %d\n",
                       status, s->mb_x, s->mb_y);
                return -1;
            } else if (status) {
                h->intra4x4_pred_mode_cache[scan8[0] + i] = status;
            }
        }
    }

    if ((h->left_samples_available & 0x8888) != 0x8888) {
        static const int mask[4] = { 0x8000, 0x2000, 0x80, 0x20 };
        for (i = 0; i < 4; i++)
            if (!(h->left_samples_available & mask[i])) {
                int status = left[h->intra4x4_pred_mode_cache[scan8[0] + 8 * i]];
                if (status < 0) {
                    av_log(h->s.avctx, AV_LOG_ERROR,
                           "left block unavailable for requested intra4x4 mode %d at %d %d\n",
                           status, s->mb_x, s->mb_y);
                    return -1;
                } else if (status) {
                    h->intra4x4_pred_mode_cache[scan8[0] + 8 * i] = status;
                }
            }
    }

    return 0;
} // FIXME cleanup like ff_h264_check_intra_pred_mode

/**
 * Check if the top & left blocks are available if needed and
 * change the dc mode so it only uses the available blocks.
 */
int ff_h264_check_intra_pred_mode(H264Context *h, int mode, int is_chroma)
{
    MpegEncContext *const s     = &h->s;
    static const int8_t top[7]  = { LEFT_DC_PRED8x8, 1, -1, -1 };
    static const int8_t left[7] = { TOP_DC_PRED8x8, -1, 2, -1, DC_128_PRED8x8 };

    if (mode > 6U) {
        av_log(h->s.avctx, AV_LOG_ERROR,
               "out of range intra chroma pred mode at %d %d\n",
               s->mb_x, s->mb_y);
        return -1;
    }

    if (!(h->top_samples_available & 0x8000)) {
        mode = top[mode];
        if (mode < 0) {
            av_log(h->s.avctx, AV_LOG_ERROR,
                   "top block unavailable for requested intra mode at %d %d\n",
                   s->mb_x, s->mb_y);
            return -1;
        }
    }

    if ((h->left_samples_available & 0x8080) != 0x8080) {
        mode = left[mode];
        if (is_chroma && (h->left_samples_available & 0x8080)) {
            // mad cow disease mode, aka MBAFF + constrained_intra_pred
            mode = ALZHEIMER_DC_L0T_PRED8x8 +
                   (!(h->left_samples_available & 0x8000)) +
                   2 * (mode == DC_128_PRED8x8);
        }
        if (mode < 0) {
            av_log(h->s.avctx, AV_LOG_ERROR,
                   "left block unavailable for requested intra mode at %d %d\n",
                   s->mb_x, s->mb_y);
            return -1;
        }
    }

    return mode;
}

const uint8_t *ff_h264_decode_nal(H264Context *h, const uint8_t *src,
                                  int *dst_length, int *consumed, int length)
{
    int i, si, di;
    uint8_t *dst;
    int bufidx;

    // src[0]&0x80; // forbidden bit
    h->nal_ref_idc   = src[0] >> 5;
    h->nal_unit_type = src[0] & 0x1F;

    src++;
    length--;

#define STARTCODE_TEST                                                  \
        if (i + 2 < length && src[i + 1] == 0 && src[i + 2] <= 3) {     \
            if (src[i + 2] != 3) {                                      \
                /* startcode, so we must be past the end */             \
                length = i;                                             \
            }                                                           \
            break;                                                      \
        }
#if HAVE_FAST_UNALIGNED
#define FIND_FIRST_ZERO                                                 \
        if (i > 0 && !src[i])                                           \
            i--;                                                        \
        while (src[i])                                                  \
            i++
#if HAVE_FAST_64BIT
    for (i = 0; i + 1 < length; i += 9) {
        if (!((~AV_RN64A(src + i) &
               (AV_RN64A(src + i) - 0x0100010001000101ULL)) &
              0x8000800080008080ULL))
            continue;
        FIND_FIRST_ZERO;
        STARTCODE_TEST;
        i -= 7;
    }
#else
    for (i = 0; i + 1 < length; i += 5) {
        if (!((~AV_RN32A(src + i) &
               (AV_RN32A(src + i) - 0x01000101U)) &
              0x80008080U))
            continue;
        FIND_FIRST_ZERO;
        STARTCODE_TEST;
        i -= 3;
    }
#endif
#else
    for (i = 0; i + 1 < length; i += 2) {
        if (src[i])
            continue;
        if (i > 0 && src[i - 1] == 0)
            i--;
        STARTCODE_TEST;
    }
#endif

    // use second escape buffer for inter data
    bufidx = h->nal_unit_type == NAL_DPC ? 1 : 0;

    si = h->rbsp_buffer_size[bufidx];
    av_fast_padded_malloc(&h->rbsp_buffer[bufidx], &h->rbsp_buffer_size[bufidx], length+MAX_MBPAIR_SIZE);
    dst = h->rbsp_buffer[bufidx];

    if (dst == NULL)
        return NULL;

    if(i>=length-1){ //no escaped 0
        *dst_length= length;
        *consumed= length+1; //+1 for the header
        if(h->s.avctx->flags2 & CODEC_FLAG2_FAST){
            return src;
        }else{
            memcpy(dst, src, length);
            return dst;
        }
    }

    // printf("decoding esc\n");
    memcpy(dst, src, i);
    si = di = i;
    while (si + 2 < length) {
        // remove escapes (very rare 1:2^22)
        if (src[si + 2] > 3) {
            dst[di++] = src[si++];
            dst[di++] = src[si++];
        } else if (src[si] == 0 && src[si + 1] == 0) {
            if (src[si + 2] == 3) { // escape
                dst[di++]  = 0;
                dst[di++]  = 0;
                si        += 3;
                continue;
            } else // next start code
                goto nsc;
        }

        dst[di++] = src[si++];
    }
    while (si < length)
        dst[di++] = src[si++];
nsc:

    memset(dst + di, 0, FF_INPUT_BUFFER_PADDING_SIZE);

    *dst_length = di;
    *consumed   = si + 1; // +1 for the header
    /* FIXME store exact number of bits in the getbitcontext
     * (it is needed for decoding) */
    return dst;
}

/**
 * Identify the exact end of the bitstream
 * @return the length of the trailing, or 0 if damaged
 */
static int decode_rbsp_trailing(H264Context *h, const uint8_t *src)
{
    int v = *src;
    int r;

    tprintf(h->s.avctx, "rbsp trailing %X\n", v);

    for (r = 1; r < 9; r++) {
        if (v & 1)
            return r;
        v >>= 1;
    }
    return 0;
}

static inline int get_lowest_part_list_y(H264Context *h, Picture *pic, int n,
                                         int height, int y_offset, int list)
{
    int raw_my        = h->mv_cache[list][scan8[n]][1];
    int filter_height = (raw_my & 3) ? 2 : 0;
    int full_my       = (raw_my >> 2) + y_offset;
    int top           = full_my - filter_height;
    int bottom        = full_my + filter_height + height;

    return FFMAX(abs(top), bottom);
}

static inline void get_lowest_part_y(H264Context *h, int refs[2][48], int n,
                                     int height, int y_offset, int list0,
                                     int list1, int *nrefs)
{
    MpegEncContext *const s = &h->s;
    int my;

    y_offset += 16 * (s->mb_y >> MB_FIELD);

    if (list0) {
        int ref_n    = h->ref_cache[0][scan8[n]];
        Picture *ref = &h->ref_list[0][ref_n];

        // Error resilience puts the current picture in the ref list.
        // Don't try to wait on these as it will cause a deadlock.
        // Fields can wait on each other, though.
        if (ref->f.thread_opaque   != s->current_picture.f.thread_opaque ||
            (ref->f.reference & 3) != s->picture_structure) {
            my = get_lowest_part_list_y(h, ref, n, height, y_offset, 0);
            if (refs[0][ref_n] < 0)
                nrefs[0] += 1;
            refs[0][ref_n] = FFMAX(refs[0][ref_n], my);
        }
    }

    if (list1) {
        int ref_n    = h->ref_cache[1][scan8[n]];
        Picture *ref = &h->ref_list[1][ref_n];

        if (ref->f.thread_opaque   != s->current_picture.f.thread_opaque ||
            (ref->f.reference & 3) != s->picture_structure) {
            my = get_lowest_part_list_y(h, ref, n, height, y_offset, 1);
            if (refs[1][ref_n] < 0)
                nrefs[1] += 1;
            refs[1][ref_n] = FFMAX(refs[1][ref_n], my);
        }
    }
}

/**
 * Wait until all reference frames are available for MC operations.
 *
 * @param h the H264 context
 */
static void await_references(H264Context *h)
{
    MpegEncContext *const s = &h->s;
    const int mb_xy   = h->mb_xy;
    const int mb_type = s->current_picture.f.mb_type[mb_xy];
    int refs[2][48];
    int nrefs[2] = { 0 };
    int ref, list;

    memset(refs, -1, sizeof(refs));

    if (IS_16X16(mb_type)) {
        get_lowest_part_y(h, refs, 0, 16, 0,
                          IS_DIR(mb_type, 0, 0), IS_DIR(mb_type, 0, 1), nrefs);
    } else if (IS_16X8(mb_type)) {
        get_lowest_part_y(h, refs, 0, 8, 0,
                          IS_DIR(mb_type, 0, 0), IS_DIR(mb_type, 0, 1), nrefs);
        get_lowest_part_y(h, refs, 8, 8, 8,
                          IS_DIR(mb_type, 1, 0), IS_DIR(mb_type, 1, 1), nrefs);
    } else if (IS_8X16(mb_type)) {
        get_lowest_part_y(h, refs, 0, 16, 0,
                          IS_DIR(mb_type, 0, 0), IS_DIR(mb_type, 0, 1), nrefs);
        get_lowest_part_y(h, refs, 4, 16, 0,
                          IS_DIR(mb_type, 1, 0), IS_DIR(mb_type, 1, 1), nrefs);
    } else {
        int i;

        assert(IS_8X8(mb_type));

        for (i = 0; i < 4; i++) {
            const int sub_mb_type = h->sub_mb_type[i];
            const int n           = 4 * i;
            int y_offset          = (i & 2) << 2;

            if (IS_SUB_8X8(sub_mb_type)) {
                get_lowest_part_y(h, refs, n, 8, y_offset,
                                  IS_DIR(sub_mb_type, 0, 0),
                                  IS_DIR(sub_mb_type, 0, 1),
                                  nrefs);
            } else if (IS_SUB_8X4(sub_mb_type)) {
                get_lowest_part_y(h, refs, n, 4, y_offset,
                                  IS_DIR(sub_mb_type, 0, 0),
                                  IS_DIR(sub_mb_type, 0, 1),
                                  nrefs);
                get_lowest_part_y(h, refs, n + 2, 4, y_offset + 4,
                                  IS_DIR(sub_mb_type, 0, 0),
                                  IS_DIR(sub_mb_type, 0, 1),
                                  nrefs);
            } else if (IS_SUB_4X8(sub_mb_type)) {
                get_lowest_part_y(h, refs, n, 8, y_offset,
                                  IS_DIR(sub_mb_type, 0, 0),
                                  IS_DIR(sub_mb_type, 0, 1),
                                  nrefs);
                get_lowest_part_y(h, refs, n + 1, 8, y_offset,
                                  IS_DIR(sub_mb_type, 0, 0),
                                  IS_DIR(sub_mb_type, 0, 1),
                                  nrefs);
            } else {
                int j;
                assert(IS_SUB_4X4(sub_mb_type));
                for (j = 0; j < 4; j++) {
                    int sub_y_offset = y_offset + 2 * (j & 2);
                    get_lowest_part_y(h, refs, n + j, 4, sub_y_offset,
                                      IS_DIR(sub_mb_type, 0, 0),
                                      IS_DIR(sub_mb_type, 0, 1),
                                      nrefs);
                }
            }
        }
    }

    for (list = h->list_count - 1; list >= 0; list--)
        for (ref = 0; ref < 48 && nrefs[list]; ref++) {
            int row = refs[list][ref];
            if (row >= 0) {
                Picture *ref_pic      = &h->ref_list[list][ref];
                int ref_field         = ref_pic->f.reference - 1;
                int ref_field_picture = ref_pic->field_picture;
                int pic_height        = 16 * s->mb_height >> ref_field_picture;

                row <<= MB_MBAFF;
                nrefs[list]--;

                if (!FIELD_PICTURE && ref_field_picture) { // frame referencing two fields
                    ff_thread_await_progress(&ref_pic->f,
                                             FFMIN((row >> 1) - !(row & 1),
                                                   pic_height - 1),
                                             1);
                    ff_thread_await_progress(&ref_pic->f,
                                             FFMIN((row >> 1), pic_height - 1),
                                             0);
                } else if (FIELD_PICTURE && !ref_field_picture) { // field referencing one field of a frame
                    ff_thread_await_progress(&ref_pic->f,
                                             FFMIN(row * 2 + ref_field,
                                                   pic_height - 1),
                                             0);
                } else if (FIELD_PICTURE) {
                    ff_thread_await_progress(&ref_pic->f,
                                             FFMIN(row, pic_height - 1),
                                             ref_field);
                } else {
                    ff_thread_await_progress(&ref_pic->f,
                                             FFMIN(row, pic_height - 1),
                                             0);
                }
            }
        }
}

static av_always_inline void mc_dir_part(H264Context *h, Picture *pic,
                                         int n, int square, int height,
                                         int delta, int list,
                                         uint8_t *dest_y, uint8_t *dest_cb,
                                         uint8_t *dest_cr,
                                         int src_x_offset, int src_y_offset,
                                         qpel_mc_func *qpix_op,
                                         h264_chroma_mc_func chroma_op,
                                         int pixel_shift, int chroma_idc)
{
    MpegEncContext *const s = &h->s;
    const int mx      = h->mv_cache[list][scan8[n]][0] + src_x_offset * 8;
    int my            = h->mv_cache[list][scan8[n]][1] + src_y_offset * 8;
    const int luma_xy = (mx & 3) + ((my & 3) << 2);
    int offset        = ((mx >> 2) << pixel_shift) + (my >> 2) * h->mb_linesize;
    uint8_t *src_y    = pic->f.data[0] + offset;
    uint8_t *src_cb, *src_cr;
    int extra_width  = h->emu_edge_width;
    int extra_height = h->emu_edge_height;
    int emu = 0;
    const int full_mx    = mx >> 2;
    const int full_my    = my >> 2;
    const int pic_width  = 16 * s->mb_width;
    const int pic_height = 16 * s->mb_height >> MB_FIELD;
    int ysh;

    if (mx & 7)
        extra_width -= 3;
    if (my & 7)
        extra_height -= 3;

    if (full_mx                <          0 - extra_width  ||
        full_my                <          0 - extra_height ||
        full_mx + 16 /*FIXME*/ > pic_width  + extra_width  ||
        full_my + 16 /*FIXME*/ > pic_height + extra_height) {
        s->dsp.emulated_edge_mc(s->edge_emu_buffer,
                                src_y - (2 << pixel_shift) - 2 * h->mb_linesize,
                                h->mb_linesize,
                                16 + 5, 16 + 5 /*FIXME*/, full_mx - 2,
                                full_my - 2, pic_width, pic_height);
        src_y = s->edge_emu_buffer + (2 << pixel_shift) + 2 * h->mb_linesize;
        emu   = 1;
    }

    qpix_op[luma_xy](dest_y, src_y, h->mb_linesize); // FIXME try variable height perhaps?
    if (!square)
        qpix_op[luma_xy](dest_y + delta, src_y + delta, h->mb_linesize);

    if (CONFIG_GRAY && s->flags & CODEC_FLAG_GRAY)
        return;

    if (chroma_idc == 3 /* yuv444 */) {
        src_cb = pic->f.data[1] + offset;
        if (emu) {
            s->dsp.emulated_edge_mc(s->edge_emu_buffer,
                                    src_cb - (2 << pixel_shift) - 2 * h->mb_linesize,
                                    h->mb_linesize,
                                    16 + 5, 16 + 5 /*FIXME*/,
                                    full_mx - 2, full_my - 2,
                                    pic_width, pic_height);
            src_cb = s->edge_emu_buffer + (2 << pixel_shift) + 2 * h->mb_linesize;
        }
        qpix_op[luma_xy](dest_cb, src_cb, h->mb_linesize); // FIXME try variable height perhaps?
        if (!square)
            qpix_op[luma_xy](dest_cb + delta, src_cb + delta, h->mb_linesize);

        src_cr = pic->f.data[2] + offset;
        if (emu) {
            s->dsp.emulated_edge_mc(s->edge_emu_buffer,
                                    src_cr - (2 << pixel_shift) - 2 * h->mb_linesize,
                                    h->mb_linesize,
                                    16 + 5, 16 + 5 /*FIXME*/,
                                    full_mx - 2, full_my - 2,
                                    pic_width, pic_height);
            src_cr = s->edge_emu_buffer + (2 << pixel_shift) + 2 * h->mb_linesize;
        }
        qpix_op[luma_xy](dest_cr, src_cr, h->mb_linesize); // FIXME try variable height perhaps?
        if (!square)
            qpix_op[luma_xy](dest_cr + delta, src_cr + delta, h->mb_linesize);
        return;
    }

    ysh = 3 - (chroma_idc == 2 /* yuv422 */);
    if (chroma_idc == 1 /* yuv420 */ && MB_FIELD) {
        // chroma offset when predicting from a field of opposite parity
        my  += 2 * ((s->mb_y & 1) - (pic->f.reference - 1));
        emu |= (my >> 3) < 0 || (my >> 3) + 8 >= (pic_height >> 1);
    }

    src_cb = pic->f.data[1] + ((mx >> 3) << pixel_shift) +
             (my >> ysh) * h->mb_uvlinesize;
    src_cr = pic->f.data[2] + ((mx >> 3) << pixel_shift) +
             (my >> ysh) * h->mb_uvlinesize;

    if (emu) {
        s->dsp.emulated_edge_mc(s->edge_emu_buffer, src_cb, h->mb_uvlinesize,
                                9, 8 * chroma_idc + 1, (mx >> 3), (my >> ysh),
                                pic_width >> 1, pic_height >> (chroma_idc == 1 /* yuv420 */));
        src_cb = s->edge_emu_buffer;
    }
    chroma_op(dest_cb, src_cb, h->mb_uvlinesize,
              height >> (chroma_idc == 1 /* yuv420 */),
              mx & 7, (my << (chroma_idc == 2 /* yuv422 */)) & 7);

    if (emu) {
        s->dsp.emulated_edge_mc(s->edge_emu_buffer, src_cr, h->mb_uvlinesize,
                                9, 8 * chroma_idc + 1, (mx >> 3), (my >> ysh),
                                pic_width >> 1, pic_height >> (chroma_idc == 1 /* yuv420 */));
        src_cr = s->edge_emu_buffer;
    }
    chroma_op(dest_cr, src_cr, h->mb_uvlinesize, height >> (chroma_idc == 1 /* yuv420 */),
              mx & 7, (my << (chroma_idc == 2 /* yuv422 */)) & 7);
}

static av_always_inline void mc_part_std(H264Context *h, int n, int square,
                                         int height, int delta,
                                         uint8_t *dest_y, uint8_t *dest_cb,
                                         uint8_t *dest_cr,
                                         int x_offset, int y_offset,
                                         qpel_mc_func *qpix_put,
                                         h264_chroma_mc_func chroma_put,
                                         qpel_mc_func *qpix_avg,
                                         h264_chroma_mc_func chroma_avg,
                                         int list0, int list1,
                                         int pixel_shift, int chroma_idc)
{
    MpegEncContext *const s       = &h->s;
    qpel_mc_func *qpix_op         = qpix_put;
    h264_chroma_mc_func chroma_op = chroma_put;

    dest_y += (2 * x_offset << pixel_shift) + 2 * y_offset * h->mb_linesize;
    if (chroma_idc == 3 /* yuv444 */) {
        dest_cb += (2 * x_offset << pixel_shift) + 2 * y_offset * h->mb_linesize;
        dest_cr += (2 * x_offset << pixel_shift) + 2 * y_offset * h->mb_linesize;
    } else if (chroma_idc == 2 /* yuv422 */) {
        dest_cb += (x_offset << pixel_shift) + 2 * y_offset * h->mb_uvlinesize;
        dest_cr += (x_offset << pixel_shift) + 2 * y_offset * h->mb_uvlinesize;
    } else { /* yuv420 */
        dest_cb += (x_offset << pixel_shift) + y_offset * h->mb_uvlinesize;
        dest_cr += (x_offset << pixel_shift) + y_offset * h->mb_uvlinesize;
    }
    x_offset += 8 * s->mb_x;
    y_offset += 8 * (s->mb_y >> MB_FIELD);

    if (list0) {
        Picture *ref = &h->ref_list[0][h->ref_cache[0][scan8[n]]];
        mc_dir_part(h, ref, n, square, height, delta, 0,
                    dest_y, dest_cb, dest_cr, x_offset, y_offset,
                    qpix_op, chroma_op, pixel_shift, chroma_idc);

        qpix_op   = qpix_avg;
        chroma_op = chroma_avg;
    }

    if (list1) {
        Picture *ref = &h->ref_list[1][h->ref_cache[1][scan8[n]]];
        mc_dir_part(h, ref, n, square, height, delta, 1,
                    dest_y, dest_cb, dest_cr, x_offset, y_offset,
                    qpix_op, chroma_op, pixel_shift, chroma_idc);
    }
}

static av_always_inline void mc_part_weighted(H264Context *h, int n, int square,
                                              int height, int delta,
                                              uint8_t *dest_y, uint8_t *dest_cb,
                                              uint8_t *dest_cr,
                                              int x_offset, int y_offset,
                                              qpel_mc_func *qpix_put,
                                              h264_chroma_mc_func chroma_put,
                                              h264_weight_func luma_weight_op,
                                              h264_weight_func chroma_weight_op,
                                              h264_biweight_func luma_weight_avg,
                                              h264_biweight_func chroma_weight_avg,
                                              int list0, int list1,
                                              int pixel_shift, int chroma_idc)
{
    MpegEncContext *const s = &h->s;
    int chroma_height;

    dest_y += (2 * x_offset << pixel_shift) + 2 * y_offset * h->mb_linesize;
    if (chroma_idc == 3 /* yuv444 */) {
        chroma_height     = height;
        chroma_weight_avg = luma_weight_avg;
        chroma_weight_op  = luma_weight_op;
        dest_cb += (2 * x_offset << pixel_shift) + 2 * y_offset * h->mb_linesize;
        dest_cr += (2 * x_offset << pixel_shift) + 2 * y_offset * h->mb_linesize;
    } else if (chroma_idc == 2 /* yuv422 */) {
        chroma_height = height;
        dest_cb      += (x_offset << pixel_shift) + 2 * y_offset * h->mb_uvlinesize;
        dest_cr      += (x_offset << pixel_shift) + 2 * y_offset * h->mb_uvlinesize;
    } else { /* yuv420 */
        chroma_height = height >> 1;
        dest_cb      += (x_offset << pixel_shift) + y_offset * h->mb_uvlinesize;
        dest_cr      += (x_offset << pixel_shift) + y_offset * h->mb_uvlinesize;
    }
    x_offset += 8 * s->mb_x;
    y_offset += 8 * (s->mb_y >> MB_FIELD);

    if (list0 && list1) {
        /* don't optimize for luma-only case, since B-frames usually
         * use implicit weights => chroma too. */
        uint8_t *tmp_cb = s->obmc_scratchpad;
        uint8_t *tmp_cr = s->obmc_scratchpad + (16 << pixel_shift);
        uint8_t *tmp_y  = s->obmc_scratchpad + 16 * h->mb_uvlinesize;
        int refn0       = h->ref_cache[0][scan8[n]];
        int refn1       = h->ref_cache[1][scan8[n]];

        mc_dir_part(h, &h->ref_list[0][refn0], n, square, height, delta, 0,
                    dest_y, dest_cb, dest_cr,
                    x_offset, y_offset, qpix_put, chroma_put,
                    pixel_shift, chroma_idc);
        mc_dir_part(h, &h->ref_list[1][refn1], n, square, height, delta, 1,
                    tmp_y, tmp_cb, tmp_cr,
                    x_offset, y_offset, qpix_put, chroma_put,
                    pixel_shift, chroma_idc);

        if (h->use_weight == 2) {
            int weight0 = h->implicit_weight[refn0][refn1][s->mb_y & 1];
            int weight1 = 64 - weight0;
            luma_weight_avg(dest_y, tmp_y, h->mb_linesize,
                            height, 5, weight0, weight1, 0);
            chroma_weight_avg(dest_cb, tmp_cb, h->mb_uvlinesize,
                              chroma_height, 5, weight0, weight1, 0);
            chroma_weight_avg(dest_cr, tmp_cr, h->mb_uvlinesize,
                              chroma_height, 5, weight0, weight1, 0);
        } else {
            luma_weight_avg(dest_y, tmp_y, h->mb_linesize, height,
                            h->luma_log2_weight_denom,
                            h->luma_weight[refn0][0][0],
                            h->luma_weight[refn1][1][0],
                            h->luma_weight[refn0][0][1] +
                            h->luma_weight[refn1][1][1]);
            chroma_weight_avg(dest_cb, tmp_cb, h->mb_uvlinesize, chroma_height,
                              h->chroma_log2_weight_denom,
                              h->chroma_weight[refn0][0][0][0],
                              h->chroma_weight[refn1][1][0][0],
                              h->chroma_weight[refn0][0][0][1] +
                              h->chroma_weight[refn1][1][0][1]);
            chroma_weight_avg(dest_cr, tmp_cr, h->mb_uvlinesize, chroma_height,
                              h->chroma_log2_weight_denom,
                              h->chroma_weight[refn0][0][1][0],
                              h->chroma_weight[refn1][1][1][0],
                              h->chroma_weight[refn0][0][1][1] +
                              h->chroma_weight[refn1][1][1][1]);
        }
    } else {
        int list     = list1 ? 1 : 0;
        int refn     = h->ref_cache[list][scan8[n]];
        Picture *ref = &h->ref_list[list][refn];
        mc_dir_part(h, ref, n, square, height, delta, list,
                    dest_y, dest_cb, dest_cr, x_offset, y_offset,
                    qpix_put, chroma_put, pixel_shift, chroma_idc);

        luma_weight_op(dest_y, h->mb_linesize, height,
                       h->luma_log2_weight_denom,
                       h->luma_weight[refn][list][0],
                       h->luma_weight[refn][list][1]);
        if (h->use_weight_chroma) {
            chroma_weight_op(dest_cb, h->mb_uvlinesize, chroma_height,
                             h->chroma_log2_weight_denom,
                             h->chroma_weight[refn][list][0][0],
                             h->chroma_weight[refn][list][0][1]);
            chroma_weight_op(dest_cr, h->mb_uvlinesize, chroma_height,
                             h->chroma_log2_weight_denom,
                             h->chroma_weight[refn][list][1][0],
                             h->chroma_weight[refn][list][1][1]);
        }
    }
}

static av_always_inline void prefetch_motion(H264Context *h, int list,
                                             int pixel_shift, int chroma_idc)
{
    /* fetch pixels for estimated mv 4 macroblocks ahead
     * optimized for 64byte cache lines */
    MpegEncContext *const s = &h->s;
    const int refn = h->ref_cache[list][scan8[0]];
    if (refn >= 0) {
        const int mx  = (h->mv_cache[list][scan8[0]][0] >> 2) + 16 * s->mb_x + 8;
        const int my  = (h->mv_cache[list][scan8[0]][1] >> 2) + 16 * s->mb_y;
        uint8_t **src = h->ref_list[list][refn].f.data;
        int off       = (mx << pixel_shift) +
                        (my + (s->mb_x & 3) * 4) * h->mb_linesize +
                        (64 << pixel_shift);
        s->dsp.prefetch(src[0] + off, s->linesize, 4);
        if (chroma_idc == 3 /* yuv444 */) {
            s->dsp.prefetch(src[1] + off, s->linesize, 4);
            s->dsp.prefetch(src[2] + off, s->linesize, 4);
        } else {
            off= (((mx>>1)+64)<<pixel_shift) + ((my>>1) + (s->mb_x&7))*s->uvlinesize;
            s->dsp.prefetch(src[1] + off, src[2] - src[1], 2);
        }
    }
}

static void free_tables(H264Context *h, int free_rbsp)
{
    int i;
    H264Context *hx;

    av_freep(&h->intra4x4_pred_mode);
    av_freep(&h->chroma_pred_mode_table);
    av_freep(&h->cbp_table);
    av_freep(&h->mvd_table[0]);
    av_freep(&h->mvd_table[1]);
    av_freep(&h->direct_table);
    av_freep(&h->non_zero_count);
    av_freep(&h->slice_table_base);
    h->slice_table = NULL;
    av_freep(&h->list_counts);

    av_freep(&h->mb2b_xy);
    av_freep(&h->mb2br_xy);

    for (i = 0; i < MAX_THREADS; i++) {
        hx = h->thread_context[i];
        if (!hx)
            continue;
        av_freep(&hx->top_borders[1]);
        av_freep(&hx->top_borders[0]);
        av_freep(&hx->s.obmc_scratchpad);
        if (free_rbsp) {
            av_freep(&hx->rbsp_buffer[1]);
            av_freep(&hx->rbsp_buffer[0]);
            hx->rbsp_buffer_size[0] = 0;
            hx->rbsp_buffer_size[1] = 0;
        }
        if (i)
            av_freep(&h->thread_context[i]);
    }
}

static void init_dequant8_coeff_table(H264Context *h)
{
    int i, j, q, x;
    const int max_qp = 51 + 6 * (h->sps.bit_depth_luma - 8);

    for (i = 0; i < 6; i++) {
        h->dequant8_coeff[i] = h->dequant8_buffer[i];
        for (j = 0; j < i; j++)
            if (!memcmp(h->pps.scaling_matrix8[j], h->pps.scaling_matrix8[i],
                        64 * sizeof(uint8_t))) {
                h->dequant8_coeff[i] = h->dequant8_buffer[j];
                break;
            }
        if (j < i)
            continue;

        for (q = 0; q < max_qp + 1; q++) {
            int shift = div6[q];
            int idx   = rem6[q];
            for (x = 0; x < 64; x++)
                h->dequant8_coeff[i][q][(x >> 3) | ((x & 7) << 3)] =
                    ((uint32_t)dequant8_coeff_init[idx][dequant8_coeff_init_scan[((x >> 1) & 12) | (x & 3)]] *
                     h->pps.scaling_matrix8[i][x]) << shift;
        }
    }
}

static void init_dequant4_coeff_table(H264Context *h)
{
    int i, j, q, x;
    const int max_qp = 51 + 6 * (h->sps.bit_depth_luma - 8);
    for (i = 0; i < 6; i++) {
        h->dequant4_coeff[i] = h->dequant4_buffer[i];
        for (j = 0; j < i; j++)
            if (!memcmp(h->pps.scaling_matrix4[j], h->pps.scaling_matrix4[i],
                        16 * sizeof(uint8_t))) {
                h->dequant4_coeff[i] = h->dequant4_buffer[j];
                break;
            }
        if (j < i)
            continue;

        for (q = 0; q < max_qp + 1; q++) {
            int shift = div6[q] + 2;
            int idx   = rem6[q];
            for (x = 0; x < 16; x++)
                h->dequant4_coeff[i][q][(x >> 2) | ((x << 2) & 0xF)] =
                    ((uint32_t)dequant4_coeff_init[idx][(x & 1) + ((x >> 2) & 1)] *
                     h->pps.scaling_matrix4[i][x]) << shift;
        }
    }
}

static void init_dequant_tables(H264Context *h)
{
    int i, x;
    init_dequant4_coeff_table(h);
    if (h->pps.transform_8x8_mode)
        init_dequant8_coeff_table(h);
    if (h->sps.transform_bypass) {
        for (i = 0; i < 6; i++)
            for (x = 0; x < 16; x++)
                h->dequant4_coeff[i][0][x] = 1 << 6;
        if (h->pps.transform_8x8_mode)
            for (i = 0; i < 6; i++)
                for (x = 0; x < 64; x++)
                    h->dequant8_coeff[i][0][x] = 1 << 6;
    }
}

int ff_h264_alloc_tables(H264Context *h)
{
    MpegEncContext *const s = &h->s;
    const int big_mb_num    = s->mb_stride * (s->mb_height + 1);
    const int row_mb_num    = 2*s->mb_stride*FFMAX(s->avctx->thread_count, 1);
    int x, y;

    FF_ALLOCZ_OR_GOTO(h->s.avctx, h->intra4x4_pred_mode,
                      row_mb_num * 8 * sizeof(uint8_t), fail)
    FF_ALLOCZ_OR_GOTO(h->s.avctx, h->non_zero_count,
                      big_mb_num * 48 * sizeof(uint8_t), fail)
    FF_ALLOCZ_OR_GOTO(h->s.avctx, h->slice_table_base,
                      (big_mb_num + s->mb_stride) * sizeof(*h->slice_table_base), fail)
    FF_ALLOCZ_OR_GOTO(h->s.avctx, h->cbp_table,
                      big_mb_num * sizeof(uint16_t), fail)
    FF_ALLOCZ_OR_GOTO(h->s.avctx, h->chroma_pred_mode_table,
                      big_mb_num * sizeof(uint8_t), fail)
    FF_ALLOCZ_OR_GOTO(h->s.avctx, h->mvd_table[0],
                      16 * row_mb_num * sizeof(uint8_t), fail);
    FF_ALLOCZ_OR_GOTO(h->s.avctx, h->mvd_table[1],
                      16 * row_mb_num * sizeof(uint8_t), fail);
    FF_ALLOCZ_OR_GOTO(h->s.avctx, h->direct_table,
                      4 * big_mb_num * sizeof(uint8_t), fail);
    FF_ALLOCZ_OR_GOTO(h->s.avctx, h->list_counts,
                      big_mb_num * sizeof(uint8_t), fail)

    memset(h->slice_table_base, -1,
           (big_mb_num + s->mb_stride) * sizeof(*h->slice_table_base));
    h->slice_table = h->slice_table_base + s->mb_stride * 2 + 1;

    FF_ALLOCZ_OR_GOTO(h->s.avctx, h->mb2b_xy,
                      big_mb_num * sizeof(uint32_t), fail);
    FF_ALLOCZ_OR_GOTO(h->s.avctx, h->mb2br_xy,
                      big_mb_num * sizeof(uint32_t), fail);
    for (y = 0; y < s->mb_height; y++)
        for (x = 0; x < s->mb_width; x++) {
            const int mb_xy = x + y * s->mb_stride;
            const int b_xy  = 4 * x + 4 * y * h->b_stride;

            h->mb2b_xy[mb_xy]  = b_xy;
            h->mb2br_xy[mb_xy] = 8 * (FMO ? mb_xy : (mb_xy % (2 * s->mb_stride)));
        }

    s->obmc_scratchpad = NULL;

    if (!h->dequant4_coeff[0])
        init_dequant_tables(h);

    return 0;

fail:
    free_tables(h, 1);
    return -1;
}

/**
 * Mimic alloc_tables(), but for every context thread.
 */
static void clone_tables(H264Context *dst, H264Context *src, int i)
{
    MpegEncContext *const s     = &src->s;
    dst->intra4x4_pred_mode     = src->intra4x4_pred_mode + i * 8 * 2 * s->mb_stride;
    dst->non_zero_count         = src->non_zero_count;
    dst->slice_table            = src->slice_table;
    dst->cbp_table              = src->cbp_table;
    dst->mb2b_xy                = src->mb2b_xy;
    dst->mb2br_xy               = src->mb2br_xy;
    dst->chroma_pred_mode_table = src->chroma_pred_mode_table;
    dst->mvd_table[0]           = src->mvd_table[0] + i * 8 * 2 * s->mb_stride;
    dst->mvd_table[1]           = src->mvd_table[1] + i * 8 * 2 * s->mb_stride;
    dst->direct_table           = src->direct_table;
    dst->list_counts            = src->list_counts;
    dst->s.obmc_scratchpad      = NULL;
    ff_h264_pred_init(&dst->hpc, src->s.codec_id, src->sps.bit_depth_luma,
                      src->sps.chroma_format_idc);
}

/**
 * Init context
 * Allocate buffers which are not shared amongst multiple threads.
 */
static int context_init(H264Context *h)
{
    FF_ALLOCZ_OR_GOTO(h->s.avctx, h->top_borders[0],
                      h->s.mb_width * 16 * 3 * sizeof(uint8_t) * 2, fail)
    FF_ALLOCZ_OR_GOTO(h->s.avctx, h->top_borders[1],
                      h->s.mb_width * 16 * 3 * sizeof(uint8_t) * 2, fail)

    h->ref_cache[0][scan8[5]  + 1] =
    h->ref_cache[0][scan8[7]  + 1] =
    h->ref_cache[0][scan8[13] + 1] =
    h->ref_cache[1][scan8[5]  + 1] =
    h->ref_cache[1][scan8[7]  + 1] =
    h->ref_cache[1][scan8[13] + 1] = PART_NOT_AVAILABLE;

    return 0;

fail:
    return -1; // free_tables will clean up for us
}

static int decode_nal_units(H264Context *h, const uint8_t *buf, int buf_size);

static av_cold void common_init(H264Context *h)
{
    MpegEncContext *const s = &h->s;

    s->width    = s->avctx->width;
    s->height   = s->avctx->height;
    s->codec_id = s->avctx->codec->id;

    s->avctx->bits_per_raw_sample = 8;
    h->cur_chroma_format_idc = 1;

    ff_h264dsp_init(&h->h264dsp,
                    s->avctx->bits_per_raw_sample, h->cur_chroma_format_idc);
    ff_h264_pred_init(&h->hpc, s->codec_id,
                      s->avctx->bits_per_raw_sample, h->cur_chroma_format_idc);

    h->dequant_coeff_pps = -1;
    s->unrestricted_mv   = 1;

    s->dsp.dct_bits = 16;
    /* needed so that IDCT permutation is known early */
    ff_dsputil_init(&s->dsp, s->avctx);

    memset(h->pps.scaling_matrix4, 16, 6 * 16 * sizeof(uint8_t));
    memset(h->pps.scaling_matrix8, 16, 2 * 64 * sizeof(uint8_t));
}

int ff_h264_decode_extradata(H264Context *h, const uint8_t *buf, int size)
{
    AVCodecContext *avctx = h->s.avctx;

    if (!buf || size <= 0)
        return -1;

    if (buf[0] == 1) {
        int i, cnt, nalsize;
        const unsigned char *p = buf;

        h->is_avc = 1;

        if (size < 7) {
            av_log(avctx, AV_LOG_ERROR, "avcC too short\n");
            return -1;
        }
        /* sps and pps in the avcC always have length coded with 2 bytes,
         * so put a fake nal_length_size = 2 while parsing them */
        h->nal_length_size = 2;
        // Decode sps from avcC
        cnt = *(p + 5) & 0x1f; // Number of sps
        p  += 6;
        for (i = 0; i < cnt; i++) {
            nalsize = AV_RB16(p) + 2;
            if(nalsize > size - (p-buf))
                return -1;
            if (decode_nal_units(h, p, nalsize) < 0) {
                av_log(avctx, AV_LOG_ERROR,
                       "Decoding sps %d from avcC failed\n", i);
                return -1;
            }
            p += nalsize;
        }
        // Decode pps from avcC
        cnt = *(p++); // Number of pps
        for (i = 0; i < cnt; i++) {
            nalsize = AV_RB16(p) + 2;
            if(nalsize > size - (p-buf))
                return -1;
            if (decode_nal_units(h, p, nalsize) < 0) {
                av_log(avctx, AV_LOG_ERROR,
                       "Decoding pps %d from avcC failed\n", i);
                return -1;
            }
            p += nalsize;
        }
        // Now store right nal length size, that will be used to parse all other nals
        h->nal_length_size = (buf[4] & 0x03) + 1;
    } else {
        h->is_avc = 0;
        if (decode_nal_units(h, buf, size) < 0)
            return -1;
    }
    return size;
}

av_cold int ff_h264_decode_init(AVCodecContext *avctx)
{
    H264Context *h = avctx->priv_data;
    MpegEncContext *const s = &h->s;
    int i;

    ff_MPV_decode_defaults(s);

    s->avctx = avctx;
    common_init(h);

    s->out_format      = FMT_H264;
    s->workaround_bugs = avctx->workaround_bugs;

    /* set defaults */
    // s->decode_mb = ff_h263_decode_mb;
    s->quarter_sample = 1;
    if (!avctx->has_b_frames)
        s->low_delay = 1;

    avctx->chroma_sample_location = AVCHROMA_LOC_LEFT;

    ff_h264_decode_init_vlc();

    h->pixel_shift = 0;
    h->sps.bit_depth_luma = avctx->bits_per_raw_sample = 8;

    h->thread_context[0] = h;
    h->outputed_poc      = h->next_outputed_poc = INT_MIN;
    for (i = 0; i < MAX_DELAYED_PIC_COUNT; i++)
        h->last_pocs[i] = INT_MIN;
    h->prev_poc_msb = 1 << 16;
    h->prev_frame_num = -1;
    h->x264_build   = -1;
    ff_h264_reset_sei(h);
    if (avctx->codec_id == AV_CODEC_ID_H264) {
        if (avctx->ticks_per_frame == 1)
            s->avctx->time_base.den *= 2;
        avctx->ticks_per_frame = 2;
    }

    if (avctx->extradata_size > 0 && avctx->extradata &&
        ff_h264_decode_extradata(h, avctx->extradata, avctx->extradata_size) < 0) {
        ff_h264_free_context(h);
        return -1;
    }

    if (h->sps.bitstream_restriction_flag &&
        s->avctx->has_b_frames < h->sps.num_reorder_frames) {
        s->avctx->has_b_frames = h->sps.num_reorder_frames;
        s->low_delay           = 0;
    }

    return 0;
}

#define IN_RANGE(a, b, size) (((a) >= (b)) && ((a) < ((b) + (size))))

static void copy_picture_range(Picture **to, Picture **from, int count,
                               MpegEncContext *new_base,
                               MpegEncContext *old_base)
{
    int i;

    for (i = 0; i < count; i++) {
        assert((IN_RANGE(from[i], old_base, sizeof(*old_base)) ||
                IN_RANGE(from[i], old_base->picture,
                         sizeof(Picture) * old_base->picture_count) ||
                !from[i]));
        to[i] = REBASE_PICTURE(from[i], new_base, old_base);
    }
}

static void copy_parameter_set(void **to, void **from, int count, int size)
{
    int i;

    for (i = 0; i < count; i++) {
        if (to[i] && !from[i])
            av_freep(&to[i]);
        else if (from[i] && !to[i])
            to[i] = av_malloc(size);

        if (from[i])
            memcpy(to[i], from[i], size);
    }
}

static int decode_init_thread_copy(AVCodecContext *avctx)
{
    H264Context *h = avctx->priv_data;

    if (!avctx->internal->is_copy)
        return 0;
    memset(h->sps_buffers, 0, sizeof(h->sps_buffers));
    memset(h->pps_buffers, 0, sizeof(h->pps_buffers));

    return 0;
}

#define copy_fields(to, from, start_field, end_field)                   \
    memcpy(&to->start_field, &from->start_field,                        \
           (char *)&to->end_field - (char *)&to->start_field)

static int decode_update_thread_context(AVCodecContext *dst,
                                        const AVCodecContext *src)
{
    H264Context *h = dst->priv_data, *h1 = src->priv_data;
    MpegEncContext *const s = &h->s, *const s1 = &h1->s;
    int inited = s->context_initialized, err;
    int i;

    if (dst == src)
        return 0;

    err = ff_mpeg_update_thread_context(dst, src);
    if (err)
        return err;

    // FIXME handle width/height changing
    if (!inited) {
        for (i = 0; i < MAX_SPS_COUNT; i++)
            av_freep(h->sps_buffers + i);

        for (i = 0; i < MAX_PPS_COUNT; i++)
            av_freep(h->pps_buffers + i);

        // copy all fields after MpegEnc
        memcpy(&h->s + 1, &h1->s + 1,
               sizeof(H264Context) - sizeof(MpegEncContext));
        memset(h->sps_buffers, 0, sizeof(h->sps_buffers));
        memset(h->pps_buffers, 0, sizeof(h->pps_buffers));

        if (s1->context_initialized) {
        if (ff_h264_alloc_tables(h) < 0) {
            av_log(dst, AV_LOG_ERROR, "Could not allocate memory for h264\n");
            return AVERROR(ENOMEM);
        }
        context_init(h);

        /* frame_start may not be called for the next thread (if it's decoding
         * a bottom field) so this has to be allocated here */
        h->s.obmc_scratchpad = av_malloc(16 * 6 * s->linesize);
        }

        for (i = 0; i < 2; i++) {
            h->rbsp_buffer[i]      = NULL;
            h->rbsp_buffer_size[i] = 0;
        }

        h->thread_context[0] = h;

        s->dsp.clear_blocks(h->mb);
        s->dsp.clear_blocks(h->mb + (24 * 16 << h->pixel_shift));
    }

    // extradata/NAL handling
    h->is_avc = h1->is_avc;

    // SPS/PPS
    copy_parameter_set((void **)h->sps_buffers, (void **)h1->sps_buffers,
                       MAX_SPS_COUNT, sizeof(SPS));
    h->sps = h1->sps;
    copy_parameter_set((void **)h->pps_buffers, (void **)h1->pps_buffers,
                       MAX_PPS_COUNT, sizeof(PPS));
    h->pps = h1->pps;

    // Dequantization matrices
    // FIXME these are big - can they be only copied when PPS changes?
    copy_fields(h, h1, dequant4_buffer, dequant4_coeff);

    for (i = 0; i < 6; i++)
        h->dequant4_coeff[i] = h->dequant4_buffer[0] +
                               (h1->dequant4_coeff[i] - h1->dequant4_buffer[0]);

    for (i = 0; i < 6; i++)
        h->dequant8_coeff[i] = h->dequant8_buffer[0] +
                               (h1->dequant8_coeff[i] - h1->dequant8_buffer[0]);

    h->dequant_coeff_pps = h1->dequant_coeff_pps;

    // POC timing
    copy_fields(h, h1, poc_lsb, redundant_pic_count);

    // reference lists
    copy_fields(h, h1, ref_count, list_count);
    copy_fields(h, h1, ref_list, intra_gb);
    copy_fields(h, h1, short_ref, cabac_init_idc);

    copy_picture_range(h->short_ref, h1->short_ref, 32, s, s1);
    copy_picture_range(h->long_ref, h1->long_ref, 32, s, s1);
    copy_picture_range(h->delayed_pic, h1->delayed_pic,
                       MAX_DELAYED_PIC_COUNT + 2, s, s1);

    h->last_slice_type = h1->last_slice_type;
    h->sync            = h1->sync;

    if (!s->current_picture_ptr)
        return 0;

    if (!s->dropable) {
        err = ff_h264_execute_ref_pic_marking(h, h->mmco, h->mmco_index);
        h->prev_poc_msb = h->poc_msb;
        h->prev_poc_lsb = h->poc_lsb;
    }
    h->prev_frame_num_offset = h->frame_num_offset;
    h->prev_frame_num        = h->frame_num;
    h->outputed_poc          = h->next_outputed_poc;

    return err;
}

int ff_h264_frame_start(H264Context *h)
{
    MpegEncContext *const s = &h->s;
    int i;
    const int pixel_shift = h->pixel_shift;

    if (ff_MPV_frame_start(s, s->avctx) < 0)
        return -1;
    ff_er_frame_start(s);
    /*
     * ff_MPV_frame_start uses pict_type to derive key_frame.
     * This is incorrect for H.264; IDR markings must be used.
     * Zero here; IDR markings per slice in frame or fields are ORed in later.
     * See decode_nal_units().
     */
    s->current_picture_ptr->f.key_frame = 0;
    s->current_picture_ptr->sync        = 0;
    s->current_picture_ptr->mmco_reset  = 0;

    assert(s->linesize && s->uvlinesize);

    for (i = 0; i < 16; i++) {
        h->block_offset[i]           = (4 * ((scan8[i] - scan8[0]) & 7) << pixel_shift) + 4 * s->linesize * ((scan8[i] - scan8[0]) >> 3);
        h->block_offset[48 + i]      = (4 * ((scan8[i] - scan8[0]) & 7) << pixel_shift) + 8 * s->linesize * ((scan8[i] - scan8[0]) >> 3);
    }
    for (i = 0; i < 16; i++) {
        h->block_offset[16 + i]      =
        h->block_offset[32 + i]      = (4 * ((scan8[i] - scan8[0]) & 7) << pixel_shift) + 4 * s->uvlinesize * ((scan8[i] - scan8[0]) >> 3);
        h->block_offset[48 + 16 + i] =
        h->block_offset[48 + 32 + i] = (4 * ((scan8[i] - scan8[0]) & 7) << pixel_shift) + 8 * s->uvlinesize * ((scan8[i] - scan8[0]) >> 3);
    }

    /* can't be in alloc_tables because linesize isn't known there.
     * FIXME: redo bipred weight to not require extra buffer? */
    for (i = 0; i < s->slice_context_count; i++)
        if (h->thread_context[i] && !h->thread_context[i]->s.obmc_scratchpad)
            h->thread_context[i]->s.obmc_scratchpad = av_malloc(16 * 6 * s->linesize);

    /* Some macroblocks can be accessed before they're available in case
     * of lost slices, MBAFF or threading. */
    memset(h->slice_table, -1,
           (s->mb_height * s->mb_stride - 1) * sizeof(*h->slice_table));

    // s->decode = (s->flags & CODEC_FLAG_PSNR) || !s->encoding ||
    //             s->current_picture.f.reference /* || h->contains_intra */ || 1;

    /* We mark the current picture as non-reference after allocating it, so
     * that if we break out due to an error it can be released automatically
     * in the next ff_MPV_frame_start().
     * SVQ3 as well as most other codecs have only last/next/current and thus
     * get released even with set reference, besides SVQ3 and others do not
     * mark frames as reference later "naturally". */
    if (s->codec_id != AV_CODEC_ID_SVQ3)
        s->current_picture_ptr->f.reference = 0;

    s->current_picture_ptr->field_poc[0]     =
        s->current_picture_ptr->field_poc[1] = INT_MAX;

    h->next_output_pic = NULL;

    assert(s->current_picture_ptr->long_ref == 0);

    return 0;
}

/**
 * Run setup operations that must be run after slice header decoding.
 * This includes finding the next displayed frame.
 *
 * @param h h264 master context
 * @param setup_finished enough NALs have been read that we can call
 * ff_thread_finish_setup()
 */
static void decode_postinit(H264Context *h, int setup_finished)
{
    MpegEncContext *const s = &h->s;
    Picture *out = s->current_picture_ptr;
    Picture *cur = s->current_picture_ptr;
    int i, pics, out_of_order, out_idx;

    s->current_picture_ptr->f.qscale_type = FF_QSCALE_TYPE_H264;
    s->current_picture_ptr->f.pict_type   = s->pict_type;

    if (h->next_output_pic)
        return;

    if (cur->field_poc[0] == INT_MAX || cur->field_poc[1] == INT_MAX) {
        /* FIXME: if we have two PAFF fields in one packet, we can't start
         * the next thread here. If we have one field per packet, we can.
         * The check in decode_nal_units() is not good enough to find this
         * yet, so we assume the worst for now. */
        // if (setup_finished)
        //    ff_thread_finish_setup(s->avctx);
        return;
    }

    cur->f.interlaced_frame = 0;
    cur->f.repeat_pict      = 0;

    /* Signal interlacing information externally. */
    /* Prioritize picture timing SEI information over used
     * decoding process if it exists. */

    if (h->sps.pic_struct_present_flag) {
        switch (h->sei_pic_struct) {
        case SEI_PIC_STRUCT_FRAME:
            break;
        case SEI_PIC_STRUCT_TOP_FIELD:
        case SEI_PIC_STRUCT_BOTTOM_FIELD:
            cur->f.interlaced_frame = 1;
            break;
        case SEI_PIC_STRUCT_TOP_BOTTOM:
        case SEI_PIC_STRUCT_BOTTOM_TOP:
            if (FIELD_OR_MBAFF_PICTURE)
                cur->f.interlaced_frame = 1;
            else
                // try to flag soft telecine progressive
                cur->f.interlaced_frame = h->prev_interlaced_frame;
            break;
        case SEI_PIC_STRUCT_TOP_BOTTOM_TOP:
        case SEI_PIC_STRUCT_BOTTOM_TOP_BOTTOM:
            /* Signal the possibility of telecined film externally
             * (pic_struct 5,6). From these hints, let the applications
             * decide if they apply deinterlacing. */
            cur->f.repeat_pict = 1;
            break;
        case SEI_PIC_STRUCT_FRAME_DOUBLING:
            // Force progressive here, doubling interlaced frame is a bad idea.
            cur->f.repeat_pict = 2;
            break;
        case SEI_PIC_STRUCT_FRAME_TRIPLING:
            cur->f.repeat_pict = 4;
            break;
        }

        if ((h->sei_ct_type & 3) &&
            h->sei_pic_struct <= SEI_PIC_STRUCT_BOTTOM_TOP)
            cur->f.interlaced_frame = (h->sei_ct_type & (1 << 1)) != 0;
    } else {
        /* Derive interlacing flag from used decoding process. */
        cur->f.interlaced_frame = FIELD_OR_MBAFF_PICTURE;
    }
    h->prev_interlaced_frame = cur->f.interlaced_frame;

    if (cur->field_poc[0] != cur->field_poc[1]) {
        /* Derive top_field_first from field pocs. */
        cur->f.top_field_first = cur->field_poc[0] < cur->field_poc[1];
    } else {
        if (cur->f.interlaced_frame || h->sps.pic_struct_present_flag) {
            /* Use picture timing SEI information. Even if it is a
             * information of a past frame, better than nothing. */
            if (h->sei_pic_struct == SEI_PIC_STRUCT_TOP_BOTTOM ||
                h->sei_pic_struct == SEI_PIC_STRUCT_TOP_BOTTOM_TOP)
                cur->f.top_field_first = 1;
            else
                cur->f.top_field_first = 0;
        } else {
            /* Most likely progressive */
            cur->f.top_field_first = 0;
        }
    }

    cur->mmco_reset = h->mmco_reset;
    h->mmco_reset = 0;
    // FIXME do something with unavailable reference frames

    /* Sort B-frames into display order */

    if (h->sps.bitstream_restriction_flag &&
        s->avctx->has_b_frames < h->sps.num_reorder_frames) {
        s->avctx->has_b_frames = h->sps.num_reorder_frames;
        s->low_delay           = 0;
    }

    if (s->avctx->strict_std_compliance >= FF_COMPLIANCE_STRICT &&
        !h->sps.bitstream_restriction_flag) {
        s->avctx->has_b_frames = MAX_DELAYED_PIC_COUNT - 1;
        s->low_delay           = 0;
    }

    for (i = 0; 1; i++) {
        if(i == MAX_DELAYED_PIC_COUNT || cur->poc < h->last_pocs[i]){
            if(i)
                h->last_pocs[i-1] = cur->poc;
            break;
        } else if(i) {
            h->last_pocs[i-1]= h->last_pocs[i];
        }
    }
    out_of_order = MAX_DELAYED_PIC_COUNT - i;
    if(   cur->f.pict_type == AV_PICTURE_TYPE_B
       || (h->last_pocs[MAX_DELAYED_PIC_COUNT-2] > INT_MIN && h->last_pocs[MAX_DELAYED_PIC_COUNT-1] - h->last_pocs[MAX_DELAYED_PIC_COUNT-2] > 2))
        out_of_order = FFMAX(out_of_order, 1);
    if(s->avctx->has_b_frames < out_of_order && !h->sps.bitstream_restriction_flag){
        av_log(s->avctx, AV_LOG_VERBOSE, "Increasing reorder buffer to %d\n", out_of_order);
        s->avctx->has_b_frames = out_of_order;
        s->low_delay = 0;
    }

    pics = 0;
    while (h->delayed_pic[pics])
        pics++;

    av_assert0(pics <= MAX_DELAYED_PIC_COUNT);

    h->delayed_pic[pics++] = cur;
    if (cur->f.reference == 0)
        cur->f.reference = DELAYED_PIC_REF;

    out = h->delayed_pic[0];
    out_idx = 0;
    for (i = 1; h->delayed_pic[i] &&
                !h->delayed_pic[i]->f.key_frame &&
                !h->delayed_pic[i]->mmco_reset;
         i++)
        if (h->delayed_pic[i]->poc < out->poc) {
            out     = h->delayed_pic[i];
            out_idx = i;
        }
    if (s->avctx->has_b_frames == 0 &&
        (h->delayed_pic[0]->f.key_frame || h->delayed_pic[0]->mmco_reset))
        h->next_outputed_poc = INT_MIN;
    out_of_order = out->poc < h->next_outputed_poc;

    if (out_of_order || pics > s->avctx->has_b_frames) {
        out->f.reference &= ~DELAYED_PIC_REF;
        // for frame threading, the owner must be the second field's thread or
        // else the first thread can release the picture and reuse it unsafely
        out->owner2       = s;
        for (i = out_idx; h->delayed_pic[i]; i++)
            h->delayed_pic[i] = h->delayed_pic[i + 1];
    }
    if (!out_of_order && pics > s->avctx->has_b_frames) {
        h->next_output_pic = out;
        if (out_idx == 0 && h->delayed_pic[0] && (h->delayed_pic[0]->f.key_frame || h->delayed_pic[0]->mmco_reset)) {
            h->next_outputed_poc = INT_MIN;
        } else
            h->next_outputed_poc = out->poc;
    } else {
        av_log(s->avctx, AV_LOG_DEBUG, "no picture %s\n", out_of_order ? "ooo" : "");
    }

    if (h->next_output_pic && h->next_output_pic->sync) {
        h->sync |= 2;
    }

    if (setup_finished)
        ff_thread_finish_setup(s->avctx);
}

static av_always_inline void backup_mb_border(H264Context *h, uint8_t *src_y,
                                              uint8_t *src_cb, uint8_t *src_cr,
                                              int linesize, int uvlinesize,
                                              int simple)
{
    MpegEncContext *const s = &h->s;
    uint8_t *top_border;
    int top_idx = 1;
    const int pixel_shift = h->pixel_shift;
    int chroma444 = CHROMA444;
    int chroma422 = CHROMA422;

    src_y  -= linesize;
    src_cb -= uvlinesize;
    src_cr -= uvlinesize;

    if (!simple && FRAME_MBAFF) {
        if (s->mb_y & 1) {
            if (!MB_MBAFF) {
                top_border = h->top_borders[0][s->mb_x];
                AV_COPY128(top_border, src_y + 15 * linesize);
                if (pixel_shift)
                    AV_COPY128(top_border + 16, src_y + 15 * linesize + 16);
                if (simple || !CONFIG_GRAY || !(s->flags & CODEC_FLAG_GRAY)) {
                    if (chroma444) {
                        if (pixel_shift) {
                            AV_COPY128(top_border + 32, src_cb + 15 * uvlinesize);
                            AV_COPY128(top_border + 48, src_cb + 15 * uvlinesize + 16);
                            AV_COPY128(top_border + 64, src_cr + 15 * uvlinesize);
                            AV_COPY128(top_border + 80, src_cr + 15 * uvlinesize + 16);
                        } else {
                            AV_COPY128(top_border + 16, src_cb + 15 * uvlinesize);
                            AV_COPY128(top_border + 32, src_cr + 15 * uvlinesize);
                        }
                    } else if (chroma422) {
                        if (pixel_shift) {
                            AV_COPY128(top_border + 32, src_cb + 15 * uvlinesize);
                            AV_COPY128(top_border + 48, src_cr + 15 * uvlinesize);
                        } else {
                            AV_COPY64(top_border + 16, src_cb + 15 * uvlinesize);
                            AV_COPY64(top_border + 24, src_cr + 15 * uvlinesize);
                        }
                    } else {
                        if (pixel_shift) {
                            AV_COPY128(top_border + 32, src_cb + 7 * uvlinesize);
                            AV_COPY128(top_border + 48, src_cr + 7 * uvlinesize);
                        } else {
                            AV_COPY64(top_border + 16, src_cb + 7 * uvlinesize);
                            AV_COPY64(top_border + 24, src_cr + 7 * uvlinesize);
                        }
                    }
                }
            }
        } else if (MB_MBAFF) {
            top_idx = 0;
        } else
            return;
    }

    top_border = h->top_borders[top_idx][s->mb_x];
    /* There are two lines saved, the line above the top macroblock
     * of a pair, and the line above the bottom macroblock. */
    AV_COPY128(top_border, src_y + 16 * linesize);
    if (pixel_shift)
        AV_COPY128(top_border + 16, src_y + 16 * linesize + 16);

    if (simple || !CONFIG_GRAY || !(s->flags & CODEC_FLAG_GRAY)) {
        if (chroma444) {
            if (pixel_shift) {
                AV_COPY128(top_border + 32, src_cb + 16 * linesize);
                AV_COPY128(top_border + 48, src_cb + 16 * linesize + 16);
                AV_COPY128(top_border + 64, src_cr + 16 * linesize);
                AV_COPY128(top_border + 80, src_cr + 16 * linesize + 16);
            } else {
                AV_COPY128(top_border + 16, src_cb + 16 * linesize);
                AV_COPY128(top_border + 32, src_cr + 16 * linesize);
            }
        } else if (chroma422) {
            if (pixel_shift) {
                AV_COPY128(top_border + 32, src_cb + 16 * uvlinesize);
                AV_COPY128(top_border + 48, src_cr + 16 * uvlinesize);
            } else {
                AV_COPY64(top_border + 16, src_cb + 16 * uvlinesize);
                AV_COPY64(top_border + 24, src_cr + 16 * uvlinesize);
            }
        } else {
            if (pixel_shift) {
                AV_COPY128(top_border + 32, src_cb + 8 * uvlinesize);
                AV_COPY128(top_border + 48, src_cr + 8 * uvlinesize);
            } else {
                AV_COPY64(top_border + 16, src_cb + 8 * uvlinesize);
                AV_COPY64(top_border + 24, src_cr + 8 * uvlinesize);
            }
        }
    }
}

static av_always_inline void xchg_mb_border(H264Context *h, uint8_t *src_y,
                                            uint8_t *src_cb, uint8_t *src_cr,
                                            int linesize, int uvlinesize,
                                            int xchg, int chroma444,
                                            int simple, int pixel_shift)
{
    MpegEncContext *const s = &h->s;
    int deblock_topleft;
    int deblock_top;
    int top_idx = 1;
    uint8_t *top_border_m1;
    uint8_t *top_border;

    if (!simple && FRAME_MBAFF) {
        if (s->mb_y & 1) {
            if (!MB_MBAFF)
                return;
        } else {
            top_idx = MB_MBAFF ? 0 : 1;
        }
    }

    if (h->deblocking_filter == 2) {
        deblock_topleft = h->slice_table[h->mb_xy - 1 - s->mb_stride] == h->slice_num;
        deblock_top     = h->top_type;
    } else {
        deblock_topleft = (s->mb_x > 0);
        deblock_top     = (s->mb_y > !!MB_FIELD);
    }

    src_y  -= linesize   + 1 + pixel_shift;
    src_cb -= uvlinesize + 1 + pixel_shift;
    src_cr -= uvlinesize + 1 + pixel_shift;

    top_border_m1 = h->top_borders[top_idx][s->mb_x - 1];
    top_border    = h->top_borders[top_idx][s->mb_x];

#define XCHG(a, b, xchg)                        \
    if (pixel_shift) {                          \
        if (xchg) {                             \
            AV_SWAP64(b + 0, a + 0);            \
            AV_SWAP64(b + 8, a + 8);            \
        } else {                                \
            AV_COPY128(b, a);                   \
        }                                       \
    } else if (xchg)                            \
        AV_SWAP64(b, a);                        \
    else                                        \
        AV_COPY64(b, a);

    if (deblock_top) {
        if (deblock_topleft) {
            XCHG(top_border_m1 + (8 << pixel_shift),
                 src_y - (7 << pixel_shift), 1);
        }
        XCHG(top_border + (0 << pixel_shift), src_y + (1 << pixel_shift), xchg);
        XCHG(top_border + (8 << pixel_shift), src_y + (9 << pixel_shift), 1);
        if (s->mb_x + 1 < s->mb_width) {
            XCHG(h->top_borders[top_idx][s->mb_x + 1],
                 src_y + (17 << pixel_shift), 1);
        }
    }
    if (simple || !CONFIG_GRAY || !(s->flags & CODEC_FLAG_GRAY)) {
        if (chroma444) {
            if (deblock_topleft) {
                XCHG(top_border_m1 + (24 << pixel_shift), src_cb - (7 << pixel_shift), 1);
                XCHG(top_border_m1 + (40 << pixel_shift), src_cr - (7 << pixel_shift), 1);
            }
            XCHG(top_border + (16 << pixel_shift), src_cb + (1 << pixel_shift), xchg);
            XCHG(top_border + (24 << pixel_shift), src_cb + (9 << pixel_shift), 1);
            XCHG(top_border + (32 << pixel_shift), src_cr + (1 << pixel_shift), xchg);
            XCHG(top_border + (40 << pixel_shift), src_cr + (9 << pixel_shift), 1);
            if (s->mb_x + 1 < s->mb_width) {
                XCHG(h->top_borders[top_idx][s->mb_x + 1] + (16 << pixel_shift), src_cb + (17 << pixel_shift), 1);
                XCHG(h->top_borders[top_idx][s->mb_x + 1] + (32 << pixel_shift), src_cr + (17 << pixel_shift), 1);
            }
        } else {
            if (deblock_top) {
                if (deblock_topleft) {
                    XCHG(top_border_m1 + (16 << pixel_shift), src_cb - (7 << pixel_shift), 1);
                    XCHG(top_border_m1 + (24 << pixel_shift), src_cr - (7 << pixel_shift), 1);
                }
                XCHG(top_border + (16 << pixel_shift), src_cb + 1 + pixel_shift, 1);
                XCHG(top_border + (24 << pixel_shift), src_cr + 1 + pixel_shift, 1);
            }
        }
    }
}

static av_always_inline int dctcoef_get(DCTELEM *mb, int high_bit_depth,
                                        int index)
{
    if (high_bit_depth) {
        return AV_RN32A(((int32_t *)mb) + index);
    } else
        return AV_RN16A(mb + index);
}

static av_always_inline void dctcoef_set(DCTELEM *mb, int high_bit_depth,
                                         int index, int value)
{
    if (high_bit_depth) {
        AV_WN32A(((int32_t *)mb) + index, value);
    } else
        AV_WN16A(mb + index, value);
}

static av_always_inline void hl_decode_mb_predict_luma(H264Context *h,
                                                       int mb_type, int is_h264,
                                                       int simple,
                                                       int transform_bypass,
                                                       int pixel_shift,
                                                       int *block_offset,
                                                       int linesize,
                                                       uint8_t *dest_y, int p)
{
    MpegEncContext *const s = &h->s;
    void (*idct_add)(uint8_t *dst, DCTELEM *block, int stride);
    void (*idct_dc_add)(uint8_t *dst, DCTELEM *block, int stride);
    int i;
    int qscale = p == 0 ? s->qscale : h->chroma_qp[p - 1];
    block_offset += 16 * p;
    if (IS_INTRA4x4(mb_type)) {
        if (simple || !s->encoding) {
            if (IS_8x8DCT(mb_type)) {
                if (transform_bypass) {
                    idct_dc_add  =
                    idct_add     = s->dsp.add_pixels8;
                } else {
                    idct_dc_add = h->h264dsp.h264_idct8_dc_add;
                    idct_add    = h->h264dsp.h264_idct8_add;
                }
                for (i = 0; i < 16; i += 4) {
                    uint8_t *const ptr = dest_y + block_offset[i];
                    const int dir      = h->intra4x4_pred_mode_cache[scan8[i]];
                    if (transform_bypass && h->sps.profile_idc == 244 && dir <= 1) {
                        h->hpc.pred8x8l_add[dir](ptr, h->mb + (i * 16 + p * 256 << pixel_shift), linesize);
                    } else {
                        const int nnz = h->non_zero_count_cache[scan8[i + p * 16]];
                        h->hpc.pred8x8l[dir](ptr, (h->topleft_samples_available << i) & 0x8000,
                                             (h->topright_samples_available << i) & 0x4000, linesize);
                        if (nnz) {
                            if (nnz == 1 && dctcoef_get(h->mb, pixel_shift, i * 16 + p * 256))
                                idct_dc_add(ptr, h->mb + (i * 16 + p * 256 << pixel_shift), linesize);
                            else
                                idct_add(ptr, h->mb + (i * 16 + p * 256 << pixel_shift), linesize);
                        }
                    }
                }
            } else {
                if (transform_bypass) {
                    idct_dc_add  =
                        idct_add = s->dsp.add_pixels4;
                } else {
                    idct_dc_add = h->h264dsp.h264_idct_dc_add;
                    idct_add    = h->h264dsp.h264_idct_add;
                }
                for (i = 0; i < 16; i++) {
                    uint8_t *const ptr = dest_y + block_offset[i];
                    const int dir      = h->intra4x4_pred_mode_cache[scan8[i]];

                    if (transform_bypass && h->sps.profile_idc == 244 && dir <= 1) {
                        h->hpc.pred4x4_add[dir](ptr, h->mb + (i * 16 + p * 256 << pixel_shift), linesize);
                    } else {
                        uint8_t *topright;
                        int nnz, tr;
                        uint64_t tr_high;
                        if (dir == DIAG_DOWN_LEFT_PRED || dir == VERT_LEFT_PRED) {
                            const int topright_avail = (h->topright_samples_available << i) & 0x8000;
                            assert(s->mb_y || linesize <= block_offset[i]);
                            if (!topright_avail) {
                                if (pixel_shift) {
                                    tr_high  = ((uint16_t *)ptr)[3 - linesize / 2] * 0x0001000100010001ULL;
                                    topright = (uint8_t *)&tr_high;
                                } else {
                                    tr       = ptr[3 - linesize] * 0x01010101u;
                                    topright = (uint8_t *)&tr;
                                }
                            } else
                                topright = ptr + (4 << pixel_shift) - linesize;
                        } else
                            topright = NULL;

                        h->hpc.pred4x4[dir](ptr, topright, linesize);
                        nnz = h->non_zero_count_cache[scan8[i + p * 16]];
                        if (nnz) {
                            if (is_h264) {
                                if (nnz == 1 && dctcoef_get(h->mb, pixel_shift, i * 16 + p * 256))
                                    idct_dc_add(ptr, h->mb + (i * 16 + p * 256 << pixel_shift), linesize);
                                else
                                    idct_add(ptr, h->mb + (i * 16 + p * 256 << pixel_shift), linesize);
                            } else if (CONFIG_SVQ3_DECODER)
                                ff_svq3_add_idct_c(ptr, h->mb + i * 16 + p * 256, linesize, qscale, 0);
                        }
                    }
                }
            }
        }
    } else {
        h->hpc.pred16x16[h->intra16x16_pred_mode](dest_y, linesize);
        if (is_h264) {
            if (h->non_zero_count_cache[scan8[LUMA_DC_BLOCK_INDEX + p]]) {
                if (!transform_bypass)
                    h->h264dsp.h264_luma_dc_dequant_idct(h->mb + (p * 256 << pixel_shift),
                                                         h->mb_luma_dc[p],
                                                         h->dequant4_coeff[p][qscale][0]);
                else {
                    static const uint8_t dc_mapping[16] = {
                         0 * 16,  1 * 16,  4 * 16,  5 * 16,
                         2 * 16,  3 * 16,  6 * 16,  7 * 16,
                         8 * 16,  9 * 16, 12 * 16, 13 * 16,
                        10 * 16, 11 * 16, 14 * 16, 15 * 16 };
                    for (i = 0; i < 16; i++)
                        dctcoef_set(h->mb + (p * 256 << pixel_shift),
                                    pixel_shift, dc_mapping[i],
                                    dctcoef_get(h->mb_luma_dc[p],
                                                pixel_shift, i));
                }
            }
        } else if (CONFIG_SVQ3_DECODER)
            ff_svq3_luma_dc_dequant_idct_c(h->mb + p * 256,
                                           h->mb_luma_dc[p], qscale);
    }
}

static av_always_inline void hl_decode_mb_idct_luma(H264Context *h, int mb_type,
                                                    int is_h264, int simple,
                                                    int transform_bypass,
                                                    int pixel_shift,
                                                    int *block_offset,
                                                    int linesize,
                                                    uint8_t *dest_y, int p)
{
    MpegEncContext *const s = &h->s;
    void (*idct_add)(uint8_t *dst, DCTELEM *block, int stride);
    int i;
    block_offset += 16 * p;
    if (!IS_INTRA4x4(mb_type)) {
        if (is_h264) {
            if (IS_INTRA16x16(mb_type)) {
                if (transform_bypass) {
                    if (h->sps.profile_idc == 244 &&
                        (h->intra16x16_pred_mode == VERT_PRED8x8 ||
                         h->intra16x16_pred_mode == HOR_PRED8x8)) {
                        h->hpc.pred16x16_add[h->intra16x16_pred_mode](dest_y, block_offset,
                                                                      h->mb + (p * 256 << pixel_shift),
                                                                      linesize);
                    } else {
                        for (i = 0; i < 16; i++)
                            if (h->non_zero_count_cache[scan8[i + p * 16]] ||
                                dctcoef_get(h->mb, pixel_shift, i * 16 + p * 256))
                                s->dsp.add_pixels4(dest_y + block_offset[i],
                                                   h->mb + (i * 16 + p * 256 << pixel_shift),
                                                   linesize);
                    }
                } else {
                    h->h264dsp.h264_idct_add16intra(dest_y, block_offset,
                                                    h->mb + (p * 256 << pixel_shift),
                                                    linesize,
                                                    h->non_zero_count_cache + p * 5 * 8);
                }
            } else if (h->cbp & 15) {
                if (transform_bypass) {
                    const int di = IS_8x8DCT(mb_type) ? 4 : 1;
                    idct_add = IS_8x8DCT(mb_type) ? s->dsp.add_pixels8
                                                  : s->dsp.add_pixels4;
                    for (i = 0; i < 16; i += di)
                        if (h->non_zero_count_cache[scan8[i + p * 16]])
                            idct_add(dest_y + block_offset[i],
                                     h->mb + (i * 16 + p * 256 << pixel_shift),
                                     linesize);
                } else {
                    if (IS_8x8DCT(mb_type))
                        h->h264dsp.h264_idct8_add4(dest_y, block_offset,
                                                   h->mb + (p * 256 << pixel_shift),
                                                   linesize,
                                                   h->non_zero_count_cache + p * 5 * 8);
                    else
                        h->h264dsp.h264_idct_add16(dest_y, block_offset,
                                                   h->mb + (p * 256 << pixel_shift),
                                                   linesize,
                                                   h->non_zero_count_cache + p * 5 * 8);
                }
            }
        } else if (CONFIG_SVQ3_DECODER) {
            for (i = 0; i < 16; i++)
                if (h->non_zero_count_cache[scan8[i + p * 16]] || h->mb[i * 16 + p * 256]) {
                    // FIXME benchmark weird rule, & below
                    uint8_t *const ptr = dest_y + block_offset[i];
                    ff_svq3_add_idct_c(ptr, h->mb + i * 16 + p * 256, linesize,
                                       s->qscale, IS_INTRA(mb_type) ? 1 : 0);
                }
        }
    }
}

#define BITS   8
#define SIMPLE 1
#include "h264_mb_template.c"

#undef  BITS
#define BITS   16
#include "h264_mb_template.c"

#undef  SIMPLE
#define SIMPLE 0
#include "h264_mb_template.c"

void ff_h264_hl_decode_mb(H264Context *h)
{
    MpegEncContext *const s = &h->s;
    const int mb_xy   = h->mb_xy;
    const int mb_type = s->current_picture.f.mb_type[mb_xy];
    int is_complex    = CONFIG_SMALL || h->is_complex || IS_INTRA_PCM(mb_type) || s->qscale == 0;

    if (CHROMA444) {
        if (is_complex || h->pixel_shift)
            hl_decode_mb_444_complex(h);
        else
            hl_decode_mb_444_simple_8(h);
    } else if (is_complex) {
        hl_decode_mb_complex(h);
    } else if (h->pixel_shift) {
        hl_decode_mb_simple_16(h);
    } else
        hl_decode_mb_simple_8(h);
}

static int pred_weight_table(H264Context *h)
{
    MpegEncContext *const s = &h->s;
    int list, i;
    int luma_def, chroma_def;

    h->use_weight             = 0;
    h->use_weight_chroma      = 0;
    h->luma_log2_weight_denom = get_ue_golomb(&s->gb);
    if (h->sps.chroma_format_idc)
        h->chroma_log2_weight_denom = get_ue_golomb(&s->gb);
    luma_def   = 1 << h->luma_log2_weight_denom;
    chroma_def = 1 << h->chroma_log2_weight_denom;

    for (list = 0; list < 2; list++) {
        h->luma_weight_flag[list]   = 0;
        h->chroma_weight_flag[list] = 0;
        for (i = 0; i < h->ref_count[list]; i++) {
            int luma_weight_flag, chroma_weight_flag;

            luma_weight_flag = get_bits1(&s->gb);
            if (luma_weight_flag) {
                h->luma_weight[i][list][0] = get_se_golomb(&s->gb);
                h->luma_weight[i][list][1] = get_se_golomb(&s->gb);
                if (h->luma_weight[i][list][0] != luma_def ||
                    h->luma_weight[i][list][1] != 0) {
                    h->use_weight             = 1;
                    h->luma_weight_flag[list] = 1;
                }
            } else {
                h->luma_weight[i][list][0] = luma_def;
                h->luma_weight[i][list][1] = 0;
            }

            if (h->sps.chroma_format_idc) {
                chroma_weight_flag = get_bits1(&s->gb);
                if (chroma_weight_flag) {
                    int j;
                    for (j = 0; j < 2; j++) {
                        h->chroma_weight[i][list][j][0] = get_se_golomb(&s->gb);
                        h->chroma_weight[i][list][j][1] = get_se_golomb(&s->gb);
                        if (h->chroma_weight[i][list][j][0] != chroma_def ||
                            h->chroma_weight[i][list][j][1] != 0) {
                            h->use_weight_chroma = 1;
                            h->chroma_weight_flag[list] = 1;
                        }
                    }
                } else {
                    int j;
                    for (j = 0; j < 2; j++) {
                        h->chroma_weight[i][list][j][0] = chroma_def;
                        h->chroma_weight[i][list][j][1] = 0;
                    }
                }
            }
        }
        if (h->slice_type_nos != AV_PICTURE_TYPE_B)
            break;
    }
    h->use_weight = h->use_weight || h->use_weight_chroma;
    return 0;
}

/**
 * Initialize implicit_weight table.
 * @param field  0/1 initialize the weight for interlaced MBAFF
 *                -1 initializes the rest
 */
static void implicit_weight_table(H264Context *h, int field)
{
    MpegEncContext *const s = &h->s;
    int ref0, ref1, i, cur_poc, ref_start, ref_count0, ref_count1;

    for (i = 0; i < 2; i++) {
        h->luma_weight_flag[i]   = 0;
        h->chroma_weight_flag[i] = 0;
    }

    if (field < 0) {
        if (s->picture_structure == PICT_FRAME) {
            cur_poc = s->current_picture_ptr->poc;
        } else {
            cur_poc = s->current_picture_ptr->field_poc[s->picture_structure - 1];
        }
        if (h->ref_count[0] == 1 && h->ref_count[1] == 1 && !FRAME_MBAFF &&
            h->ref_list[0][0].poc + h->ref_list[1][0].poc == 2 * cur_poc) {
            h->use_weight = 0;
            h->use_weight_chroma = 0;
            return;
        }
        ref_start  = 0;
        ref_count0 = h->ref_count[0];
        ref_count1 = h->ref_count[1];
    } else {
        cur_poc    = s->current_picture_ptr->field_poc[field];
        ref_start  = 16;
        ref_count0 = 16 + 2 * h->ref_count[0];
        ref_count1 = 16 + 2 * h->ref_count[1];
    }

    h->use_weight               = 2;
    h->use_weight_chroma        = 2;
    h->luma_log2_weight_denom   = 5;
    h->chroma_log2_weight_denom = 5;

    for (ref0 = ref_start; ref0 < ref_count0; ref0++) {
        int poc0 = h->ref_list[0][ref0].poc;
        for (ref1 = ref_start; ref1 < ref_count1; ref1++) {
            int w = 32;
            if (!h->ref_list[0][ref0].long_ref && !h->ref_list[1][ref1].long_ref) {
                int poc1 = h->ref_list[1][ref1].poc;
                int td   = av_clip(poc1 - poc0, -128, 127);
                if (td) {
                    int tb = av_clip(cur_poc - poc0, -128, 127);
                    int tx = (16384 + (FFABS(td) >> 1)) / td;
                    int dist_scale_factor = (tb * tx + 32) >> 8;
                    if (dist_scale_factor >= -64 && dist_scale_factor <= 128)
                        w = 64 - dist_scale_factor;
                }
            }
            if (field < 0) {
                h->implicit_weight[ref0][ref1][0] =
                h->implicit_weight[ref0][ref1][1] = w;
            } else {
                h->implicit_weight[ref0][ref1][field] = w;
            }
        }
    }
}

/**
 * instantaneous decoder refresh.
 */
static void idr(H264Context *h)
{
    int i;
    ff_h264_remove_all_refs(h);
    h->prev_frame_num        = 0;
    h->prev_frame_num_offset = 0;
    h->prev_poc_msb          = 1<<16;
    h->prev_poc_lsb          = 0;
    for (i = 0; i < MAX_DELAYED_PIC_COUNT; i++)
        h->last_pocs[i] = INT_MIN;
}

/* forget old pics after a seek */
static void flush_dpb(AVCodecContext *avctx)
{
    H264Context *h = avctx->priv_data;
    int i;
    for (i=0; i<=MAX_DELAYED_PIC_COUNT; i++) {
        if (h->delayed_pic[i])
            h->delayed_pic[i]->f.reference = 0;
        h->delayed_pic[i] = NULL;
    }
    h->outputed_poc = h->next_outputed_poc = INT_MIN;
    h->prev_interlaced_frame = 1;
    idr(h);
    h->prev_frame_num = -1;
    if (h->s.current_picture_ptr)
        h->s.current_picture_ptr->f.reference = 0;
    h->s.first_field = 0;
    ff_h264_reset_sei(h);
    ff_mpeg_flush(avctx);
    h->recovery_frame= -1;
    h->sync= 0;
}

static int init_poc(H264Context *h)
{
    MpegEncContext *const s = &h->s;
    const int max_frame_num = 1 << h->sps.log2_max_frame_num;
    int field_poc[2];
    Picture *cur = s->current_picture_ptr;

    h->frame_num_offset = h->prev_frame_num_offset;
    if (h->frame_num < h->prev_frame_num)
        h->frame_num_offset += max_frame_num;

    if (h->sps.poc_type == 0) {
        const int max_poc_lsb = 1 << h->sps.log2_max_poc_lsb;

        if (h->poc_lsb < h->prev_poc_lsb && h->prev_poc_lsb - h->poc_lsb >= max_poc_lsb / 2)
            h->poc_msb = h->prev_poc_msb + max_poc_lsb;
        else if (h->poc_lsb > h->prev_poc_lsb && h->prev_poc_lsb - h->poc_lsb < -max_poc_lsb / 2)
            h->poc_msb = h->prev_poc_msb - max_poc_lsb;
        else
            h->poc_msb = h->prev_poc_msb;
        // printf("poc: %d %d\n", h->poc_msb, h->poc_lsb);
        field_poc[0] =
        field_poc[1] = h->poc_msb + h->poc_lsb;
        if (s->picture_structure == PICT_FRAME)
            field_poc[1] += h->delta_poc_bottom;
    } else if (h->sps.poc_type == 1) {
        int abs_frame_num, expected_delta_per_poc_cycle, expectedpoc;
        int i;

        if (h->sps.poc_cycle_length != 0)
            abs_frame_num = h->frame_num_offset + h->frame_num;
        else
            abs_frame_num = 0;

        if (h->nal_ref_idc == 0 && abs_frame_num > 0)
            abs_frame_num--;

        expected_delta_per_poc_cycle = 0;
        for (i = 0; i < h->sps.poc_cycle_length; i++)
            // FIXME integrate during sps parse
            expected_delta_per_poc_cycle += h->sps.offset_for_ref_frame[i];

        if (abs_frame_num > 0) {
            int poc_cycle_cnt          = (abs_frame_num - 1) / h->sps.poc_cycle_length;
            int frame_num_in_poc_cycle = (abs_frame_num - 1) % h->sps.poc_cycle_length;

            expectedpoc = poc_cycle_cnt * expected_delta_per_poc_cycle;
            for (i = 0; i <= frame_num_in_poc_cycle; i++)
                expectedpoc = expectedpoc + h->sps.offset_for_ref_frame[i];
        } else
            expectedpoc = 0;

        if (h->nal_ref_idc == 0)
            expectedpoc = expectedpoc + h->sps.offset_for_non_ref_pic;

        field_poc[0] = expectedpoc + h->delta_poc[0];
        field_poc[1] = field_poc[0] + h->sps.offset_for_top_to_bottom_field;

        if (s->picture_structure == PICT_FRAME)
            field_poc[1] += h->delta_poc[1];
    } else {
        int poc = 2 * (h->frame_num_offset + h->frame_num);

        if (!h->nal_ref_idc)
            poc--;

        field_poc[0] = poc;
        field_poc[1] = poc;
    }

    if (s->picture_structure != PICT_BOTTOM_FIELD)
        s->current_picture_ptr->field_poc[0] = field_poc[0];
    if (s->picture_structure != PICT_TOP_FIELD)
        s->current_picture_ptr->field_poc[1] = field_poc[1];
    cur->poc = FFMIN(cur->field_poc[0], cur->field_poc[1]);

    return 0;
}

/**
 * initialize scan tables
 */
static void init_scan_tables(H264Context *h)
{
    int i;
    for (i = 0; i < 16; i++) {
#define T(x) (x >> 2) | ((x << 2) & 0xF)
        h->zigzag_scan[i] = T(zigzag_scan[i]);
        h->field_scan[i]  = T(field_scan[i]);
#undef T
    }
    for (i = 0; i < 64; i++) {
#define T(x) (x >> 3) | ((x & 7) << 3)
        h->zigzag_scan8x8[i]       = T(ff_zigzag_direct[i]);
        h->zigzag_scan8x8_cavlc[i] = T(zigzag_scan8x8_cavlc[i]);
        h->field_scan8x8[i]        = T(field_scan8x8[i]);
        h->field_scan8x8_cavlc[i]  = T(field_scan8x8_cavlc[i]);
#undef T
    }
    if (h->sps.transform_bypass) { // FIXME same ugly
        memcpy(h->zigzag_scan_q0          , zigzag_scan             , sizeof(h->zigzag_scan_q0         ));
        memcpy(h->zigzag_scan8x8_q0       , ff_zigzag_direct        , sizeof(h->zigzag_scan8x8_q0      ));
        memcpy(h->zigzag_scan8x8_cavlc_q0 , zigzag_scan8x8_cavlc    , sizeof(h->zigzag_scan8x8_cavlc_q0));
        memcpy(h->field_scan_q0           , field_scan              , sizeof(h->field_scan_q0          ));
        memcpy(h->field_scan8x8_q0        , field_scan8x8           , sizeof(h->field_scan8x8_q0       ));
        memcpy(h->field_scan8x8_cavlc_q0  , field_scan8x8_cavlc     , sizeof(h->field_scan8x8_cavlc_q0 ));
    } else {
        memcpy(h->zigzag_scan_q0          , h->zigzag_scan          , sizeof(h->zigzag_scan_q0         ));
        memcpy(h->zigzag_scan8x8_q0       , h->zigzag_scan8x8       , sizeof(h->zigzag_scan8x8_q0      ));
        memcpy(h->zigzag_scan8x8_cavlc_q0 , h->zigzag_scan8x8_cavlc , sizeof(h->zigzag_scan8x8_cavlc_q0));
        memcpy(h->field_scan_q0           , h->field_scan           , sizeof(h->field_scan_q0          ));
        memcpy(h->field_scan8x8_q0        , h->field_scan8x8        , sizeof(h->field_scan8x8_q0       ));
        memcpy(h->field_scan8x8_cavlc_q0  , h->field_scan8x8_cavlc  , sizeof(h->field_scan8x8_cavlc_q0 ));
    }
}

static int field_end(H264Context *h, int in_setup)
{
    MpegEncContext *const s     = &h->s;
    AVCodecContext *const avctx = s->avctx;
    int err = 0;
    s->mb_y = 0;

    if (!in_setup && !s->dropable)
        ff_thread_report_progress(&s->current_picture_ptr->f, INT_MAX,
                                  s->picture_structure == PICT_BOTTOM_FIELD);

    if (CONFIG_H264_VDPAU_DECODER &&
        s->avctx->codec->capabilities & CODEC_CAP_HWACCEL_VDPAU)
        ff_vdpau_h264_set_reference_frames(s);

    if (in_setup || !(avctx->active_thread_type & FF_THREAD_FRAME)) {
        if (!s->dropable) {
            err = ff_h264_execute_ref_pic_marking(h, h->mmco, h->mmco_index);
            h->prev_poc_msb = h->poc_msb;
            h->prev_poc_lsb = h->poc_lsb;
        }
        h->prev_frame_num_offset = h->frame_num_offset;
        h->prev_frame_num        = h->frame_num;
        h->outputed_poc          = h->next_outputed_poc;
    }

    if (avctx->hwaccel) {
        if (avctx->hwaccel->end_frame(avctx) < 0)
            av_log(avctx, AV_LOG_ERROR,
                   "hardware accelerator failed to decode picture\n");
    }

    if (CONFIG_H264_VDPAU_DECODER &&
        s->avctx->codec->capabilities & CODEC_CAP_HWACCEL_VDPAU)
        ff_vdpau_h264_picture_complete(s);

    /*
     * FIXME: Error handling code does not seem to support interlaced
     * when slices span multiple rows
     * The ff_er_add_slice calls don't work right for bottom
     * fields; they cause massive erroneous error concealing
     * Error marking covers both fields (top and bottom).
     * This causes a mismatched s->error_count
     * and a bad error table. Further, the error count goes to
     * INT_MAX when called for bottom field, because mb_y is
     * past end by one (callers fault) and resync_mb_y != 0
     * causes problems for the first MB line, too.
     */
    if (!FIELD_PICTURE)
        ff_er_frame_end(s);

    ff_MPV_frame_end(s);

    h->current_slice = 0;

    return err;
}

/**
 * Replicate H264 "master" context to thread contexts.
 */
static void clone_slice(H264Context *dst, H264Context *src)
{
    memcpy(dst->block_offset, src->block_offset, sizeof(dst->block_offset));
    dst->s.current_picture_ptr = src->s.current_picture_ptr;
    dst->s.current_picture     = src->s.current_picture;
    dst->s.linesize            = src->s.linesize;
    dst->s.uvlinesize          = src->s.uvlinesize;
    dst->s.first_field         = src->s.first_field;

    dst->prev_poc_msb          = src->prev_poc_msb;
    dst->prev_poc_lsb          = src->prev_poc_lsb;
    dst->prev_frame_num_offset = src->prev_frame_num_offset;
    dst->prev_frame_num        = src->prev_frame_num;
    dst->short_ref_count       = src->short_ref_count;

    memcpy(dst->short_ref,        src->short_ref,        sizeof(dst->short_ref));
    memcpy(dst->long_ref,         src->long_ref,         sizeof(dst->long_ref));
    memcpy(dst->default_ref_list, src->default_ref_list, sizeof(dst->default_ref_list));
    memcpy(dst->ref_list,         src->ref_list,         sizeof(dst->ref_list));

    memcpy(dst->dequant4_coeff,   src->dequant4_coeff,   sizeof(src->dequant4_coeff));
    memcpy(dst->dequant8_coeff,   src->dequant8_coeff,   sizeof(src->dequant8_coeff));
}

/**
 * Compute profile from profile_idc and constraint_set?_flags.
 *
 * @param sps SPS
 *
 * @return profile as defined by FF_PROFILE_H264_*
 */
int ff_h264_get_profile(SPS *sps)
{
    int profile = sps->profile_idc;

    switch (sps->profile_idc) {
    case FF_PROFILE_H264_BASELINE:
        // constraint_set1_flag set to 1
        profile |= (sps->constraint_set_flags & 1 << 1) ? FF_PROFILE_H264_CONSTRAINED : 0;
        break;
    case FF_PROFILE_H264_HIGH_10:
    case FF_PROFILE_H264_HIGH_422:
    case FF_PROFILE_H264_HIGH_444_PREDICTIVE:
        // constraint_set3_flag set to 1
        profile |= (sps->constraint_set_flags & 1 << 3) ? FF_PROFILE_H264_INTRA : 0;
        break;
    }

    return profile;
}

/**
 * Decode a slice header.
 * This will also call ff_MPV_common_init() and frame_start() as needed.
 *
 * @param h h264context
 * @param h0 h264 master context (differs from 'h' when doing sliced based
 *           parallel decoding)
 *
 * @return 0 if okay, <0 if an error occurred, 1 if decoding must not be multithreaded
 */
static int decode_slice_header(H264Context *h, H264Context *h0)
{
    MpegEncContext *const s  = &h->s;
    MpegEncContext *const s0 = &h0->s;
    unsigned int first_mb_in_slice;
    unsigned int pps_id;
    int num_ref_idx_active_override_flag;
    unsigned int slice_type, tmp, i, j;
    int default_ref_list_done = 0;
    int last_pic_structure, last_pic_dropable;
    int must_reinit;

    /* FIXME: 2tap qpel isn't implemented for high bit depth. */
    if ((s->avctx->flags2 & CODEC_FLAG2_FAST) &&
        !h->nal_ref_idc && !h->pixel_shift) {
        s->me.qpel_put = s->dsp.put_2tap_qpel_pixels_tab;
        s->me.qpel_avg = s->dsp.avg_2tap_qpel_pixels_tab;
    } else {
        s->me.qpel_put = s->dsp.put_h264_qpel_pixels_tab;
        s->me.qpel_avg = s->dsp.avg_h264_qpel_pixels_tab;
    }

    first_mb_in_slice = get_ue_golomb_long(&s->gb);

    if (first_mb_in_slice == 0) { // FIXME better field boundary detection
        if (h0->current_slice && FIELD_PICTURE) {
            field_end(h, 1);
        }

        h0->current_slice = 0;
        if (!s0->first_field) {
            if (s->current_picture_ptr && !s->dropable &&
                s->current_picture_ptr->owner2 == s) {
                ff_thread_report_progress(&s->current_picture_ptr->f, INT_MAX,
                                          s->picture_structure == PICT_BOTTOM_FIELD);
            }
            s->current_picture_ptr = NULL;
        }
    }

    slice_type = get_ue_golomb_31(&s->gb);
    if (slice_type > 9) {
        av_log(h->s.avctx, AV_LOG_ERROR,
               "slice type too large (%d) at %d %d\n",
               h->slice_type, s->mb_x, s->mb_y);
        return -1;
    }
    if (slice_type > 4) {
        slice_type -= 5;
        h->slice_type_fixed = 1;
    } else
        h->slice_type_fixed = 0;

    slice_type = golomb_to_pict_type[slice_type];
    if (slice_type == AV_PICTURE_TYPE_I ||
        (h0->current_slice != 0 && slice_type == h0->last_slice_type)) {
        default_ref_list_done = 1;
    }
    h->slice_type     = slice_type;
    h->slice_type_nos = slice_type & 3;

    // to make a few old functions happy, it's wrong though
    s->pict_type = h->slice_type;

    pps_id = get_ue_golomb(&s->gb);
    if (pps_id >= MAX_PPS_COUNT) {
        av_log(h->s.avctx, AV_LOG_ERROR, "pps_id %d out of range\n", pps_id);
        return -1;
    }
    if (!h0->pps_buffers[pps_id]) {
        av_log(h->s.avctx, AV_LOG_ERROR,
               "non-existing PPS %u referenced\n",
               pps_id);
        return -1;
    }
    h->pps = *h0->pps_buffers[pps_id];

    if (!h0->sps_buffers[h->pps.sps_id]) {
        av_log(h->s.avctx, AV_LOG_ERROR,
               "non-existing SPS %u referenced\n",
               h->pps.sps_id);
        return -1;
    }
    h->sps = *h0->sps_buffers[h->pps.sps_id];

    s->avctx->profile = ff_h264_get_profile(&h->sps);
    s->avctx->level   = h->sps.level_idc;
    s->avctx->refs    = h->sps.ref_frame_count;

    must_reinit = (s->context_initialized &&
                    (   16*h->sps.mb_width != s->avctx->coded_width
                     || 16*h->sps.mb_height * (2 - h->sps.frame_mbs_only_flag) != s->avctx->coded_height
                     || s->avctx->bits_per_raw_sample != h->sps.bit_depth_luma
                     || h->cur_chroma_format_idc != h->sps.chroma_format_idc
                     || av_cmp_q(h->sps.sar, s->avctx->sample_aspect_ratio)));

    if(must_reinit && (h != h0 || (s->avctx->active_thread_type & FF_THREAD_FRAME))) {
        av_log_missing_feature(s->avctx,
                                "Width/height/bit depth/chroma idc changing with threads is", 0);
        return AVERROR_PATCHWELCOME;   // width / height changed during parallelized decoding
    }

    s->mb_width  = h->sps.mb_width;
    s->mb_height = h->sps.mb_height * (2 - h->sps.frame_mbs_only_flag);

    h->b_stride = s->mb_width * 4;

    s->chroma_y_shift = h->sps.chroma_format_idc <= 1; // 400 uses yuv420p

    s->width  = 16 * s->mb_width;
    s->height = 16 * s->mb_height;

    if(must_reinit) {
        free_tables(h, 0);
        flush_dpb(s->avctx);
        ff_MPV_common_end(s);
        h->list_count = 0;
        h->current_slice = 0;
    }
    if (!s->context_initialized) {
        if (h != h0) {
            av_log(h->s.avctx, AV_LOG_ERROR,
                   "Cannot (re-)initialize context during parallel decoding.\n");
            return -1;
        }
        if(   FFALIGN(s->avctx->width , 16                                 ) == s->width
           && FFALIGN(s->avctx->height, 16*(2 - h->sps.frame_mbs_only_flag)) == s->height
           && !h->sps.crop_right && !h->sps.crop_bottom
           && (s->avctx->width != s->width || s->avctx->height && s->height)
        ) {
            av_log(h->s.avctx, AV_LOG_DEBUG, "Using externally provided dimensions\n");
            s->avctx->coded_width  = s->width;
            s->avctx->coded_height = s->height;
        } else{
            avcodec_set_dimensions(s->avctx, s->width, s->height);
            s->avctx->width  -= (2>>CHROMA444)*FFMIN(h->sps.crop_right, (8<<CHROMA444)-1);
            s->avctx->height -= (1<<s->chroma_y_shift)*FFMIN(h->sps.crop_bottom, (16>>s->chroma_y_shift)-1) * (2 - h->sps.frame_mbs_only_flag);
        }
        s->avctx->sample_aspect_ratio = h->sps.sar;
        av_assert0(s->avctx->sample_aspect_ratio.den);

        if (s->avctx->codec->capabilities & CODEC_CAP_HWACCEL_VDPAU
            && (h->sps.bit_depth_luma != 8 ||
                h->sps.chroma_format_idc > 1)) {
            av_log(s->avctx, AV_LOG_ERROR,
                   "VDPAU decoding does not support video "
                   "colorspace\n");
            return -1;
        }

        if (s->avctx->bits_per_raw_sample != h->sps.bit_depth_luma ||
            h->cur_chroma_format_idc != h->sps.chroma_format_idc) {
            if (h->sps.bit_depth_luma >= 8 && h->sps.bit_depth_luma <= 14 && h->sps.bit_depth_luma != 11 && h->sps.bit_depth_luma != 13 &&
                (h->sps.bit_depth_luma != 9 || !CHROMA422)) {
                s->avctx->bits_per_raw_sample = h->sps.bit_depth_luma;
                h->cur_chroma_format_idc = h->sps.chroma_format_idc;
                h->pixel_shift = h->sps.bit_depth_luma > 8;

                ff_h264dsp_init(&h->h264dsp, h->sps.bit_depth_luma, h->sps.chroma_format_idc);
                ff_h264_pred_init(&h->hpc, s->codec_id, h->sps.bit_depth_luma, h->sps.chroma_format_idc);
                s->dsp.dct_bits = h->sps.bit_depth_luma > 8 ? 32 : 16;
                ff_dsputil_init(&s->dsp, s->avctx);
            } else {
                av_log(s->avctx, AV_LOG_ERROR, "Unsupported bit depth: %d chroma_idc: %d\n",
                       h->sps.bit_depth_luma, h->sps.chroma_format_idc);
                return -1;
            }
        }

        if (h->sps.video_signal_type_present_flag) {
            s->avctx->color_range = h->sps.full_range>0 ? AVCOL_RANGE_JPEG
                                                      : AVCOL_RANGE_MPEG;
            if (h->sps.colour_description_present_flag) {
                s->avctx->color_primaries = h->sps.color_primaries;
                s->avctx->color_trc       = h->sps.color_trc;
                s->avctx->colorspace      = h->sps.colorspace;
            }
        }

        if (h->sps.timing_info_present_flag) {
            int64_t den = h->sps.time_scale;
            if (h->x264_build < 44U)
                den *= 2;
            av_reduce(&s->avctx->time_base.num, &s->avctx->time_base.den,
                      h->sps.num_units_in_tick, den, 1 << 30);
        }

        switch (h->sps.bit_depth_luma) {
        case 9:
            if (CHROMA444) {
                if (s->avctx->colorspace == AVCOL_SPC_RGB) {
                    s->avctx->pix_fmt = PIX_FMT_GBRP9;
                } else
                    s->avctx->pix_fmt = PIX_FMT_YUV444P9;
            } else if (CHROMA422)
                s->avctx->pix_fmt = PIX_FMT_YUV422P9;
            else
                s->avctx->pix_fmt = PIX_FMT_YUV420P9;
            break;
        case 10:
            if (CHROMA444) {
                if (s->avctx->colorspace == AVCOL_SPC_RGB) {
                    s->avctx->pix_fmt = PIX_FMT_GBRP10;
                } else
                    s->avctx->pix_fmt = PIX_FMT_YUV444P10;
            } else if (CHROMA422)
                s->avctx->pix_fmt = PIX_FMT_YUV422P10;
            else
                s->avctx->pix_fmt = PIX_FMT_YUV420P10;
            break;
        case 12:
            if (CHROMA444) {
                if (s->avctx->colorspace == AVCOL_SPC_RGB) {
                    s->avctx->pix_fmt = PIX_FMT_GBRP12;
                } else
                    s->avctx->pix_fmt = PIX_FMT_YUV444P12;
            } else if (CHROMA422)
                s->avctx->pix_fmt = PIX_FMT_YUV422P12;
            else
                s->avctx->pix_fmt = PIX_FMT_YUV420P12;
            break;
        case 14:
            if (CHROMA444) {
                if (s->avctx->colorspace == AVCOL_SPC_RGB) {
                    s->avctx->pix_fmt = PIX_FMT_GBRP14;
                } else
                    s->avctx->pix_fmt = PIX_FMT_YUV444P14;
            } else if (CHROMA422)
                s->avctx->pix_fmt = PIX_FMT_YUV422P14;
            else
                s->avctx->pix_fmt = PIX_FMT_YUV420P14;
            break;
        case 8:
            if (CHROMA444) {
                    s->avctx->pix_fmt = s->avctx->color_range == AVCOL_RANGE_JPEG ? PIX_FMT_YUVJ444P
                                                                                  : PIX_FMT_YUV444P;
                    if (s->avctx->colorspace == AVCOL_SPC_RGB) {
                        s->avctx->pix_fmt = PIX_FMT_GBR24P;
                        av_log(h->s.avctx, AV_LOG_DEBUG, "Detected GBR colorspace.\n");
                    } else if (s->avctx->colorspace == AVCOL_SPC_YCGCO) {
                        av_log(h->s.avctx, AV_LOG_WARNING, "Detected unsupported YCgCo colorspace.\n");
                    }
            } else if (CHROMA422) {
                s->avctx->pix_fmt = s->avctx->color_range == AVCOL_RANGE_JPEG ? PIX_FMT_YUVJ422P
                                                                              : PIX_FMT_YUV422P;
            } else {
                s->avctx->pix_fmt = s->avctx->get_format(s->avctx,
                                                         s->avctx->codec->pix_fmts ?
                                                         s->avctx->codec->pix_fmts :
                                                         s->avctx->color_range == AVCOL_RANGE_JPEG ?
                                                         hwaccel_pixfmt_list_h264_jpeg_420 :
                                                         ff_hwaccel_pixfmt_list_420);
            }
            break;
        default:
            av_log(s->avctx, AV_LOG_ERROR,
                   "Unsupported bit depth: %d\n", h->sps.bit_depth_luma);
            return AVERROR_INVALIDDATA;
        }

        s->avctx->hwaccel = ff_find_hwaccel(s->avctx->codec->id,
                                            s->avctx->pix_fmt);

        if (ff_MPV_common_init(s) < 0) {
            av_log(h->s.avctx, AV_LOG_ERROR, "ff_MPV_common_init() failed.\n");
            return -1;
        }
        s->first_field = 0;
        h->prev_interlaced_frame = 1;

        init_scan_tables(h);
        if (ff_h264_alloc_tables(h) < 0) {
            av_log(h->s.avctx, AV_LOG_ERROR,
                   "Could not allocate memory for h264\n");
            return AVERROR(ENOMEM);
        }

        if (!HAVE_THREADS || !(s->avctx->active_thread_type & FF_THREAD_SLICE)) {
            if (context_init(h) < 0) {
                av_log(h->s.avctx, AV_LOG_ERROR, "context_init() failed.\n");
                return -1;
            }
        } else {
            for (i = 1; i < s->slice_context_count; i++) {
                H264Context *c;
                c = h->thread_context[i] = av_malloc(sizeof(H264Context));
                memcpy(c, h->s.thread_context[i], sizeof(MpegEncContext));
                memset(&c->s + 1, 0, sizeof(H264Context) - sizeof(MpegEncContext));
                c->h264dsp     = h->h264dsp;
                c->sps         = h->sps;
                c->pps         = h->pps;
                c->pixel_shift = h->pixel_shift;
                c->cur_chroma_format_idc = h->cur_chroma_format_idc;
                init_scan_tables(c);
                clone_tables(c, h, i);
            }

            for (i = 0; i < s->slice_context_count; i++)
                if (context_init(h->thread_context[i]) < 0) {
                    av_log(h->s.avctx, AV_LOG_ERROR,
                           "context_init() failed.\n");
                    return -1;
                }
        }
    }

    if (h == h0 && h->dequant_coeff_pps != pps_id) {
        h->dequant_coeff_pps = pps_id;
        init_dequant_tables(h);
    }

    h->frame_num = get_bits(&s->gb, h->sps.log2_max_frame_num);

    h->mb_mbaff        = 0;
    h->mb_aff_frame    = 0;
    last_pic_structure = s0->picture_structure;
    last_pic_dropable  = s->dropable;
    s->dropable        = h->nal_ref_idc == 0;
    if (h->sps.frame_mbs_only_flag) {
        s->picture_structure = PICT_FRAME;
    } else {
        if (!h->sps.direct_8x8_inference_flag && slice_type == AV_PICTURE_TYPE_B) {
            av_log(h->s.avctx, AV_LOG_ERROR, "This stream was generated by a broken encoder, invalid 8x8 inference\n");
            return -1;
        }
        if (get_bits1(&s->gb)) { // field_pic_flag
            s->picture_structure = PICT_TOP_FIELD + get_bits1(&s->gb); // bottom_field_flag
        } else {
            s->picture_structure = PICT_FRAME;
            h->mb_aff_frame      = h->sps.mb_aff;
        }
    }
    h->mb_field_decoding_flag = s->picture_structure != PICT_FRAME;

    if (h0->current_slice != 0) {
        if (last_pic_structure != s->picture_structure ||
            last_pic_dropable  != s->dropable) {
            av_log(h->s.avctx, AV_LOG_ERROR,
                   "Changing field mode (%d -> %d) between slices is not allowed\n",
                   last_pic_structure, s->picture_structure);
            s->picture_structure = last_pic_structure;
            s->dropable          = last_pic_dropable;
            return AVERROR_INVALIDDATA;
        }
    } else {
        /* Shorten frame num gaps so we don't have to allocate reference
         * frames just to throw them away */
        if (h->frame_num != h->prev_frame_num && h->prev_frame_num >= 0) {
            int unwrap_prev_frame_num = h->prev_frame_num;
            int max_frame_num         = 1 << h->sps.log2_max_frame_num;

            if (unwrap_prev_frame_num > h->frame_num)
                unwrap_prev_frame_num -= max_frame_num;

            if ((h->frame_num - unwrap_prev_frame_num) > h->sps.ref_frame_count) {
                unwrap_prev_frame_num = (h->frame_num - h->sps.ref_frame_count) - 1;
                if (unwrap_prev_frame_num < 0)
                    unwrap_prev_frame_num += max_frame_num;

                h->prev_frame_num = unwrap_prev_frame_num;
            }
        }

        /* See if we have a decoded first field looking for a pair...
         * Here, we're using that to see if we should mark previously
         * decode frames as "finished".
         * We have to do that before the "dummy" in-between frame allocation,
         * since that can modify s->current_picture_ptr. */
        if (s0->first_field) {
            assert(s0->current_picture_ptr);
            assert(s0->current_picture_ptr->f.data[0]);
            assert(s0->current_picture_ptr->f.reference != DELAYED_PIC_REF);

            /* Mark old field/frame as completed */
            if (!last_pic_dropable && s0->current_picture_ptr->owner2 == s0) {
                ff_thread_report_progress(&s0->current_picture_ptr->f, INT_MAX,
                                          last_pic_structure == PICT_BOTTOM_FIELD);
            }

            /* figure out if we have a complementary field pair */
            if (!FIELD_PICTURE || s->picture_structure == last_pic_structure) {
                /* Previous field is unmatched. Don't display it, but let it
                 * remain for reference if marked as such. */
                if (!last_pic_dropable && last_pic_structure != PICT_FRAME) {
                    ff_thread_report_progress(&s0->current_picture_ptr->f, INT_MAX,
                                              last_pic_structure == PICT_TOP_FIELD);
                }
            } else {
                if (s0->current_picture_ptr->frame_num != h->frame_num) {
                    /* This and previous field were reference, but had
                     * different frame_nums. Consider this field first in
                     * pair. Throw away previous field except for reference
                     * purposes. */
                    if (!last_pic_dropable && last_pic_structure != PICT_FRAME) {
                        ff_thread_report_progress(&s0->current_picture_ptr->f, INT_MAX,
                                                  last_pic_structure == PICT_TOP_FIELD);
                    }
                } else {
                    /* Second field in complementary pair */
                    if (!((last_pic_structure   == PICT_TOP_FIELD &&
                           s->picture_structure == PICT_BOTTOM_FIELD) ||
                          (last_pic_structure   == PICT_BOTTOM_FIELD &&
                           s->picture_structure == PICT_TOP_FIELD))) {
                        av_log(s->avctx, AV_LOG_ERROR,
                               "Invalid field mode combination %d/%d\n",
                               last_pic_structure, s->picture_structure);
                        s->picture_structure = last_pic_structure;
                        s->dropable          = last_pic_dropable;
                        return AVERROR_INVALIDDATA;
                    } else if (last_pic_dropable != s->dropable) {
                        av_log(s->avctx, AV_LOG_ERROR,
                               "Cannot combine reference and non-reference fields in the same frame\n");
                        av_log_ask_for_sample(s->avctx, NULL);
                        s->picture_structure = last_pic_structure;
                        s->dropable          = last_pic_dropable;
                        return AVERROR_INVALIDDATA;
                    }

                    /* Take ownership of this buffer. Note that if another thread owned
                     * the first field of this buffer, we're not operating on that pointer,
                     * so the original thread is still responsible for reporting progress
                     * on that first field (or if that was us, we just did that above).
                     * By taking ownership, we assign responsibility to ourselves to
                     * report progress on the second field. */
                    s0->current_picture_ptr->owner2 = s0;
                }
            }
        }

        while (h->frame_num != h->prev_frame_num && h->prev_frame_num >= 0 &&
               h->frame_num != (h->prev_frame_num + 1) % (1 << h->sps.log2_max_frame_num)) {
            Picture *prev = h->short_ref_count ? h->short_ref[0] : NULL;
            av_log(h->s.avctx, AV_LOG_DEBUG, "Frame num gap %d %d\n",
                   h->frame_num, h->prev_frame_num);
            if (ff_h264_frame_start(h) < 0)
                return -1;
            h->prev_frame_num++;
            h->prev_frame_num %= 1 << h->sps.log2_max_frame_num;
            s->current_picture_ptr->frame_num = h->prev_frame_num;
            ff_thread_report_progress(&s->current_picture_ptr->f, INT_MAX, 0);
            ff_thread_report_progress(&s->current_picture_ptr->f, INT_MAX, 1);
            ff_generate_sliding_window_mmcos(h);
            if (ff_h264_execute_ref_pic_marking(h, h->mmco, h->mmco_index) < 0 &&
                (s->avctx->err_recognition & AV_EF_EXPLODE))
                return AVERROR_INVALIDDATA;
            /* Error concealment: if a ref is missing, copy the previous ref in its place.
             * FIXME: avoiding a memcpy would be nice, but ref handling makes many assumptions
             * about there being no actual duplicates.
             * FIXME: this doesn't copy padding for out-of-frame motion vectors.  Given we're
             * concealing a lost frame, this probably isn't noticeable by comparison, but it should
             * be fixed. */
            if (h->short_ref_count) {
                if (prev) {
                    av_image_copy(h->short_ref[0]->f.data, h->short_ref[0]->f.linesize,
                                  (const uint8_t **)prev->f.data, prev->f.linesize,
                                  s->avctx->pix_fmt, s->mb_width * 16, s->mb_height * 16);
                    h->short_ref[0]->poc = prev->poc + 2;
                }
                h->short_ref[0]->frame_num = h->prev_frame_num;
            }
        }

        /* See if we have a decoded first field looking for a pair...
         * We're using that to see whether to continue decoding in that
         * frame, or to allocate a new one. */
        if (s0->first_field) {
            assert(s0->current_picture_ptr);
            assert(s0->current_picture_ptr->f.data[0]);
            assert(s0->current_picture_ptr->f.reference != DELAYED_PIC_REF);

            /* figure out if we have a complementary field pair */
            if (!FIELD_PICTURE || s->picture_structure == last_pic_structure) {
                /* Previous field is unmatched. Don't display it, but let it
                 * remain for reference if marked as such. */
                s0->current_picture_ptr = NULL;
                s0->first_field         = FIELD_PICTURE;
            } else {
                if (s0->current_picture_ptr->frame_num != h->frame_num) {
                    ff_thread_report_progress((AVFrame*)s0->current_picture_ptr, INT_MAX,
                                              s0->picture_structure==PICT_BOTTOM_FIELD);
                    /* This and the previous field had different frame_nums.
                     * Consider this field first in pair. Throw away previous
                     * one except for reference purposes. */
                    s0->first_field         = 1;
                    s0->current_picture_ptr = NULL;
                } else {
                    /* Second field in complementary pair */
                    s0->first_field = 0;
                }
            }
        } else {
            /* Frame or first field in a potentially complementary pair */
<<<<<<< HEAD
//             assert(!s0->current_picture_ptr);
=======
>>>>>>> 0db2d942
            s0->first_field = FIELD_PICTURE;
        }

        if (!FIELD_PICTURE || s0->first_field) {
            if (ff_h264_frame_start(h) < 0) {
                s0->first_field = 0;
                return -1;
            }
        } else {
            ff_release_unused_pictures(s, 0);
        }
    }
    if (h != h0)
        clone_slice(h, h0);

    s->current_picture_ptr->frame_num = h->frame_num; // FIXME frame_num cleanup

    assert(s->mb_num == s->mb_width * s->mb_height);
    if (first_mb_in_slice << FIELD_OR_MBAFF_PICTURE >= s->mb_num ||
        first_mb_in_slice >= s->mb_num) {
        av_log(h->s.avctx, AV_LOG_ERROR, "first_mb_in_slice overflow\n");
        return -1;
    }
    s->resync_mb_x = s->mb_x =  first_mb_in_slice % s->mb_width;
    s->resync_mb_y = s->mb_y = (first_mb_in_slice / s->mb_width) << FIELD_OR_MBAFF_PICTURE;
    if (s->picture_structure == PICT_BOTTOM_FIELD)
        s->resync_mb_y = s->mb_y = s->mb_y + 1;
    assert(s->mb_y < s->mb_height);

    if (s->picture_structure == PICT_FRAME) {
        h->curr_pic_num = h->frame_num;
        h->max_pic_num  = 1 << h->sps.log2_max_frame_num;
    } else {
        h->curr_pic_num = 2 * h->frame_num + 1;
        h->max_pic_num  = 1 << (h->sps.log2_max_frame_num + 1);
    }

    if (h->nal_unit_type == NAL_IDR_SLICE)
        get_ue_golomb(&s->gb); /* idr_pic_id */

    if (h->sps.poc_type == 0) {
        h->poc_lsb = get_bits(&s->gb, h->sps.log2_max_poc_lsb);

        if (h->pps.pic_order_present == 1 && s->picture_structure == PICT_FRAME)
            h->delta_poc_bottom = get_se_golomb(&s->gb);
    }

    if (h->sps.poc_type == 1 && !h->sps.delta_pic_order_always_zero_flag) {
        h->delta_poc[0] = get_se_golomb(&s->gb);

        if (h->pps.pic_order_present == 1 && s->picture_structure == PICT_FRAME)
            h->delta_poc[1] = get_se_golomb(&s->gb);
    }

    init_poc(h);

    if (h->pps.redundant_pic_cnt_present)
        h->redundant_pic_count = get_ue_golomb(&s->gb);

    // set defaults, might be overridden a few lines later
    h->ref_count[0] = h->pps.ref_count[0];
    h->ref_count[1] = h->pps.ref_count[1];

    if (h->slice_type_nos != AV_PICTURE_TYPE_I) {
        unsigned max[2];
        max[0] = max[1] = s->picture_structure == PICT_FRAME ? 15 : 31;

        if (h->slice_type_nos == AV_PICTURE_TYPE_B)
            h->direct_spatial_mv_pred = get_bits1(&s->gb);
        num_ref_idx_active_override_flag = get_bits1(&s->gb);

        if (num_ref_idx_active_override_flag) {
            h->ref_count[0] = get_ue_golomb(&s->gb) + 1;
            if (h->slice_type_nos == AV_PICTURE_TYPE_B)
                h->ref_count[1] = get_ue_golomb(&s->gb) + 1;
            else
                // full range is spec-ok in this case, even for frames
                max[1] = 31;
        }

        if (h->ref_count[0]-1 > max[0] || h->ref_count[1]-1 > max[1]){
            av_log(h->s.avctx, AV_LOG_ERROR, "reference overflow %u > %u or %u > %u\n", h->ref_count[0]-1, max[0], h->ref_count[1]-1, max[1]);
            h->ref_count[0] = h->ref_count[1] = 1;
            return AVERROR_INVALIDDATA;
        }

        if (h->slice_type_nos == AV_PICTURE_TYPE_B)
            h->list_count = 2;
        else
            h->list_count = 1;
    } else
        h->ref_count[1]= h->ref_count[0]= h->list_count= 0;

    if (!default_ref_list_done)
        ff_h264_fill_default_ref_list(h);

    if (h->slice_type_nos != AV_PICTURE_TYPE_I &&
        ff_h264_decode_ref_pic_list_reordering(h) < 0) {
        h->ref_count[1] = h->ref_count[0] = 0;
        return -1;
    }

    if (h->slice_type_nos != AV_PICTURE_TYPE_I) {
        s->last_picture_ptr = &h->ref_list[0][0];
        ff_copy_picture(&s->last_picture, s->last_picture_ptr);
    }
    if (h->slice_type_nos == AV_PICTURE_TYPE_B) {
        s->next_picture_ptr = &h->ref_list[1][0];
        ff_copy_picture(&s->next_picture, s->next_picture_ptr);
    }

    if ((h->pps.weighted_pred && h->slice_type_nos == AV_PICTURE_TYPE_P) ||
        (h->pps.weighted_bipred_idc == 1 &&
         h->slice_type_nos == AV_PICTURE_TYPE_B))
        pred_weight_table(h);
    else if (h->pps.weighted_bipred_idc == 2 &&
             h->slice_type_nos == AV_PICTURE_TYPE_B) {
        implicit_weight_table(h, -1);
    } else {
        h->use_weight = 0;
        for (i = 0; i < 2; i++) {
            h->luma_weight_flag[i]   = 0;
            h->chroma_weight_flag[i] = 0;
        }
    }

    if (h->nal_ref_idc && ff_h264_decode_ref_pic_marking(h0, &s->gb) < 0 &&
        (s->avctx->err_recognition & AV_EF_EXPLODE))
        return AVERROR_INVALIDDATA;

    if (FRAME_MBAFF) {
        ff_h264_fill_mbaff_ref_list(h);

        if (h->pps.weighted_bipred_idc == 2 && h->slice_type_nos == AV_PICTURE_TYPE_B) {
            implicit_weight_table(h, 0);
            implicit_weight_table(h, 1);
        }
    }

    if (h->slice_type_nos == AV_PICTURE_TYPE_B && !h->direct_spatial_mv_pred)
        ff_h264_direct_dist_scale_factor(h);
    ff_h264_direct_ref_list_init(h);

    if (h->slice_type_nos != AV_PICTURE_TYPE_I && h->pps.cabac) {
        tmp = get_ue_golomb_31(&s->gb);
        if (tmp > 2) {
            av_log(s->avctx, AV_LOG_ERROR, "cabac_init_idc overflow\n");
            return -1;
        }
        h->cabac_init_idc = tmp;
    }

    h->last_qscale_diff = 0;
    tmp = h->pps.init_qp + get_se_golomb(&s->gb);
    if (tmp > 51 + 6 * (h->sps.bit_depth_luma - 8)) {
        av_log(s->avctx, AV_LOG_ERROR, "QP %u out of range\n", tmp);
        return -1;
    }
    s->qscale       = tmp;
    h->chroma_qp[0] = get_chroma_qp(h, 0, s->qscale);
    h->chroma_qp[1] = get_chroma_qp(h, 1, s->qscale);
    // FIXME qscale / qp ... stuff
    if (h->slice_type == AV_PICTURE_TYPE_SP)
        get_bits1(&s->gb); /* sp_for_switch_flag */
    if (h->slice_type == AV_PICTURE_TYPE_SP ||
        h->slice_type == AV_PICTURE_TYPE_SI)
        get_se_golomb(&s->gb); /* slice_qs_delta */

    h->deblocking_filter     = 1;
    h->slice_alpha_c0_offset = 52;
    h->slice_beta_offset     = 52;
    if (h->pps.deblocking_filter_parameters_present) {
        tmp = get_ue_golomb_31(&s->gb);
        if (tmp > 2) {
            av_log(s->avctx, AV_LOG_ERROR,
                   "deblocking_filter_idc %u out of range\n", tmp);
            return -1;
        }
        h->deblocking_filter = tmp;
        if (h->deblocking_filter < 2)
            h->deblocking_filter ^= 1;  // 1<->0

        if (h->deblocking_filter) {
            h->slice_alpha_c0_offset += get_se_golomb(&s->gb) << 1;
            h->slice_beta_offset     += get_se_golomb(&s->gb) << 1;
            if (h->slice_alpha_c0_offset > 104U ||
                h->slice_beta_offset     > 104U) {
                av_log(s->avctx, AV_LOG_ERROR,
                       "deblocking filter parameters %d %d out of range\n",
                       h->slice_alpha_c0_offset, h->slice_beta_offset);
                return -1;
            }
        }
    }

    if (s->avctx->skip_loop_filter >= AVDISCARD_ALL ||
        (s->avctx->skip_loop_filter >= AVDISCARD_NONKEY &&
         h->slice_type_nos != AV_PICTURE_TYPE_I) ||
        (s->avctx->skip_loop_filter >= AVDISCARD_BIDIR  &&
         h->slice_type_nos == AV_PICTURE_TYPE_B) ||
        (s->avctx->skip_loop_filter >= AVDISCARD_NONREF &&
         h->nal_ref_idc == 0))
        h->deblocking_filter = 0;

    if (h->deblocking_filter == 1 && h0->max_contexts > 1) {
        if (s->avctx->flags2 & CODEC_FLAG2_FAST) {
            /* Cheat slightly for speed:
             * Do not bother to deblock across slices. */
            h->deblocking_filter = 2;
        } else {
            h0->max_contexts = 1;
            if (!h0->single_decode_warning) {
                av_log(s->avctx, AV_LOG_INFO,
                       "Cannot parallelize deblocking type 1, decoding such frames in sequential order\n");
                h0->single_decode_warning = 1;
            }
            if (h != h0) {
                av_log(h->s.avctx, AV_LOG_ERROR,
                       "Deblocking switched inside frame.\n");
                return 1;
            }
        }
    }
    h->qp_thresh = 15 + 52 -
                   FFMIN(h->slice_alpha_c0_offset, h->slice_beta_offset) -
                   FFMAX3(0,
                          h->pps.chroma_qp_index_offset[0],
                          h->pps.chroma_qp_index_offset[1]) +
                   6 * (h->sps.bit_depth_luma - 8);

    h0->last_slice_type = slice_type;
    h->slice_num = ++h0->current_slice;

    if (h->slice_num)
        h0->slice_row[(h->slice_num-1)&(MAX_SLICES-1)]= s->resync_mb_y;
    if (   h0->slice_row[h->slice_num&(MAX_SLICES-1)] + 3 >= s->resync_mb_y
        && h0->slice_row[h->slice_num&(MAX_SLICES-1)] <= s->resync_mb_y
        && h->slice_num >= MAX_SLICES) {
        //in case of ASO this check needs to be updated depending on how we decide to assign slice numbers in this case
        av_log(s->avctx, AV_LOG_WARNING, "Possibly too many slices (%d >= %d), increase MAX_SLICES and recompile if there are artifacts\n", h->slice_num, MAX_SLICES);
    }

    for (j = 0; j < 2; j++) {
        int id_list[16];
        int *ref2frm = h->ref2frm[h->slice_num & (MAX_SLICES - 1)][j];
        for (i = 0; i < 16; i++) {
            id_list[i] = 60;
            if (h->ref_list[j][i].f.data[0]) {
                int k;
                uint8_t *base = h->ref_list[j][i].f.base[0];
                for (k = 0; k < h->short_ref_count; k++)
                    if (h->short_ref[k]->f.base[0] == base) {
                        id_list[i] = k;
                        break;
                    }
                for (k = 0; k < h->long_ref_count; k++)
                    if (h->long_ref[k] && h->long_ref[k]->f.base[0] == base) {
                        id_list[i] = h->short_ref_count + k;
                        break;
                    }
            }
        }

        ref2frm[0]     =
            ref2frm[1] = -1;
        for (i = 0; i < 16; i++)
            ref2frm[i + 2] = 4 * id_list[i] +
                             (h->ref_list[j][i].f.reference & 3);
        ref2frm[18 + 0]     =
            ref2frm[18 + 1] = -1;
        for (i = 16; i < 48; i++)
            ref2frm[i + 4] = 4 * id_list[(i - 16) >> 1] +
                             (h->ref_list[j][i].f.reference & 3);
    }

    // FIXME: fix draw_edges + PAFF + frame threads
    h->emu_edge_width  = (s->flags & CODEC_FLAG_EMU_EDGE ||
                          (!h->sps.frame_mbs_only_flag &&
                           s->avctx->active_thread_type))
                         ? 0 : 16;
    h->emu_edge_height = (FRAME_MBAFF || FIELD_PICTURE) ? 0 : h->emu_edge_width;

    if (s->avctx->debug & FF_DEBUG_PICT_INFO) {
        av_log(h->s.avctx, AV_LOG_DEBUG,
               "slice:%d %s mb:%d %c%s%s pps:%u frame:%d poc:%d/%d ref:%d/%d qp:%d loop:%d:%d:%d weight:%d%s %s\n",
               h->slice_num,
               (s->picture_structure == PICT_FRAME ? "F" : s->picture_structure == PICT_TOP_FIELD ? "T" : "B"),
               first_mb_in_slice,
               av_get_picture_type_char(h->slice_type),
               h->slice_type_fixed ? " fix" : "",
               h->nal_unit_type == NAL_IDR_SLICE ? " IDR" : "",
               pps_id, h->frame_num,
               s->current_picture_ptr->field_poc[0],
               s->current_picture_ptr->field_poc[1],
               h->ref_count[0], h->ref_count[1],
               s->qscale,
               h->deblocking_filter,
               h->slice_alpha_c0_offset / 2 - 26, h->slice_beta_offset / 2 - 26,
               h->use_weight,
               h->use_weight == 1 && h->use_weight_chroma ? "c" : "",
               h->slice_type == AV_PICTURE_TYPE_B ? (h->direct_spatial_mv_pred ? "SPAT" : "TEMP") : "");
    }

    return 0;
}

int ff_h264_get_slice_type(const H264Context *h)
{
    switch (h->slice_type) {
    case AV_PICTURE_TYPE_P:
        return 0;
    case AV_PICTURE_TYPE_B:
        return 1;
    case AV_PICTURE_TYPE_I:
        return 2;
    case AV_PICTURE_TYPE_SP:
        return 3;
    case AV_PICTURE_TYPE_SI:
        return 4;
    default:
        return -1;
    }
}

static av_always_inline void fill_filter_caches_inter(H264Context *h,
                                                      MpegEncContext *const s,
                                                      int mb_type, int top_xy,
                                                      int left_xy[LEFT_MBS],
                                                      int top_type,
                                                      int left_type[LEFT_MBS],
                                                      int mb_xy, int list)
{
    int b_stride = h->b_stride;
    int16_t(*mv_dst)[2] = &h->mv_cache[list][scan8[0]];
    int8_t *ref_cache = &h->ref_cache[list][scan8[0]];
    if (IS_INTER(mb_type) || IS_DIRECT(mb_type)) {
        if (USES_LIST(top_type, list)) {
            const int b_xy  = h->mb2b_xy[top_xy] + 3 * b_stride;
            const int b8_xy = 4 * top_xy + 2;
            int (*ref2frm)[64] = (void*)(h->ref2frm[h->slice_table[top_xy] & (MAX_SLICES - 1)][0] + (MB_MBAFF ? 20 : 2));
            AV_COPY128(mv_dst - 1 * 8, s->current_picture.f.motion_val[list][b_xy + 0]);
            ref_cache[0 - 1 * 8] =
            ref_cache[1 - 1 * 8] = ref2frm[list][s->current_picture.f.ref_index[list][b8_xy + 0]];
            ref_cache[2 - 1 * 8] =
            ref_cache[3 - 1 * 8] = ref2frm[list][s->current_picture.f.ref_index[list][b8_xy + 1]];
        } else {
            AV_ZERO128(mv_dst - 1 * 8);
            AV_WN32A(&ref_cache[0 - 1 * 8], ((LIST_NOT_USED) & 0xFF) * 0x01010101u);
        }

        if (!IS_INTERLACED(mb_type ^ left_type[LTOP])) {
            if (USES_LIST(left_type[LTOP], list)) {
                const int b_xy  = h->mb2b_xy[left_xy[LTOP]] + 3;
                const int b8_xy = 4 * left_xy[LTOP] + 1;
                int (*ref2frm)[64] =(void*)( h->ref2frm[h->slice_table[left_xy[LTOP]] & (MAX_SLICES - 1)][0] + (MB_MBAFF ? 20 : 2));
                AV_COPY32(mv_dst - 1 +  0, s->current_picture.f.motion_val[list][b_xy + b_stride * 0]);
                AV_COPY32(mv_dst - 1 +  8, s->current_picture.f.motion_val[list][b_xy + b_stride * 1]);
                AV_COPY32(mv_dst - 1 + 16, s->current_picture.f.motion_val[list][b_xy + b_stride * 2]);
                AV_COPY32(mv_dst - 1 + 24, s->current_picture.f.motion_val[list][b_xy + b_stride * 3]);
                ref_cache[-1 +  0] =
                ref_cache[-1 +  8] = ref2frm[list][s->current_picture.f.ref_index[list][b8_xy + 2 * 0]];
                ref_cache[-1 + 16] =
                ref_cache[-1 + 24] = ref2frm[list][s->current_picture.f.ref_index[list][b8_xy + 2 * 1]];
            } else {
                AV_ZERO32(mv_dst - 1 +  0);
                AV_ZERO32(mv_dst - 1 +  8);
                AV_ZERO32(mv_dst - 1 + 16);
                AV_ZERO32(mv_dst - 1 + 24);
                ref_cache[-1 +  0] =
                ref_cache[-1 +  8] =
                ref_cache[-1 + 16] =
                ref_cache[-1 + 24] = LIST_NOT_USED;
            }
        }
    }

    if (!USES_LIST(mb_type, list)) {
        fill_rectangle(mv_dst, 4, 4, 8, pack16to32(0, 0), 4);
        AV_WN32A(&ref_cache[0 * 8], ((LIST_NOT_USED) & 0xFF) * 0x01010101u);
        AV_WN32A(&ref_cache[1 * 8], ((LIST_NOT_USED) & 0xFF) * 0x01010101u);
        AV_WN32A(&ref_cache[2 * 8], ((LIST_NOT_USED) & 0xFF) * 0x01010101u);
        AV_WN32A(&ref_cache[3 * 8], ((LIST_NOT_USED) & 0xFF) * 0x01010101u);
        return;
    }

    {
        int8_t *ref = &s->current_picture.f.ref_index[list][4 * mb_xy];
        int (*ref2frm)[64] = (void*)(h->ref2frm[h->slice_num & (MAX_SLICES - 1)][0] + (MB_MBAFF ? 20 : 2));
        uint32_t ref01 = (pack16to32(ref2frm[list][ref[0]], ref2frm[list][ref[1]]) & 0x00FF00FF) * 0x0101;
        uint32_t ref23 = (pack16to32(ref2frm[list][ref[2]], ref2frm[list][ref[3]]) & 0x00FF00FF) * 0x0101;
        AV_WN32A(&ref_cache[0 * 8], ref01);
        AV_WN32A(&ref_cache[1 * 8], ref01);
        AV_WN32A(&ref_cache[2 * 8], ref23);
        AV_WN32A(&ref_cache[3 * 8], ref23);
    }

    {
        int16_t(*mv_src)[2] = &s->current_picture.f.motion_val[list][4 * s->mb_x + 4 * s->mb_y * b_stride];
        AV_COPY128(mv_dst + 8 * 0, mv_src + 0 * b_stride);
        AV_COPY128(mv_dst + 8 * 1, mv_src + 1 * b_stride);
        AV_COPY128(mv_dst + 8 * 2, mv_src + 2 * b_stride);
        AV_COPY128(mv_dst + 8 * 3, mv_src + 3 * b_stride);
    }
}

/**
 *
 * @return non zero if the loop filter can be skipped
 */
static int fill_filter_caches(H264Context *h, int mb_type)
{
    MpegEncContext *const s = &h->s;
    const int mb_xy = h->mb_xy;
    int top_xy, left_xy[LEFT_MBS];
    int top_type, left_type[LEFT_MBS];
    uint8_t *nnz;
    uint8_t *nnz_cache;

    top_xy = mb_xy - (s->mb_stride << MB_FIELD);

    /* Wow, what a mess, why didn't they simplify the interlacing & intra
     * stuff, I can't imagine that these complex rules are worth it. */

    left_xy[LBOT] = left_xy[LTOP] = mb_xy - 1;
    if (FRAME_MBAFF) {
        const int left_mb_field_flag = IS_INTERLACED(s->current_picture.f.mb_type[mb_xy - 1]);
        const int curr_mb_field_flag = IS_INTERLACED(mb_type);
        if (s->mb_y & 1) {
            if (left_mb_field_flag != curr_mb_field_flag)
                left_xy[LTOP] -= s->mb_stride;
        } else {
            if (curr_mb_field_flag)
                top_xy += s->mb_stride &
                    (((s->current_picture.f.mb_type[top_xy] >> 7) & 1) - 1);
            if (left_mb_field_flag != curr_mb_field_flag)
                left_xy[LBOT] += s->mb_stride;
        }
    }

    h->top_mb_xy        = top_xy;
    h->left_mb_xy[LTOP] = left_xy[LTOP];
    h->left_mb_xy[LBOT] = left_xy[LBOT];
    {
        /* For sufficiently low qp, filtering wouldn't do anything.
         * This is a conservative estimate: could also check beta_offset
         * and more accurate chroma_qp. */
        int qp_thresh = h->qp_thresh; // FIXME strictly we should store qp_thresh for each mb of a slice
        int qp        = s->current_picture.f.qscale_table[mb_xy];
        if (qp <= qp_thresh &&
            (left_xy[LTOP] < 0 ||
             ((qp + s->current_picture.f.qscale_table[left_xy[LTOP]] + 1) >> 1) <= qp_thresh) &&
            (top_xy < 0 ||
             ((qp + s->current_picture.f.qscale_table[top_xy] + 1) >> 1) <= qp_thresh)) {
            if (!FRAME_MBAFF)
                return 1;
            if ((left_xy[LTOP] < 0 ||
                 ((qp + s->current_picture.f.qscale_table[left_xy[LBOT]] + 1) >> 1) <= qp_thresh) &&
                (top_xy < s->mb_stride ||
                 ((qp + s->current_picture.f.qscale_table[top_xy - s->mb_stride] + 1) >> 1) <= qp_thresh))
                return 1;
        }
    }

    top_type        = s->current_picture.f.mb_type[top_xy];
    left_type[LTOP] = s->current_picture.f.mb_type[left_xy[LTOP]];
    left_type[LBOT] = s->current_picture.f.mb_type[left_xy[LBOT]];
    if (h->deblocking_filter == 2) {
        if (h->slice_table[top_xy] != h->slice_num)
            top_type = 0;
        if (h->slice_table[left_xy[LBOT]] != h->slice_num)
            left_type[LTOP] = left_type[LBOT] = 0;
    } else {
        if (h->slice_table[top_xy] == 0xFFFF)
            top_type = 0;
        if (h->slice_table[left_xy[LBOT]] == 0xFFFF)
            left_type[LTOP] = left_type[LBOT] = 0;
    }
    h->top_type        = top_type;
    h->left_type[LTOP] = left_type[LTOP];
    h->left_type[LBOT] = left_type[LBOT];

    if (IS_INTRA(mb_type))
        return 0;

    fill_filter_caches_inter(h, s, mb_type, top_xy, left_xy,
                             top_type, left_type, mb_xy, 0);
    if (h->list_count == 2)
        fill_filter_caches_inter(h, s, mb_type, top_xy, left_xy,
                                 top_type, left_type, mb_xy, 1);

    nnz       = h->non_zero_count[mb_xy];
    nnz_cache = h->non_zero_count_cache;
    AV_COPY32(&nnz_cache[4 + 8 * 1], &nnz[0]);
    AV_COPY32(&nnz_cache[4 + 8 * 2], &nnz[4]);
    AV_COPY32(&nnz_cache[4 + 8 * 3], &nnz[8]);
    AV_COPY32(&nnz_cache[4 + 8 * 4], &nnz[12]);
    h->cbp = h->cbp_table[mb_xy];

    if (top_type) {
        nnz = h->non_zero_count[top_xy];
        AV_COPY32(&nnz_cache[4 + 8 * 0], &nnz[3 * 4]);
    }

    if (left_type[LTOP]) {
        nnz = h->non_zero_count[left_xy[LTOP]];
        nnz_cache[3 + 8 * 1] = nnz[3 + 0 * 4];
        nnz_cache[3 + 8 * 2] = nnz[3 + 1 * 4];
        nnz_cache[3 + 8 * 3] = nnz[3 + 2 * 4];
        nnz_cache[3 + 8 * 4] = nnz[3 + 3 * 4];
    }

    /* CAVLC 8x8dct requires NNZ values for residual decoding that differ
     * from what the loop filter needs */
    if (!CABAC && h->pps.transform_8x8_mode) {
        if (IS_8x8DCT(top_type)) {
            nnz_cache[4 + 8 * 0]     =
                nnz_cache[5 + 8 * 0] = (h->cbp_table[top_xy] & 0x4000) >> 12;
            nnz_cache[6 + 8 * 0]     =
                nnz_cache[7 + 8 * 0] = (h->cbp_table[top_xy] & 0x8000) >> 12;
        }
        if (IS_8x8DCT(left_type[LTOP])) {
            nnz_cache[3 + 8 * 1]     =
                nnz_cache[3 + 8 * 2] = (h->cbp_table[left_xy[LTOP]] & 0x2000) >> 12; // FIXME check MBAFF
        }
        if (IS_8x8DCT(left_type[LBOT])) {
            nnz_cache[3 + 8 * 3]     =
                nnz_cache[3 + 8 * 4] = (h->cbp_table[left_xy[LBOT]] & 0x8000) >> 12; // FIXME check MBAFF
        }

        if (IS_8x8DCT(mb_type)) {
            nnz_cache[scan8[0]] =
            nnz_cache[scan8[1]] =
            nnz_cache[scan8[2]] =
            nnz_cache[scan8[3]] = (h->cbp & 0x1000) >> 12;

            nnz_cache[scan8[0 + 4]] =
            nnz_cache[scan8[1 + 4]] =
            nnz_cache[scan8[2 + 4]] =
            nnz_cache[scan8[3 + 4]] = (h->cbp & 0x2000) >> 12;

            nnz_cache[scan8[0 + 8]] =
            nnz_cache[scan8[1 + 8]] =
            nnz_cache[scan8[2 + 8]] =
            nnz_cache[scan8[3 + 8]] = (h->cbp & 0x4000) >> 12;

            nnz_cache[scan8[0 + 12]] =
            nnz_cache[scan8[1 + 12]] =
            nnz_cache[scan8[2 + 12]] =
            nnz_cache[scan8[3 + 12]] = (h->cbp & 0x8000) >> 12;
        }
    }

    return 0;
}

static void loop_filter(H264Context *h, int start_x, int end_x)
{
    MpegEncContext *const s = &h->s;
    uint8_t *dest_y, *dest_cb, *dest_cr;
    int linesize, uvlinesize, mb_x, mb_y;
    const int end_mb_y       = s->mb_y + FRAME_MBAFF;
    const int old_slice_type = h->slice_type;
    const int pixel_shift    = h->pixel_shift;
    const int block_h        = 16 >> s->chroma_y_shift;

    if (h->deblocking_filter) {
        for (mb_x = start_x; mb_x < end_x; mb_x++)
            for (mb_y = end_mb_y - FRAME_MBAFF; mb_y <= end_mb_y; mb_y++) {
                int mb_xy, mb_type;
                mb_xy         = h->mb_xy = mb_x + mb_y * s->mb_stride;
                h->slice_num  = h->slice_table[mb_xy];
                mb_type       = s->current_picture.f.mb_type[mb_xy];
                h->list_count = h->list_counts[mb_xy];

                if (FRAME_MBAFF)
                    h->mb_mbaff               =
                    h->mb_field_decoding_flag = !!IS_INTERLACED(mb_type);

                s->mb_x = mb_x;
                s->mb_y = mb_y;
                dest_y  = s->current_picture.f.data[0] +
                          ((mb_x << pixel_shift) + mb_y * s->linesize) * 16;
                dest_cb = s->current_picture.f.data[1] +
                          (mb_x << pixel_shift) * (8 << CHROMA444) +
                          mb_y * s->uvlinesize * block_h;
                dest_cr = s->current_picture.f.data[2] +
                          (mb_x << pixel_shift) * (8 << CHROMA444) +
                          mb_y * s->uvlinesize * block_h;
                // FIXME simplify above

                if (MB_FIELD) {
                    linesize   = h->mb_linesize   = s->linesize   * 2;
                    uvlinesize = h->mb_uvlinesize = s->uvlinesize * 2;
                    if (mb_y & 1) { // FIXME move out of this function?
                        dest_y  -= s->linesize   * 15;
                        dest_cb -= s->uvlinesize * (block_h - 1);
                        dest_cr -= s->uvlinesize * (block_h - 1);
                    }
                } else {
                    linesize   = h->mb_linesize   = s->linesize;
                    uvlinesize = h->mb_uvlinesize = s->uvlinesize;
                }
                backup_mb_border(h, dest_y, dest_cb, dest_cr, linesize,
                                 uvlinesize, 0);
                if (fill_filter_caches(h, mb_type))
                    continue;
                h->chroma_qp[0] = get_chroma_qp(h, 0, s->current_picture.f.qscale_table[mb_xy]);
                h->chroma_qp[1] = get_chroma_qp(h, 1, s->current_picture.f.qscale_table[mb_xy]);

                if (FRAME_MBAFF) {
                    ff_h264_filter_mb(h, mb_x, mb_y, dest_y, dest_cb, dest_cr,
                                      linesize, uvlinesize);
                } else {
                    ff_h264_filter_mb_fast(h, mb_x, mb_y, dest_y, dest_cb,
                                           dest_cr, linesize, uvlinesize);
                }
            }
    }
    h->slice_type   = old_slice_type;
    s->mb_x         = end_x;
    s->mb_y         = end_mb_y - FRAME_MBAFF;
    h->chroma_qp[0] = get_chroma_qp(h, 0, s->qscale);
    h->chroma_qp[1] = get_chroma_qp(h, 1, s->qscale);
}

static void predict_field_decoding_flag(H264Context *h)
{
    MpegEncContext *const s = &h->s;
    const int mb_xy = s->mb_x + s->mb_y * s->mb_stride;
    int mb_type     = (h->slice_table[mb_xy - 1] == h->slice_num) ?
                      s->current_picture.f.mb_type[mb_xy - 1] :
                      (h->slice_table[mb_xy - s->mb_stride] == h->slice_num) ?
                      s->current_picture.f.mb_type[mb_xy - s->mb_stride] : 0;
    h->mb_mbaff     = h->mb_field_decoding_flag = IS_INTERLACED(mb_type) ? 1 : 0;
}

/**
 * Draw edges and report progress for the last MB row.
 */
static void decode_finish_row(H264Context *h)
{
    MpegEncContext *const s = &h->s;
    int top            = 16 * (s->mb_y      >> FIELD_PICTURE);
    int pic_height     = 16 *  s->mb_height >> FIELD_PICTURE;
    int height         =  16      << FRAME_MBAFF;
    int deblock_border = (16 + 4) << FRAME_MBAFF;

    if (h->deblocking_filter) {
        if ((top + height) >= pic_height)
            height += deblock_border;
        top -= deblock_border;
    }

    if (top >= pic_height || (top + height) < h->emu_edge_height)
        return;

    height = FFMIN(height, pic_height - top);
    if (top < h->emu_edge_height) {
        height = top + height;
        top    = 0;
    }

    ff_draw_horiz_band(s, top, height);

    if (s->dropable)
        return;

    ff_thread_report_progress(&s->current_picture_ptr->f, top + height - 1,
                              s->picture_structure == PICT_BOTTOM_FIELD);
}

static int decode_slice(struct AVCodecContext *avctx, void *arg)
{
    H264Context *h = *(void **)arg;
    MpegEncContext *const s = &h->s;
    const int part_mask     = s->partitioned_frame ? (ER_AC_END | ER_AC_ERROR)
                                                   : 0x7F;
    int lf_x_start = s->mb_x;

    s->mb_skip_run = -1;

    h->is_complex = FRAME_MBAFF || s->picture_structure != PICT_FRAME ||
                    s->codec_id != AV_CODEC_ID_H264 ||
                    (CONFIG_GRAY && (s->flags & CODEC_FLAG_GRAY));

    if (h->pps.cabac) {
        /* realign */
        align_get_bits(&s->gb);

        /* init cabac */
        ff_init_cabac_states();
        ff_init_cabac_decoder(&h->cabac,
                              s->gb.buffer + get_bits_count(&s->gb) / 8,
                              (get_bits_left(&s->gb) + 7) / 8);

        ff_h264_init_cabac_states(h);

        for (;;) {
            // START_TIMER
            int ret = ff_h264_decode_mb_cabac(h);
            int eos;
            // STOP_TIMER("decode_mb_cabac")

            if (ret >= 0)
                ff_h264_hl_decode_mb(h);

            // FIXME optimal? or let mb_decode decode 16x32 ?
            if (ret >= 0 && FRAME_MBAFF) {
                s->mb_y++;

                ret = ff_h264_decode_mb_cabac(h);

                if (ret >= 0)
                    ff_h264_hl_decode_mb(h);
                s->mb_y--;
            }
            eos = get_cabac_terminate(&h->cabac);

            if ((s->workaround_bugs & FF_BUG_TRUNCATED) &&
                h->cabac.bytestream > h->cabac.bytestream_end + 2) {
                ff_er_add_slice(s, s->resync_mb_x, s->resync_mb_y, s->mb_x - 1,
                                s->mb_y, ER_MB_END & part_mask);
                if (s->mb_x >= lf_x_start)
                    loop_filter(h, lf_x_start, s->mb_x + 1);
                return 0;
            }
            if (h->cabac.bytestream > h->cabac.bytestream_end + 2 )
                av_log(h->s.avctx, AV_LOG_DEBUG, "bytestream overread %td\n", h->cabac.bytestream_end - h->cabac.bytestream);
            if (ret < 0 || h->cabac.bytestream > h->cabac.bytestream_end + 4) {
                av_log(h->s.avctx, AV_LOG_ERROR,
                       "error while decoding MB %d %d, bytestream (%td)\n",
                       s->mb_x, s->mb_y,
                       h->cabac.bytestream_end - h->cabac.bytestream);
                ff_er_add_slice(s, s->resync_mb_x, s->resync_mb_y, s->mb_x,
                                s->mb_y, ER_MB_ERROR & part_mask);
                return -1;
            }

            if (++s->mb_x >= s->mb_width) {
                loop_filter(h, lf_x_start, s->mb_x);
                s->mb_x = lf_x_start = 0;
                decode_finish_row(h);
                ++s->mb_y;
                if (FIELD_OR_MBAFF_PICTURE) {
                    ++s->mb_y;
                    if (FRAME_MBAFF && s->mb_y < s->mb_height)
                        predict_field_decoding_flag(h);
                }
            }

            if (eos || s->mb_y >= s->mb_height) {
                tprintf(s->avctx, "slice end %d %d\n",
                        get_bits_count(&s->gb), s->gb.size_in_bits);
                ff_er_add_slice(s, s->resync_mb_x, s->resync_mb_y, s->mb_x - 1,
                                s->mb_y, ER_MB_END & part_mask);
                if (s->mb_x > lf_x_start)
                    loop_filter(h, lf_x_start, s->mb_x);
                return 0;
            }
        }
    } else {
        for (;;) {
            int ret = ff_h264_decode_mb_cavlc(h);

            if (ret >= 0)
                ff_h264_hl_decode_mb(h);

            // FIXME optimal? or let mb_decode decode 16x32 ?
            if (ret >= 0 && FRAME_MBAFF) {
                s->mb_y++;
                ret = ff_h264_decode_mb_cavlc(h);

                if (ret >= 0)
                    ff_h264_hl_decode_mb(h);
                s->mb_y--;
            }

            if (ret < 0) {
                av_log(h->s.avctx, AV_LOG_ERROR,
                       "error while decoding MB %d %d\n", s->mb_x, s->mb_y);
                ff_er_add_slice(s, s->resync_mb_x, s->resync_mb_y, s->mb_x,
                                s->mb_y, ER_MB_ERROR & part_mask);
                return -1;
            }

            if (++s->mb_x >= s->mb_width) {
                loop_filter(h, lf_x_start, s->mb_x);
                s->mb_x = lf_x_start = 0;
                decode_finish_row(h);
                ++s->mb_y;
                if (FIELD_OR_MBAFF_PICTURE) {
                    ++s->mb_y;
                    if (FRAME_MBAFF && s->mb_y < s->mb_height)
                        predict_field_decoding_flag(h);
                }
                if (s->mb_y >= s->mb_height) {
                    tprintf(s->avctx, "slice end %d %d\n",
                            get_bits_count(&s->gb), s->gb.size_in_bits);

                    if (   get_bits_left(&s->gb) == 0
                        || get_bits_left(&s->gb) > 0 && !(s->avctx->err_recognition & AV_EF_AGGRESSIVE)) {
                        ff_er_add_slice(s, s->resync_mb_x, s->resync_mb_y,
                                        s->mb_x - 1, s->mb_y,
                                        ER_MB_END & part_mask);

                        return 0;
                    } else {
                        ff_er_add_slice(s, s->resync_mb_x, s->resync_mb_y,
                                        s->mb_x, s->mb_y,
                                        ER_MB_END & part_mask);

                        return -1;
                    }
                }
            }

            if (get_bits_left(&s->gb) <= 0 && s->mb_skip_run <= 0) {
                tprintf(s->avctx, "slice end %d %d\n",
                        get_bits_count(&s->gb), s->gb.size_in_bits);
                if (get_bits_left(&s->gb) == 0) {
                    ff_er_add_slice(s, s->resync_mb_x, s->resync_mb_y,
                                    s->mb_x - 1, s->mb_y,
                                    ER_MB_END & part_mask);
                    if (s->mb_x > lf_x_start)
                        loop_filter(h, lf_x_start, s->mb_x);

                    return 0;
                } else {
                    ff_er_add_slice(s, s->resync_mb_x, s->resync_mb_y, s->mb_x,
                                    s->mb_y, ER_MB_ERROR & part_mask);

                    return -1;
                }
            }
        }
    }
}

/**
 * Call decode_slice() for each context.
 *
 * @param h h264 master context
 * @param context_count number of contexts to execute
 */
static int execute_decode_slices(H264Context *h, int context_count)
{
    MpegEncContext *const s     = &h->s;
    AVCodecContext *const avctx = s->avctx;
    H264Context *hx;
    int i;

    if (s->avctx->hwaccel ||
        s->avctx->codec->capabilities & CODEC_CAP_HWACCEL_VDPAU)
        return 0;
    if (context_count == 1) {
        return decode_slice(avctx, &h);
    } else {
        for (i = 1; i < context_count; i++) {
            hx                    = h->thread_context[i];
            hx->s.err_recognition = avctx->err_recognition;
            hx->s.error_count     = 0;
            hx->x264_build        = h->x264_build;
        }

        avctx->execute(avctx, decode_slice, h->thread_context,
                       NULL, context_count, sizeof(void *));

        /* pull back stuff from slices to master context */
        hx                   = h->thread_context[context_count - 1];
        s->mb_x              = hx->s.mb_x;
        s->mb_y              = hx->s.mb_y;
        s->dropable          = hx->s.dropable;
        s->picture_structure = hx->s.picture_structure;
        for (i = 1; i < context_count; i++)
            h->s.error_count += h->thread_context[i]->s.error_count;
    }

    return 0;
}

static int decode_nal_units(H264Context *h, const uint8_t *buf, int buf_size)
{
    MpegEncContext *const s     = &h->s;
    AVCodecContext *const avctx = s->avctx;
    H264Context *hx; ///< thread context
    int buf_index;
    int context_count;
    int next_avc;
    int pass = !(avctx->active_thread_type & FF_THREAD_FRAME);
    int nals_needed = 0; ///< number of NALs that need decoding before the next frame thread starts
    int nal_index;

    h->nal_unit_type= 0;

    if(!s->slice_context_count)
         s->slice_context_count= 1;
    h->max_contexts = s->slice_context_count;
    if (!(s->flags2 & CODEC_FLAG2_CHUNKS)) {
        h->current_slice = 0;
        if (!s->first_field)
            s->current_picture_ptr = NULL;
        ff_h264_reset_sei(h);
    }

    for (; pass <= 1; pass++) {
        buf_index     = 0;
        context_count = 0;
        next_avc      = h->is_avc ? 0 : buf_size;
        nal_index     = 0;
        for (;;) {
            int consumed;
            int dst_length;
            int bit_length;
            const uint8_t *ptr;
            int i, nalsize = 0;
            int err;

            if (buf_index >= next_avc) {
                if (buf_index >= buf_size - h->nal_length_size)
                    break;
                nalsize = 0;
                for (i = 0; i < h->nal_length_size; i++)
                    nalsize = (nalsize << 8) | buf[buf_index++];
                if (nalsize <= 0 || nalsize > buf_size - buf_index) {
                    av_log(h->s.avctx, AV_LOG_ERROR,
                           "AVC: nal size %d\n", nalsize);
                    break;
                }
                next_avc = buf_index + nalsize;
            } else {
                // start code prefix search
                for (; buf_index + 3 < next_avc; buf_index++)
                    // This should always succeed in the first iteration.
                    if (buf[buf_index]     == 0 &&
                        buf[buf_index + 1] == 0 &&
                        buf[buf_index + 2] == 1)
                        break;

                if (buf_index + 3 >= buf_size)
                    break;

                buf_index += 3;
                if (buf_index >= next_avc)
                    continue;
            }

            hx = h->thread_context[context_count];

            ptr = ff_h264_decode_nal(hx, buf + buf_index, &dst_length,
                                     &consumed, next_avc - buf_index);
            if (ptr == NULL || dst_length < 0) {
                buf_index = -1;
                goto end;
            }
            i = buf_index + consumed;
            if ((s->workaround_bugs & FF_BUG_AUTODETECT) && i + 3 < next_avc &&
                buf[i]     == 0x00 && buf[i + 1] == 0x00 &&
                buf[i + 2] == 0x01 && buf[i + 3] == 0xE0)
                s->workaround_bugs |= FF_BUG_TRUNCATED;

            if (!(s->workaround_bugs & FF_BUG_TRUNCATED))
                while(dst_length > 0 && ptr[dst_length - 1] == 0)
                    dst_length--;
            bit_length = !dst_length ? 0
                                     : (8 * dst_length -
                                        decode_rbsp_trailing(h, ptr + dst_length - 1));

            if (s->avctx->debug & FF_DEBUG_STARTCODE)
                av_log(h->s.avctx, AV_LOG_DEBUG, "NAL %d/%d at %d/%d length %d pass %d\n", hx->nal_unit_type, hx->nal_ref_idc, buf_index, buf_size, dst_length, pass);

            if (h->is_avc && (nalsize != consumed) && nalsize)
                av_log(h->s.avctx, AV_LOG_DEBUG,
                       "AVC: Consumed only %d bytes instead of %d\n",
                       consumed, nalsize);

            buf_index += consumed;
            nal_index++;

            if (pass == 0) {
                /* packets can sometimes contain multiple PPS/SPS,
                 * e.g. two PAFF field pictures in one packet, or a demuxer
                 * which splits NALs strangely if so, when frame threading we
                 * can't start the next thread until we've read all of them */
                switch (hx->nal_unit_type) {
                case NAL_SPS:
                case NAL_PPS:
                    nals_needed = nal_index;
                    break;
                case NAL_IDR_SLICE:
                case NAL_SLICE:
                    init_get_bits(&hx->s.gb, ptr, bit_length);
                    if (!get_ue_golomb(&hx->s.gb))
                        nals_needed = nal_index;
                }
                continue;
            }

            // FIXME do not discard SEI id
            if (avctx->skip_frame >= AVDISCARD_NONREF && h->nal_ref_idc == 0)
                continue;

again:
            err = 0;
            switch (hx->nal_unit_type) {
            case NAL_IDR_SLICE:
                if (h->nal_unit_type != NAL_IDR_SLICE) {
                    av_log(h->s.avctx, AV_LOG_ERROR,
                           "Invalid mix of idr and non-idr slices\n");
                    buf_index = -1;
                    goto end;
                }
                idr(h); // FIXME ensure we don't lose some frames if there is reordering
            case NAL_SLICE:
                init_get_bits(&hx->s.gb, ptr, bit_length);
                hx->intra_gb_ptr        =
                    hx->inter_gb_ptr    = &hx->s.gb;
                hx->s.data_partitioning = 0;

                if ((err = decode_slice_header(hx, h)))
                    break;

                if (h->sei_recovery_frame_cnt >= 0 && (h->frame_num != h->sei_recovery_frame_cnt || hx->slice_type_nos != AV_PICTURE_TYPE_I))
                    h->valid_recovery_point = 1;

                if (   h->sei_recovery_frame_cnt >= 0
                    && (   h->recovery_frame<0
                        || ((h->recovery_frame - h->frame_num) & ((1 << h->sps.log2_max_frame_num)-1)) > h->sei_recovery_frame_cnt)) {
                    h->recovery_frame = (h->frame_num + h->sei_recovery_frame_cnt) %
                                        (1 << h->sps.log2_max_frame_num);

                    if (!h->valid_recovery_point)
                        h->recovery_frame = h->frame_num;
                }

                s->current_picture_ptr->f.key_frame |=
                        (hx->nal_unit_type == NAL_IDR_SLICE);

                if (h->recovery_frame == h->frame_num) {
                    s->current_picture_ptr->sync |= 1;
                    h->recovery_frame = -1;
                }

                h->sync |= !!s->current_picture_ptr->f.key_frame;
                h->sync |= 3*!!(s->flags2 & CODEC_FLAG2_SHOW_ALL);
                s->current_picture_ptr->sync |= h->sync;

                if (h->current_slice == 1) {
                    if (!(s->flags2 & CODEC_FLAG2_CHUNKS))
                        decode_postinit(h, nal_index >= nals_needed);

                    if (s->avctx->hwaccel &&
                        s->avctx->hwaccel->start_frame(s->avctx, NULL, 0) < 0)
                        return -1;
                    if (CONFIG_H264_VDPAU_DECODER &&
                        s->avctx->codec->capabilities & CODEC_CAP_HWACCEL_VDPAU)
                        ff_vdpau_h264_picture_start(s);
                }

                if (hx->redundant_pic_count == 0 &&
                    (avctx->skip_frame < AVDISCARD_NONREF ||
                     hx->nal_ref_idc) &&
                    (avctx->skip_frame < AVDISCARD_BIDIR  ||
                     hx->slice_type_nos != AV_PICTURE_TYPE_B) &&
                    (avctx->skip_frame < AVDISCARD_NONKEY ||
                     hx->slice_type_nos == AV_PICTURE_TYPE_I) &&
                    avctx->skip_frame < AVDISCARD_ALL) {
                    if (avctx->hwaccel) {
                        if (avctx->hwaccel->decode_slice(avctx,
                                                         &buf[buf_index - consumed],
                                                         consumed) < 0)
                            return -1;
                    } else if (CONFIG_H264_VDPAU_DECODER &&
                               s->avctx->codec->capabilities & CODEC_CAP_HWACCEL_VDPAU) {
                        static const uint8_t start_code[] = {
                            0x00, 0x00, 0x01 };
                        ff_vdpau_add_data_chunk(s, start_code,
                                                sizeof(start_code));
                        ff_vdpau_add_data_chunk(s, &buf[buf_index - consumed],
                                                consumed);
                    } else
                        context_count++;
                }
                break;
            case NAL_DPA:
                init_get_bits(&hx->s.gb, ptr, bit_length);
                hx->intra_gb_ptr =
                hx->inter_gb_ptr = NULL;

                if ((err = decode_slice_header(hx, h)) < 0)
                    break;

                hx->s.data_partitioning = 1;
                break;
            case NAL_DPB:
                init_get_bits(&hx->intra_gb, ptr, bit_length);
                hx->intra_gb_ptr = &hx->intra_gb;
                break;
            case NAL_DPC:
                init_get_bits(&hx->inter_gb, ptr, bit_length);
                hx->inter_gb_ptr = &hx->inter_gb;

                av_log(h->s.avctx, AV_LOG_ERROR, "Partitioned H.264 support is incomplete\n");
                return AVERROR_PATCHWELCOME;

                if (hx->redundant_pic_count == 0 &&
                    hx->intra_gb_ptr &&
                    hx->s.data_partitioning &&
                    s->context_initialized &&
                    (avctx->skip_frame < AVDISCARD_NONREF || hx->nal_ref_idc) &&
                    (avctx->skip_frame < AVDISCARD_BIDIR  ||
                     hx->slice_type_nos != AV_PICTURE_TYPE_B) &&
                    (avctx->skip_frame < AVDISCARD_NONKEY ||
                     hx->slice_type_nos == AV_PICTURE_TYPE_I) &&
                    avctx->skip_frame < AVDISCARD_ALL)
                    context_count++;
                break;
            case NAL_SEI:
                init_get_bits(&s->gb, ptr, bit_length);
                ff_h264_decode_sei(h);
                break;
            case NAL_SPS:
                init_get_bits(&s->gb, ptr, bit_length);
                if (ff_h264_decode_seq_parameter_set(h) < 0 && (h->is_avc ? (nalsize != consumed) && nalsize : 1)) {
                    av_log(h->s.avctx, AV_LOG_DEBUG,
                           "SPS decoding failure, trying again with the complete NAL\n");
                    if (h->is_avc)
                        av_assert0(next_avc - buf_index + consumed == nalsize);
                    init_get_bits(&s->gb, &buf[buf_index + 1 - consumed],
                                  8*(next_avc - buf_index + consumed - 1));
                    ff_h264_decode_seq_parameter_set(h);
                }

                if (s->flags & CODEC_FLAG_LOW_DELAY ||
                    (h->sps.bitstream_restriction_flag &&
                     !h->sps.num_reorder_frames))
                    s->low_delay = 1;
                if (avctx->has_b_frames < 2)
                    avctx->has_b_frames = !s->low_delay;
                break;
            case NAL_PPS:
                init_get_bits(&s->gb, ptr, bit_length);
                ff_h264_decode_picture_parameter_set(h, bit_length);
                break;
            case NAL_AUD:
            case NAL_END_SEQUENCE:
            case NAL_END_STREAM:
            case NAL_FILLER_DATA:
            case NAL_SPS_EXT:
            case NAL_AUXILIARY_SLICE:
                break;
            default:
                av_log(avctx, AV_LOG_DEBUG, "Unknown NAL code: %d (%d bits)\n",
                       hx->nal_unit_type, bit_length);
            }

            if (context_count == h->max_contexts) {
                execute_decode_slices(h, context_count);
                context_count = 0;
            }

            if (err < 0)
                av_log(h->s.avctx, AV_LOG_ERROR, "decode_slice_header error\n");
            else if (err == 1) {
                /* Slice could not be decoded in parallel mode, copy down
                 * NAL unit stuff to context 0 and restart. Note that
                 * rbsp_buffer is not transferred, but since we no longer
                 * run in parallel mode this should not be an issue. */
                h->nal_unit_type = hx->nal_unit_type;
                h->nal_ref_idc   = hx->nal_ref_idc;
                hx               = h;
                goto again;
            }
        }
    }
    if (context_count)
        execute_decode_slices(h, context_count);

end:
    /* clean up */
    if (s->current_picture_ptr && s->current_picture_ptr->owner2 == s &&
        !s->dropable) {
        ff_thread_report_progress(&s->current_picture_ptr->f, INT_MAX,
                                  s->picture_structure == PICT_BOTTOM_FIELD);
    }

    return buf_index;
}

/**
 * Return the number of bytes consumed for building the current frame.
 */
static int get_consumed_bytes(MpegEncContext *s, int pos, int buf_size)
{
    if (pos == 0)
        pos = 1;          // avoid infinite loops (i doubt that is needed but ...)
    if (pos + 10 > buf_size)
        pos = buf_size;                   // oops ;)

    return pos;
}

static int decode_frame(AVCodecContext *avctx, void *data,
                        int *data_size, AVPacket *avpkt)
{
    const uint8_t *buf = avpkt->data;
    int buf_size       = avpkt->size;
    H264Context *h     = avctx->priv_data;
    MpegEncContext *s  = &h->s;
    AVFrame *pict      = data;
    int buf_index      = 0;
    Picture *out;
    int i, out_idx;

    s->flags  = avctx->flags;
    s->flags2 = avctx->flags2;

    /* end of stream, output what is still in the buffers */
    if (buf_size == 0) {
 out:

        s->current_picture_ptr = NULL;

        // FIXME factorize this with the output code below
        out     = h->delayed_pic[0];
        out_idx = 0;
        for (i = 1;
             h->delayed_pic[i] &&
             !h->delayed_pic[i]->f.key_frame &&
             !h->delayed_pic[i]->mmco_reset;
             i++)
            if (h->delayed_pic[i]->poc < out->poc) {
                out     = h->delayed_pic[i];
                out_idx = i;
            }

        for (i = out_idx; h->delayed_pic[i]; i++)
            h->delayed_pic[i] = h->delayed_pic[i + 1];

        if (out) {
            *data_size = sizeof(AVFrame);
            *pict      = out->f;
        }

        return buf_index;
    }
    if(h->is_avc && buf_size >= 9 && buf[0]==1 && buf[2]==0 && (buf[4]&0xFC)==0xFC && (buf[5]&0x1F) && buf[8]==0x67){
        int cnt= buf[5]&0x1f;
        const uint8_t *p= buf+6;
        while(cnt--){
            int nalsize= AV_RB16(p) + 2;
            if(nalsize > buf_size - (p-buf) || p[2]!=0x67)
                goto not_extra;
            p += nalsize;
        }
        cnt = *(p++);
        if(!cnt)
            goto not_extra;
        while(cnt--){
            int nalsize= AV_RB16(p) + 2;
            if(nalsize > buf_size - (p-buf) || p[2]!=0x68)
                goto not_extra;
            p += nalsize;
        }

        return ff_h264_decode_extradata(h, buf, buf_size);
    }
not_extra:

    buf_index = decode_nal_units(h, buf, buf_size);
    if (buf_index < 0)
        return -1;

    if (!s->current_picture_ptr && h->nal_unit_type == NAL_END_SEQUENCE) {
        av_assert0(buf_index <= buf_size);
        goto out;
    }

    if (!(s->flags2 & CODEC_FLAG2_CHUNKS) && !s->current_picture_ptr) {
        if (avctx->skip_frame >= AVDISCARD_NONREF ||
            buf_size >= 4 && !memcmp("Q264", buf, 4))
            return buf_size;
        av_log(avctx, AV_LOG_ERROR, "no frame!\n");
        return -1;
    }

    if (!(s->flags2 & CODEC_FLAG2_CHUNKS) ||
        (s->mb_y >= s->mb_height && s->mb_height)) {
        if (s->flags2 & CODEC_FLAG2_CHUNKS)
            decode_postinit(h, 1);

        field_end(h, 0);

        /* Wait for second field. */
        *data_size = 0;
        if (h->next_output_pic && (h->next_output_pic->sync || h->sync>1)) {
            *data_size = sizeof(AVFrame);
            *pict      = h->next_output_pic->f;
        }
    }

    assert(pict->data[0] || !*data_size);
    ff_print_debug_info(s, pict);
    // printf("out %d\n", (int)pict->data[0]);

    return get_consumed_bytes(s, buf_index, buf_size);
}

av_cold void ff_h264_free_context(H264Context *h)
{
    int i;

    free_tables(h, 1); // FIXME cleanup init stuff perhaps

    for (i = 0; i < MAX_SPS_COUNT; i++)
        av_freep(h->sps_buffers + i);

    for (i = 0; i < MAX_PPS_COUNT; i++)
        av_freep(h->pps_buffers + i);
}

static av_cold int h264_decode_end(AVCodecContext *avctx)
{
    H264Context *h    = avctx->priv_data;
    MpegEncContext *s = &h->s;

    ff_h264_remove_all_refs(h);
    ff_h264_free_context(h);

    ff_MPV_common_end(s);

    // memset(h, 0, sizeof(H264Context));

    return 0;
}

static const AVProfile profiles[] = {
    { FF_PROFILE_H264_BASELINE,             "Baseline"              },
    { FF_PROFILE_H264_CONSTRAINED_BASELINE, "Constrained Baseline"  },
    { FF_PROFILE_H264_MAIN,                 "Main"                  },
    { FF_PROFILE_H264_EXTENDED,             "Extended"              },
    { FF_PROFILE_H264_HIGH,                 "High"                  },
    { FF_PROFILE_H264_HIGH_10,              "High 10"               },
    { FF_PROFILE_H264_HIGH_10_INTRA,        "High 10 Intra"         },
    { FF_PROFILE_H264_HIGH_422,             "High 4:2:2"            },
    { FF_PROFILE_H264_HIGH_422_INTRA,       "High 4:2:2 Intra"      },
    { FF_PROFILE_H264_HIGH_444,             "High 4:4:4"            },
    { FF_PROFILE_H264_HIGH_444_PREDICTIVE,  "High 4:4:4 Predictive" },
    { FF_PROFILE_H264_HIGH_444_INTRA,       "High 4:4:4 Intra"      },
    { FF_PROFILE_H264_CAVLC_444,            "CAVLC 4:4:4"           },
    { FF_PROFILE_UNKNOWN },
};

static const AVOption h264_options[] = {
    {"is_avc", "is avc", offsetof(H264Context, is_avc), FF_OPT_TYPE_INT, {.dbl = 0}, 0, 1, 0},
    {"nal_length_size", "nal_length_size", offsetof(H264Context, nal_length_size), FF_OPT_TYPE_INT, {.dbl = 0}, 0, 4, 0},
    {NULL}
};

static const AVClass h264_class = {
    "H264 Decoder",
    av_default_item_name,
    h264_options,
    LIBAVUTIL_VERSION_INT,
};

static const AVClass h264_vdpau_class = {
    "H264 VDPAU Decoder",
    av_default_item_name,
    h264_options,
    LIBAVUTIL_VERSION_INT,
};

AVCodec ff_h264_decoder = {
    .name                  = "h264",
    .type                  = AVMEDIA_TYPE_VIDEO,
    .id                    = AV_CODEC_ID_H264,
    .priv_data_size        = sizeof(H264Context),
    .init                  = ff_h264_decode_init,
    .close                 = h264_decode_end,
    .decode                = decode_frame,
    .capabilities          = /*CODEC_CAP_DRAW_HORIZ_BAND |*/ CODEC_CAP_DR1 |
                             CODEC_CAP_DELAY | CODEC_CAP_SLICE_THREADS |
                             CODEC_CAP_FRAME_THREADS,
    .flush                 = flush_dpb,
    .long_name             = NULL_IF_CONFIG_SMALL("H.264 / AVC / MPEG-4 AVC / MPEG-4 part 10"),
    .init_thread_copy      = ONLY_IF_THREADS_ENABLED(decode_init_thread_copy),
    .update_thread_context = ONLY_IF_THREADS_ENABLED(decode_update_thread_context),
    .profiles              = NULL_IF_CONFIG_SMALL(profiles),
    .priv_class            = &h264_class,
};

#if CONFIG_H264_VDPAU_DECODER
AVCodec ff_h264_vdpau_decoder = {
    .name           = "h264_vdpau",
    .type           = AVMEDIA_TYPE_VIDEO,
    .id             = AV_CODEC_ID_H264,
    .priv_data_size = sizeof(H264Context),
    .init           = ff_h264_decode_init,
    .close          = h264_decode_end,
    .decode         = decode_frame,
    .capabilities   = CODEC_CAP_DR1 | CODEC_CAP_DELAY | CODEC_CAP_HWACCEL_VDPAU,
    .flush          = flush_dpb,
    .long_name      = NULL_IF_CONFIG_SMALL("H.264 / AVC / MPEG-4 AVC / MPEG-4 part 10 (VDPAU acceleration)"),
    .pix_fmts       = (const enum PixelFormat[]) { PIX_FMT_VDPAU_H264,
                                                   PIX_FMT_NONE},
    .profiles       = NULL_IF_CONFIG_SMALL(profiles),
    .priv_class     = &h264_vdpau_class,
};
#endif<|MERGE_RESOLUTION|>--- conflicted
+++ resolved
@@ -2845,10 +2845,6 @@
             }
         } else {
             /* Frame or first field in a potentially complementary pair */
-<<<<<<< HEAD
-//             assert(!s0->current_picture_ptr);
-=======
->>>>>>> 0db2d942
             s0->first_field = FIELD_PICTURE;
         }
 
