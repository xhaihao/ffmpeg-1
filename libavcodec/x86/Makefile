--- conflicted
+++ resolved
@@ -9,12 +9,10 @@
 YASM-OBJS-$(CONFIG_FFT)                += x86/fft_mmx.o                 \
                                           $(YASM-OBJS-FFT-yes)
 
-<<<<<<< HEAD
 YASM-OBJS-$(CONFIG_DWT)                += x86/dwt_yasm.o
-=======
+
 YASM-OBJS-$(CONFIG_H264CHROMA)         += x86/h264_chromamc.o           \
                                           x86/h264_chromamc_10bit.o
->>>>>>> 115a5730
 
 MMX-OBJS-$(CONFIG_H264DSP)             += x86/h264dsp_mmx.o
 YASM-OBJS-$(CONFIG_H264DSP)            += x86/h264_deblock.o            \
