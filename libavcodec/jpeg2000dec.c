--- conflicted
+++ resolved
@@ -349,13 +349,9 @@
     tmp.mct        = bytestream2_get_byteu(&s->g); // multiple component transformation
 
     if (tmp.mct && s->ncomponents < 3) {
-<<<<<<< HEAD
-        av_log(s->avctx, AV_LOG_ERROR, "MCT %d with too few components (%d)\n", tmp.mct, s->ncomponents);
-=======
         av_log(s->avctx, AV_LOG_ERROR,
                "MCT %d with too few components (%d)\n",
                tmp.mct, s->ncomponents);
->>>>>>> 4cbd5ed1
         return AVERROR_INVALIDDATA;
     }
 
