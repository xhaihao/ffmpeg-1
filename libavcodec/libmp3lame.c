--- conflicted
+++ resolved
@@ -34,23 +34,14 @@
 #include "mpegaudio.h"
 #include "mpegaudiodecheader.h"
 
-<<<<<<< HEAD
 #define BUFFER_SIZE (7200 + 2 * MPA_FRAME_SIZE + MPA_FRAME_SIZE / 4+1000) // FIXME: Buffer size to small? Adding 1000 to make up for it.
-typedef struct Mp3AudioContext {
-=======
-#define BUFFER_SIZE (7200 + 2 * MPA_FRAME_SIZE + MPA_FRAME_SIZE / 4)
 
 typedef struct LAMEContext {
->>>>>>> 770a5c6d
     AVClass *class;
     AVCodecContext *avctx;
     lame_global_flags *gfp;
     uint8_t buffer[BUFFER_SIZE];
     int buffer_index;
-    struct {
-        int *left;
-        int *right;
-    } s32_data;
     int reservoir;
     void *planar_samples[2];
 } LAMEContext;
@@ -60,35 +51,29 @@
 {
     LAMEContext *s = avctx->priv_data;
 
-<<<<<<< HEAD
+    av_freep(&avctx->coded_frame);
+    av_freep(&s->planar_samples[0]);
+    av_freep(&s->planar_samples[1]);
+
+    lame_close(s->gfp);
+    return 0;
+}
+
+static av_cold int mp3lame_encode_init(AVCodecContext *avctx)
+{
+    LAMEContext *s = avctx->priv_data;
+    int ret;
+
+    s->avctx = avctx;
+
+    /* initialize LAME and get defaults */
+    if ((s->gfp = lame_init()) == NULL)
+        return AVERROR(ENOMEM);
+
+    /* channels */
     if (avctx->channels > 2) {
         av_log(avctx, AV_LOG_ERROR,
                "Invalid number of channels %d, must be <= 2\n", avctx->channels);
-        return AVERROR(EINVAL);
-    }
-=======
-    av_freep(&avctx->coded_frame);
-    av_freep(&s->planar_samples[0]);
-    av_freep(&s->planar_samples[1]);
->>>>>>> 770a5c6d
-
-    lame_close(s->gfp);
-    return 0;
-}
-
-static av_cold int mp3lame_encode_init(AVCodecContext *avctx)
-{
-    LAMEContext *s = avctx->priv_data;
-    int ret;
-
-    s->avctx = avctx;
-
-    /* initialize LAME and get defaults */
-    if ((s->gfp = lame_init()) == NULL)
-        return AVERROR(ENOMEM);
-
-    /* channels */
-    if (avctx->channels > 2) {
         ret =  AVERROR(EINVAL);
         goto error;
     }
@@ -113,34 +98,6 @@
         if (avctx->bit_rate)
             lame_set_brate(s->gfp, avctx->bit_rate / 1000);
     }
-<<<<<<< HEAD
-    lame_set_bWriteVbrTag(s->gfp,0);
-    lame_set_disable_reservoir(s->gfp, !s->reservoir);
-    if (lame_init_params(s->gfp) < 0)
-        goto err_close;
-
-    avctx->frame_size             = lame_get_framesize(s->gfp);
-
-    if(!(avctx->coded_frame= avcodec_alloc_frame())) {
-        lame_close(s->gfp);
-
-        return AVERROR(ENOMEM);
-    }
-
-    if(AV_SAMPLE_FMT_S32 == avctx->sample_fmt && s->stereo) {
-        int nelem = 2 * avctx->frame_size;
-
-        if(! (s->s32_data.left = av_malloc(nelem * sizeof(int)))) {
-            av_freep(&avctx->coded_frame);
-            lame_close(s->gfp);
-
-            return AVERROR(ENOMEM);
-        }
-
-        s->s32_data.right = s->s32_data.left + avctx->frame_size;
-    }
-=======
->>>>>>> 770a5c6d
 
     /* do not get a Xing VBR header frame from LAME */
     lame_set_bWriteVbrTag(s->gfp,0);
@@ -238,66 +195,6 @@
     int len;
     int lame_result;
 
-<<<<<<< HEAD
-    /* lame 3.91 dies on '1-channel interleaved' data */
-
-    if (!data){
-        lame_result= lame_encode_flush(
-                s->gfp,
-                s->buffer + s->buffer_index,
-                BUFFER_SIZE - s->buffer_index
-                );
-#if 2147483647 == INT_MAX
-    }else if(AV_SAMPLE_FMT_S32 == avctx->sample_fmt){
-        if (s->stereo) {
-            int32_t *rp = data;
-            int32_t *mp = rp + 2*avctx->frame_size;
-            int *wpl = s->s32_data.left;
-            int *wpr = s->s32_data.right;
-
-            while (rp < mp) {
-                *wpl++ = *rp++;
-                *wpr++ = *rp++;
-            }
-
-            lame_result = lame_encode_buffer_int(
-                s->gfp,
-                s->s32_data.left,
-                s->s32_data.right,
-                avctx->frame_size,
-                s->buffer + s->buffer_index,
-                BUFFER_SIZE - s->buffer_index
-                );
-        } else {
-            lame_result = lame_encode_buffer_int(
-                s->gfp,
-                data,
-                data,
-                avctx->frame_size,
-                s->buffer + s->buffer_index,
-                BUFFER_SIZE - s->buffer_index
-                );
-        }
-#endif
-    }else{
-        if (s->stereo) {
-            lame_result = lame_encode_buffer_interleaved(
-                s->gfp,
-                data,
-                avctx->frame_size,
-                s->buffer + s->buffer_index,
-                BUFFER_SIZE - s->buffer_index
-                );
-        } else {
-            lame_result = lame_encode_buffer(
-                s->gfp,
-                data,
-                data,
-                avctx->frame_size,
-                s->buffer + s->buffer_index,
-                BUFFER_SIZE - s->buffer_index
-                );
-=======
     if (data) {
         switch (avctx->sample_fmt) {
         case AV_SAMPLE_FMT_S16:
@@ -311,8 +208,10 @@
             break;
         default:
             return AVERROR_BUG;
->>>>>>> 770a5c6d
         }
+    } else {
+        lame_result = lame_encode_flush(s->gfp, s->buffer + s->buffer_index,
+                                        BUFFER_SIZE - s->buffer_index);
     }
     if (lame_result < 0) {
         if (lame_result == -1) {
@@ -345,22 +244,7 @@
         return 0;
 }
 
-<<<<<<< HEAD
-static av_cold int MP3lame_encode_close(AVCodecContext *avctx)
-{
-    Mp3AudioContext *s = avctx->priv_data;
-
-    av_freep(&s->s32_data.left);
-    av_freep(&avctx->coded_frame);
-
-    lame_close(s->gfp);
-    return 0;
-}
-
-#define OFFSET(x) offsetof(Mp3AudioContext, x)
-=======
 #define OFFSET(x) offsetof(LAMEContext, x)
->>>>>>> 770a5c6d
 #define AE AV_OPT_FLAG_AUDIO_PARAM | AV_OPT_FLAG_ENCODING_PARAM
 static const AVOption options[] = {
     { "reservoir", "Use bit reservoir.", OFFSET(reservoir), AV_OPT_TYPE_INT, { 1 }, 0, 1, AE },
@@ -392,16 +276,9 @@
     .encode                = mp3lame_encode_frame,
     .close                 = mp3lame_encode_close,
     .capabilities          = CODEC_CAP_DELAY,
-<<<<<<< HEAD
-    .sample_fmts           = (const enum AVSampleFormat[]) { AV_SAMPLE_FMT_S16,
-#if 2147483647 == INT_MAX
-    AV_SAMPLE_FMT_S32,
-#endif
-=======
     .sample_fmts           = (const enum AVSampleFormat[]) { AV_SAMPLE_FMT_S32,
                                                              AV_SAMPLE_FMT_FLT,
                                                              AV_SAMPLE_FMT_S16,
->>>>>>> 770a5c6d
                                                              AV_SAMPLE_FMT_NONE },
     .supported_samplerates = libmp3lame_sample_rates,
     .long_name             = NULL_IF_CONFIG_SMALL("libmp3lame MP3 (MPEG audio layer 3)"),
