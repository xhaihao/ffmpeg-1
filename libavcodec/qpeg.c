--- conflicted
+++ resolved
@@ -350,10 +350,6 @@
     .init           = decode_init,
     .close          = decode_end,
     .decode         = decode_frame,
-<<<<<<< HEAD
     .flush          = decode_flush,
-    .capabilities   = CODEC_CAP_DR1,
-=======
     .capabilities   = AV_CODEC_CAP_DR1,
->>>>>>> def97856
 };