/*
 * Interface to libgsm for GSM decoding
 * Copyright (c) 2005 Alban Bedel <albeu@free.fr>
 * Copyright (c) 2006, 2007 Michel Bardiaux <mbardiaux@mediaxim.be>
 *
 * This file is part of FFmpeg.
 *
 * FFmpeg is free software; you can redistribute it and/or
 * modify it under the terms of the GNU Lesser General Public
 * License as published by the Free Software Foundation; either
 * version 2.1 of the License, or (at your option) any later version.
 *
 * FFmpeg is distributed in the hope that it will be useful,
 * but WITHOUT ANY WARRANTY; without even the implied warranty of
 * MERCHANTABILITY or FITNESS FOR A PARTICULAR PURPOSE.  See the GNU
 * Lesser General Public License for more details.
 *
 * You should have received a copy of the GNU Lesser General Public
 * License along with FFmpeg; if not, write to the Free Software
 * Foundation, Inc., 51 Franklin Street, Fifth Floor, Boston, MA 02110-1301 USA
 */

/**
 * @file
 * Interface to libgsm for GSM decoding
 */

// The idiosyncrasies of GSM-in-WAV are explained at http://kbs.cs.tu-berlin.de/~jutta/toast.html

#include "config.h"
#if HAVE_GSM_H
#include <gsm.h>
#else
#include <gsm/gsm.h>
#endif

#include "libavutil/channel_layout.h"
#include "libavutil/common.h"

#include "avcodec.h"
#include "internal.h"
#include "gsm.h"

typedef struct LibGSMDecodeContext {
    struct gsm_state *state;
} LibGSMDecodeContext;

static av_cold int libgsm_decode_init(AVCodecContext *avctx) {
    LibGSMDecodeContext *s = avctx->priv_data;

    avctx->channels       = 1;
    avctx->channel_layout = AV_CH_LAYOUT_MONO;
    if (!avctx->sample_rate)
        avctx->sample_rate = 8000;
    avctx->sample_fmt     = AV_SAMPLE_FMT_S16;

    s->state = gsm_create();

    switch(avctx->codec_id) {
    case AV_CODEC_ID_GSM:
        avctx->frame_size  = GSM_FRAME_SIZE;
        avctx->block_align = GSM_BLOCK_SIZE;
        break;
    case AV_CODEC_ID_GSM_MS: {
        int one = 1;
        gsm_option(s->state, GSM_OPT_WAV49, &one);
        avctx->frame_size  = 2 * GSM_FRAME_SIZE;
        avctx->block_align = GSM_MS_BLOCK_SIZE;
        }
    }

    return 0;
}

static av_cold int libgsm_decode_close(AVCodecContext *avctx) {
    LibGSMDecodeContext *s = avctx->priv_data;

    gsm_destroy(s->state);
    s->state = NULL;
    return 0;
}

static int libgsm_decode_frame(AVCodecContext *avctx, void *data,
                               int *got_frame_ptr, AVPacket *avpkt)
{
    int i, ret;
    LibGSMDecodeContext *s = avctx->priv_data;
    AVFrame *frame         = data;
    uint8_t *buf = avpkt->data;
    int buf_size = avpkt->size;
    int16_t *samples;

    if (buf_size < avctx->block_align) {
        av_log(avctx, AV_LOG_ERROR, "Packet is too small\n");
        return AVERROR_INVALIDDATA;
    }

    /* get output buffer */
    frame->nb_samples = avctx->frame_size;
    if ((ret = ff_get_buffer(avctx, frame, 0)) < 0)
        return ret;
    samples = (int16_t *)frame->data[0];

    for (i = 0; i < avctx->frame_size / GSM_FRAME_SIZE; i++) {
        if ((ret = gsm_decode(s->state, buf, samples)) < 0)
            return -1;
        buf     += GSM_BLOCK_SIZE;
        samples += GSM_FRAME_SIZE;
    }

    *got_frame_ptr = 1;

    return avctx->block_align;
}

static void libgsm_flush(AVCodecContext *avctx) {
    LibGSMDecodeContext *s = avctx->priv_data;
    int one = 1;

    gsm_destroy(s->state);
    s->state = gsm_create();
    if (avctx->codec_id == AV_CODEC_ID_GSM_MS)
        gsm_option(s->state, GSM_OPT_WAV49, &one);
}

#if CONFIG_LIBGSM_DECODER
AVCodec ff_libgsm_decoder = {
    .name           = "libgsm",
    .long_name      = NULL_IF_CONFIG_SMALL("libgsm GSM"),
    .type           = AVMEDIA_TYPE_AUDIO,
    .id             = AV_CODEC_ID_GSM,
    .priv_data_size = sizeof(LibGSMDecodeContext),
    .init           = libgsm_decode_init,
    .close          = libgsm_decode_close,
    .decode         = libgsm_decode_frame,
    .flush          = libgsm_flush,
    .capabilities   = AV_CODEC_CAP_DR1,
};
#endif
#if CONFIG_LIBGSM_MS_DECODER
AVCodec ff_libgsm_ms_decoder = {
    .name           = "libgsm_ms",
    .long_name      = NULL_IF_CONFIG_SMALL("libgsm GSM Microsoft variant"),
    .type           = AVMEDIA_TYPE_AUDIO,
    .id             = AV_CODEC_ID_GSM_MS,
    .priv_data_size = sizeof(LibGSMDecodeContext),
    .init           = libgsm_decode_init,
    .close          = libgsm_decode_close,
    .decode         = libgsm_decode_frame,
    .flush          = libgsm_flush,
<<<<<<< HEAD
    .capabilities   = CODEC_CAP_DR1,
};
#endif
=======
    .capabilities   = AV_CODEC_CAP_DR1,
};
>>>>>>> def97856
<|MERGE_RESOLUTION|>--- conflicted
+++ resolved
@@ -148,11 +148,6 @@
     .close          = libgsm_decode_close,
     .decode         = libgsm_decode_frame,
     .flush          = libgsm_flush,
-<<<<<<< HEAD
-    .capabilities   = CODEC_CAP_DR1,
-};
-#endif
-=======
     .capabilities   = AV_CODEC_CAP_DR1,
 };
->>>>>>> def97856
+#endif