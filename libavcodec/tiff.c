/*
 * Copyright (c) 2006 Konstantin Shishkov
 *
 * This file is part of FFmpeg.
 *
 * FFmpeg is free software; you can redistribute it and/or
 * modify it under the terms of the GNU Lesser General Public
 * License as published by the Free Software Foundation; either
 * version 2.1 of the License, or (at your option) any later version.
 *
 * FFmpeg is distributed in the hope that it will be useful,
 * but WITHOUT ANY WARRANTY; without even the implied warranty of
 * MERCHANTABILITY or FITNESS FOR A PARTICULAR PURPOSE.  See the GNU
 * Lesser General Public License for more details.
 *
 * You should have received a copy of the GNU Lesser General Public
 * License along with FFmpeg; if not, write to the Free Software
 * Foundation, Inc., 51 Franklin Street, Fifth Floor, Boston, MA 02110-1301 USA
 */

/**
 * @file
 * TIFF image decoder
 * @author Konstantin Shishkov
 */

#include "config.h"
#if CONFIG_ZLIB
#include <zlib.h>
#endif

#include "libavutil/attributes.h"
#include "libavutil/avstring.h"
#include "libavutil/intreadwrite.h"
#include "libavutil/imgutils.h"
#include "avcodec.h"
#include "bytestream.h"
#include "faxcompr.h"
#include "internal.h"
#include "lzw.h"
#include "mathops.h"
#include "tiff.h"
#include "tiff_data.h"
#include "thread.h"

typedef struct TiffContext {
    AVCodecContext *avctx;
    GetByteContext gb;

    int width, height;
    unsigned int bpp, bppcount;
    uint32_t palette[256];
    int palette_is_set;
    int le;
    enum TiffCompr compr;
    int invert;
    int planar;
    int fax_opts;
    int predictor;
    int fill_order;
    uint32_t res[4];

    int strips, rps, sstype;
    int sot;
    int stripsizesoff, stripsize, stripoff, strippos;
    LZWState *lzw;

    uint8_t *deinvert_buf;
    int deinvert_buf_size;

    int geotag_count;
    TiffGeoTag *geotags;
} TiffContext;

<<<<<<< HEAD
static void free_geotags(TiffContext *const s)
{
    int i;
    for (i = 0; i < s->geotag_count; i++) {
        if (s->geotags[i].val)
            av_freep(&s->geotags[i].val);
    }
    av_freep(&s->geotags);
    s->geotag_count = 0;
}

#define RET_GEOKEY(TYPE, array, element)\
    if (key >= TIFF_##TYPE##_KEY_ID_OFFSET &&\
        key - TIFF_##TYPE##_KEY_ID_OFFSET < FF_ARRAY_ELEMS(ff_tiff_##array##_name_type_map))\
        return ff_tiff_##array##_name_type_map[key - TIFF_##TYPE##_KEY_ID_OFFSET].element;

static const char *get_geokey_name(int key)
{
    RET_GEOKEY(VERT, vert, name);
    RET_GEOKEY(PROJ, proj, name);
    RET_GEOKEY(GEOG, geog, name);
    RET_GEOKEY(CONF, conf, name);

    return NULL;
}

static int get_geokey_type(int key)
{
    RET_GEOKEY(VERT, vert, type);
    RET_GEOKEY(PROJ, proj, type);
    RET_GEOKEY(GEOG, geog, type);
    RET_GEOKEY(CONF, conf, type);

    return AVERROR_INVALIDDATA;
}

static int cmp_id_key(const void *id, const void *k)
{
    return *(const int*)id - ((const TiffGeoTagKeyName*)k)->key;
}

static const char *search_keyval(const TiffGeoTagKeyName *keys, int n, int id)
{
    TiffGeoTagKeyName *r = bsearch(&id, keys, n, sizeof(keys[0]), cmp_id_key);
    if(r)
        return r->name;

    return NULL;
}

static char *get_geokey_val(int key, int val)
{
    char *ap;

    if (val == TIFF_GEO_KEY_UNDEFINED)
        return av_strdup("undefined");
    if (val == TIFF_GEO_KEY_USER_DEFINED)
        return av_strdup("User-Defined");

#define RET_GEOKEY_VAL(TYPE, array)\
    if (val >= TIFF_##TYPE##_OFFSET &&\
        val - TIFF_##TYPE##_OFFSET < FF_ARRAY_ELEMS(ff_tiff_##array##_codes))\
        return av_strdup(ff_tiff_##array##_codes[val - TIFF_##TYPE##_OFFSET]);

    switch (key) {
    case TIFF_GT_MODEL_TYPE_GEOKEY:
        RET_GEOKEY_VAL(GT_MODEL_TYPE, gt_model_type);
        break;
    case TIFF_GT_RASTER_TYPE_GEOKEY:
        RET_GEOKEY_VAL(GT_RASTER_TYPE, gt_raster_type);
        break;
    case TIFF_GEOG_LINEAR_UNITS_GEOKEY:
    case TIFF_PROJ_LINEAR_UNITS_GEOKEY:
    case TIFF_VERTICAL_UNITS_GEOKEY:
        RET_GEOKEY_VAL(LINEAR_UNIT, linear_unit);
        break;
    case TIFF_GEOG_ANGULAR_UNITS_GEOKEY:
    case TIFF_GEOG_AZIMUTH_UNITS_GEOKEY:
        RET_GEOKEY_VAL(ANGULAR_UNIT, angular_unit);
        break;
    case TIFF_GEOGRAPHIC_TYPE_GEOKEY:
        RET_GEOKEY_VAL(GCS_TYPE, gcs_type);
        RET_GEOKEY_VAL(GCSE_TYPE, gcse_type);
        break;
    case TIFF_GEOG_GEODETIC_DATUM_GEOKEY:
        RET_GEOKEY_VAL(GEODETIC_DATUM, geodetic_datum);
        RET_GEOKEY_VAL(GEODETIC_DATUM_E, geodetic_datum_e);
        break;
    case TIFF_GEOG_ELLIPSOID_GEOKEY:
        RET_GEOKEY_VAL(ELLIPSOID, ellipsoid);
        break;
    case TIFF_GEOG_PRIME_MERIDIAN_GEOKEY:
        RET_GEOKEY_VAL(PRIME_MERIDIAN, prime_meridian);
        break;
    case TIFF_PROJECTED_CS_TYPE_GEOKEY:
        ap = av_strdup(search_keyval(ff_tiff_proj_cs_type_codes, FF_ARRAY_ELEMS(ff_tiff_proj_cs_type_codes), val));
        if(ap) return ap;
        break;
    case TIFF_PROJECTION_GEOKEY:
        ap = av_strdup(search_keyval(ff_tiff_projection_codes, FF_ARRAY_ELEMS(ff_tiff_projection_codes), val));
        if(ap) return ap;
        break;
    case TIFF_PROJ_COORD_TRANS_GEOKEY:
        RET_GEOKEY_VAL(COORD_TRANS, coord_trans);
        break;
    case TIFF_VERTICAL_CS_TYPE_GEOKEY:
        RET_GEOKEY_VAL(VERT_CS, vert_cs);
        RET_GEOKEY_VAL(ORTHO_VERT_CS, ortho_vert_cs);
        break;

    }

    ap = av_malloc(14);
    if (ap)
        snprintf(ap, 14, "Unknown-%d", val);
    return ap;
}

static char *doubles2str(double *dp, int count, const char *sep)
{
    int i;
    char *ap, *ap0;
    uint64_t component_len;
    if (!sep) sep = ", ";
    component_len = 24LL + strlen(sep);
    if (count >= (INT_MAX - 1)/component_len)
        return NULL;
    ap = av_malloc(component_len * count + 1);
    if (!ap)
        return NULL;
    ap0   = ap;
    ap[0] = '\0';
    for (i = 0; i < count; i++) {
        unsigned l = snprintf(ap, component_len, "%.15g%s", dp[i], sep);
        if(l >= component_len) {
            av_free(ap0);
            return NULL;
        }
        ap += l;
    }
    ap0[strlen(ap0) - strlen(sep)] = '\0';
    return ap0;
}

static int add_metadata(int count, int type,
                        const char *name, const char *sep, TiffContext *s, AVFrame *frame)
{
    switch(type) {
    case TIFF_DOUBLE: return ff_tadd_doubles_metadata(count, name, sep, &s->gb, s->le, avpriv_frame_get_metadatap(frame));
    case TIFF_SHORT : return ff_tadd_shorts_metadata(count, name, sep, &s->gb, s->le, avpriv_frame_get_metadatap(frame));
    case TIFF_STRING: return ff_tadd_string_metadata(count, name, &s->gb, s->le, avpriv_frame_get_metadatap(frame));
    default         : return AVERROR_INVALIDDATA;
    };
}

static void av_always_inline horizontal_fill(unsigned int bpp, uint8_t* dst,
                                             int usePtr, const uint8_t *src,
                                             uint8_t c, int width, int offset)
{
    switch (bpp) {
    case 1:
        while (--width >= 0) {
            dst[(width+offset)*8+7] = (usePtr ? src[width] : c)      & 0x1;
            dst[(width+offset)*8+6] = (usePtr ? src[width] : c) >> 1 & 0x1;
            dst[(width+offset)*8+5] = (usePtr ? src[width] : c) >> 2 & 0x1;
            dst[(width+offset)*8+4] = (usePtr ? src[width] : c) >> 3 & 0x1;
            dst[(width+offset)*8+3] = (usePtr ? src[width] : c) >> 4 & 0x1;
            dst[(width+offset)*8+2] = (usePtr ? src[width] : c) >> 5 & 0x1;
            dst[(width+offset)*8+1] = (usePtr ? src[width] : c) >> 6 & 0x1;
            dst[(width+offset)*8+0] = (usePtr ? src[width] : c) >> 7;
        }
        break;
    case 2:
        while (--width >= 0) {
            dst[(width+offset)*4+3] = (usePtr ? src[width] : c) & 0x3;
            dst[(width+offset)*4+2] = (usePtr ? src[width] : c) >> 2 & 0x3;
            dst[(width+offset)*4+1] = (usePtr ? src[width] : c) >> 4 & 0x3;
            dst[(width+offset)*4+0] = (usePtr ? src[width] : c) >> 6;
        }
        break;
    case 4:
        while (--width >= 0) {
            dst[(width+offset)*2+1] = (usePtr ? src[width] : c) & 0xF;
            dst[(width+offset)*2+0] = (usePtr ? src[width] : c) >> 4;
        }
        break;
    default:
        if (usePtr) {
            memcpy(dst + offset, src, width);
        } else {
            memset(dst + offset, c, width);
        }
=======
static unsigned tget_short(GetByteContext *gb, int le)
{
    return le ? bytestream2_get_le16(gb) : bytestream2_get_be16(gb);
}

static unsigned tget_long(GetByteContext *gb, int le)
{
    return le ? bytestream2_get_le32(gb) : bytestream2_get_be32(gb);
}

static unsigned tget(GetByteContext *gb, int type, int le)
{
    switch (type) {
    case TIFF_BYTE:  return bytestream2_get_byte(gb);
    case TIFF_SHORT: return tget_short(gb, le);
    case TIFF_LONG:  return tget_long(gb, le);
    default:         return UINT_MAX;
>>>>>>> 0a467a9b
    }
}

static int deinvert_buffer(TiffContext *s, const uint8_t *src, int size)
{
    int i;

    av_fast_padded_malloc(&s->deinvert_buf, &s->deinvert_buf_size, size);
    if (!s->deinvert_buf)
        return AVERROR(ENOMEM);
    for (i = 0; i < size; i++)
        s->deinvert_buf[i] = ff_reverse[src[i]];

    return 0;
}

#if CONFIG_ZLIB
static int tiff_uncompress(uint8_t *dst, unsigned long *len, const uint8_t *src,
                           int size)
{
    z_stream zstream = { 0 };
    int zret;

    zstream.next_in   = (uint8_t *)src;
    zstream.avail_in  = size;
    zstream.next_out  = dst;
    zstream.avail_out = *len;
    zret              = inflateInit(&zstream);
    if (zret != Z_OK) {
        av_log(NULL, AV_LOG_ERROR, "Inflate init error: %d\n", zret);
        return zret;
    }
    zret = inflate(&zstream, Z_SYNC_FLUSH);
    inflateEnd(&zstream);
    *len = zstream.total_out;
    return zret == Z_STREAM_END ? Z_OK : zret;
}

static int tiff_unpack_zlib(TiffContext *s, uint8_t *dst, int stride,
                            const uint8_t *src, int size,
                            int width, int lines)
{
    uint8_t *zbuf;
    unsigned long outlen;
    int ret, line;
    outlen = width * lines;
    zbuf   = av_malloc(outlen);
    if (!zbuf)
        return AVERROR(ENOMEM);
    if (s->fill_order) {
        if ((ret = deinvert_buffer(s, src, size)) < 0) {
            av_free(zbuf);
            return ret;
        }
        src = s->deinvert_buf;
    }
    ret = tiff_uncompress(zbuf, &outlen, src, size);
    if (ret != Z_OK) {
        av_log(s->avctx, AV_LOG_ERROR,
               "Uncompressing failed (%lu of %lu) with error %d\n", outlen,
               (unsigned long)width * lines, ret);
        av_free(zbuf);
        return AVERROR_UNKNOWN;
    }
    src = zbuf;
    for (line = 0; line < lines; line++) {
        if (s->bpp < 8 && s->avctx->pix_fmt == AV_PIX_FMT_PAL8) {
            horizontal_fill(s->bpp, dst, 1, src, 0, width, 0);
        } else {
            memcpy(dst, src, width);
        }
        dst += stride;
        src += width;
    }
    av_free(zbuf);
    return 0;
}
#endif


static int tiff_unpack_fax(TiffContext *s, uint8_t *dst, int stride,
                           const uint8_t *src, int size, int width, int lines)
{
    int i, ret = 0;
    int line;
    uint8_t *src2 = av_malloc((unsigned)size +
                              FF_INPUT_BUFFER_PADDING_SIZE);

    if (!src2) {
        av_log(s->avctx, AV_LOG_ERROR,
               "Error allocating temporary buffer\n");
        return AVERROR(ENOMEM);
    }
    if (s->fax_opts & 2) {
        avpriv_request_sample(s->avctx, "Uncompressed fax mode");
        av_free(src2);
        return AVERROR_PATCHWELCOME;
    }
    if (!s->fill_order) {
        memcpy(src2, src, size);
    } else {
        for (i = 0; i < size; i++)
            src2[i] = ff_reverse[src[i]];
    }
    memset(src2 + size, 0, FF_INPUT_BUFFER_PADDING_SIZE);
    ret = ff_ccitt_unpack(s->avctx, src2, size, dst, lines, stride,
                          s->compr, s->fax_opts);
    if (s->bpp < 8 && s->avctx->pix_fmt == AV_PIX_FMT_PAL8)
        for (line = 0; line < lines; line++) {
            horizontal_fill(s->bpp, dst, 1, dst, 0, width, 0);
            dst += stride;
        }
    av_free(src2);
    return ret;
}

static int tiff_unpack_strip(TiffContext *s, uint8_t *dst, int stride,
                             const uint8_t *src, int size, int lines)
{
    PutByteContext pb;
    int c, line, pixels, code, ret;
    int width = ((s->width * s->bpp) + 7) >> 3;

    if (s->planar)
        width /= s->bppcount;

    if (size <= 0)
        return AVERROR_INVALIDDATA;

    if (s->compr == TIFF_DEFLATE || s->compr == TIFF_ADOBE_DEFLATE) {
#if CONFIG_ZLIB
        return tiff_unpack_zlib(s, dst, stride, src, size, width, lines);
#else
        av_log(s->avctx, AV_LOG_ERROR,
               "zlib support not enabled, "
               "deflate compression not supported\n");
        return AVERROR(ENOSYS);
#endif
    }
    if (s->compr == TIFF_LZW) {
        if (s->fill_order) {
            if ((ret = deinvert_buffer(s, src, size)) < 0)
                return ret;
            ssrc = src = s->deinvert_buf;
        }
        if (size > 1 && !src[0] && (src[1]&1)) {
            av_log(s->avctx, AV_LOG_ERROR, "Old style LZW is unsupported\n");
        }
        if ((ret = ff_lzw_decode_init(s->lzw, 8, src, size, FF_LZW_TIFF)) < 0) {
            av_log(s->avctx, AV_LOG_ERROR, "Error initializing LZW decoder\n");
            return ret;
        }
        for (line = 0; line < lines; line++) {
            pixels = ff_lzw_decode(s->lzw, dst, width);
            if (pixels < width) {
                av_log(s->avctx, AV_LOG_ERROR, "Decoded only %i bytes of %i\n",
                       pixels, width);
                return AVERROR_INVALIDDATA;
            }
            dst += stride;
        }
        return 0;
    }
    if (s->compr == TIFF_CCITT_RLE ||
        s->compr == TIFF_G3        ||
        s->compr == TIFF_G4) {
        return tiff_unpack_fax(s, dst, stride, src, size, width, lines);
    }

    bytestream2_init(&s->gb, src, size);
    bytestream2_init_writer(&pb, dst, stride * lines);

    for (line = 0; line < lines; line++) {
        if (bytestream2_get_bytes_left(&s->gb) == 0 || bytestream2_get_eof(&pb))
            break;
        bytestream2_seek_p(&pb, stride * line, SEEK_SET);
        switch (s->compr) {
        case TIFF_RAW:
            if (!s->fill_order) {
<<<<<<< HEAD
                horizontal_fill(s->bpp * (s->avctx->pix_fmt == AV_PIX_FMT_PAL8),
                                dst, 1, src, 0, width, 0);
=======
                bytestream2_copy_buffer(&pb, &s->gb, width);
>>>>>>> 0a467a9b
            } else {
                int i;
                for (i = 0; i < width; i++)
                    bytestream2_put_byte(&pb, ff_reverse[bytestream2_get_byte(&s->gb)]);
            }
            break;
        case TIFF_PACKBITS:
            for (pixels = 0; pixels < width;) {
<<<<<<< HEAD
                if (ssrc + size - src < 2) {
                    av_log(s->avctx, AV_LOG_ERROR, "Read went out of bounds\n");
                    return AVERROR_INVALIDDATA;
                }
                code = s->fill_order ? (int8_t) ff_reverse[*src++]: (int8_t) *src++;
                if (code >= 0) {
                    code++;
                    if (pixels + code > width ||
                        ssrc + size - src < code) {
                        av_log(s->avctx, AV_LOG_ERROR,
                               "Copy went out of bounds\n");
                        return AVERROR_INVALIDDATA;
                    }
                    horizontal_fill(s->bpp * (s->avctx->pix_fmt == AV_PIX_FMT_PAL8),
                                    dst, 1, src, 0, code, pixels);
                    src    += code;
                    pixels += code;
                } else if (code != -128) { // -127..-1
                    code = (-code) + 1;
                    if (pixels + code > width) {
                        av_log(s->avctx, AV_LOG_ERROR,
                               "Run went out of bounds\n");
                        return AVERROR_INVALIDDATA;
                    }
                    c = *src++;
                    horizontal_fill(s->bpp * (s->avctx->pix_fmt == AV_PIX_FMT_PAL8),
                                    dst, 0, NULL, c, code, pixels);
=======
                code = ff_u8_to_s8(bytestream2_get_byte(&s->gb));
                if (code >= 0) {
                    code++;
                    bytestream2_copy_buffer(&pb, &s->gb, code);
                    pixels += code;
                } else if (code != -128) { // -127..-1
                    code = (-code) + 1;
                    c    = bytestream2_get_byte(&s->gb);
                    bytestream2_set_buffer(&pb, c, code);
>>>>>>> 0a467a9b
                    pixels += code;
                }
            }
            if (s->fill_order) {
                int i;
                for (i = 0; i < width; i++)
                    dst[i] = ff_reverse[dst[i]];
            }
            break;
<<<<<<< HEAD
        case TIFF_LZW:
            pixels = ff_lzw_decode(s->lzw, dst, width);
            if (pixels < width) {
                av_log(s->avctx, AV_LOG_ERROR, "Decoded only %i bytes of %i\n",
                       pixels, width);
                return AVERROR_INVALIDDATA;
            }
            if (s->bpp < 8 && s->avctx->pix_fmt == AV_PIX_FMT_PAL8)
                horizontal_fill(s->bpp, dst, 1, dst, 0, width, 0);
            break;
=======
>>>>>>> 0a467a9b
        }
    }
    return 0;
}

static int init_image(TiffContext *s, ThreadFrame *frame)
{
    int i, ret;
    uint32_t *pal;

    switch (s->planar * 1000 + s->bpp * 10 + s->bppcount) {
    case 11:
        if (!s->palette_is_set) {
            s->avctx->pix_fmt = AV_PIX_FMT_MONOBLACK;
            break;
        }
    case 21:
    case 41:
    case 81:
        s->avctx->pix_fmt = AV_PIX_FMT_PAL8;
        break;
    case 243:
        s->avctx->pix_fmt = AV_PIX_FMT_RGB24;
        break;
    case 161:
        s->avctx->pix_fmt = s->le ? AV_PIX_FMT_GRAY16LE : AV_PIX_FMT_GRAY16BE;
        break;
    case 162:
        s->avctx->pix_fmt = AV_PIX_FMT_GRAY8A;
        break;
    case 324:
        s->avctx->pix_fmt = AV_PIX_FMT_RGBA;
        break;
    case 483:
        s->avctx->pix_fmt = s->le ? AV_PIX_FMT_RGB48LE  : AV_PIX_FMT_RGB48BE;
        break;
    case 644:
        s->avctx->pix_fmt = s->le ? AV_PIX_FMT_RGBA64LE  : AV_PIX_FMT_RGBA64BE;
        break;
    case 1243:
        s->avctx->pix_fmt = AV_PIX_FMT_GBRP;
        break;
    case 1324:
        s->avctx->pix_fmt = AV_PIX_FMT_GBRAP;
        break;
    case 1483:
        s->avctx->pix_fmt = s->le ? AV_PIX_FMT_GBRP16LE : AV_PIX_FMT_GBRP16BE;
        break;
    case 1644:
        s->avctx->pix_fmt = s->le ? AV_PIX_FMT_GBRAP16LE : AV_PIX_FMT_GBRAP16BE;
        break;
    default:
        av_log(s->avctx, AV_LOG_ERROR,
               "This format is not supported (bpp=%d, bppcount=%d)\n",
               s->bpp, s->bppcount);
        return AVERROR_INVALIDDATA;
    }
    if (s->width != s->avctx->width || s->height != s->avctx->height) {
        ret = ff_set_dimensions(s->avctx, s->width, s->height);
        if (ret < 0)
            return ret;
    }
    if ((ret = ff_thread_get_buffer(s->avctx, frame, 0)) < 0)
        return ret;
    if (s->avctx->pix_fmt == AV_PIX_FMT_PAL8) {
        if (s->palette_is_set) {
            memcpy(frame->f->data[1], s->palette, sizeof(s->palette));
        } else {
            /* make default grayscale pal */
            pal = (uint32_t *) frame->f->data[1];
            for (i = 0; i < 1<<s->bpp; i++)
                pal[i] = 0xFFU << 24 | i * 255 / ((1<<s->bpp) - 1) * 0x010101;
        }
    }
    return 0;
}

<<<<<<< HEAD
static void set_sar(TiffContext *s, unsigned tag, unsigned num, unsigned den)
{
    int offset = tag == TIFF_YRES ? 2 : 0;
    s->res[offset++] = num;
    s->res[offset]   = den;
    if (s->res[0] && s->res[1] && s->res[2] && s->res[3])
        av_reduce(&s->avctx->sample_aspect_ratio.num, &s->avctx->sample_aspect_ratio.den,
                  s->res[2] * (uint64_t)s->res[1], s->res[0] * (uint64_t)s->res[3], INT32_MAX);
}

static int tiff_decode_tag(TiffContext *s, AVFrame *frame)
{
    unsigned tag, type, count, off, value = 0, value2 = 0;
    int i, j, k, pos, start;
    int ret;
    uint32_t *pal;
    double *dp;
=======
static int tiff_decode_tag(TiffContext *s)
{
    unsigned tag, type, count, off, value = 0;
    int i, start;
    uint32_t *pal;

    if (bytestream2_get_bytes_left(&s->gb) < 12)
        return AVERROR_INVALIDDATA;
    tag   = tget_short(&s->gb, s->le);
    type  = tget_short(&s->gb, s->le);
    count = tget_long(&s->gb, s->le);
    off   = tget_long(&s->gb, s->le);
    start = bytestream2_tell(&s->gb);
>>>>>>> 0a467a9b

    ret = ff_tread_tag(&s->gb, s->le, &tag, &type, &count, &start);
    if (ret < 0) {
        goto end;
    }

    off = bytestream2_tell(&s->gb);
    if (count == 1) {
        switch (type) {
        case TIFF_BYTE:
        case TIFF_SHORT:
<<<<<<< HEAD
        case TIFF_LONG:
            value = ff_tget(&s->gb, type, s->le);
            break;
        case TIFF_RATIONAL:
            value  = ff_tget(&s->gb, TIFF_LONG, s->le);
            value2 = ff_tget(&s->gb, TIFF_LONG, s->le);
            break;
        case TIFF_STRING:
            if (count <= 4) {
=======
            bytestream2_seek(&s->gb, -4, SEEK_CUR);
            value = tget(&s->gb, type, s->le);
            break;
        case TIFF_LONG:
            value = off;
            break;
        case TIFF_STRING:
            if (count <= 4) {
                bytestream2_seek(&s->gb, -4, SEEK_CUR);
>>>>>>> 0a467a9b
                break;
            }
        default:
            value = UINT_MAX;
<<<<<<< HEAD
        }
=======
            bytestream2_seek(&s->gb, off, SEEK_SET);
        }
    } else {
        if (count <= 4 && type_sizes[type] * count <= 4)
            bytestream2_seek(&s->gb, -4, SEEK_CUR);
        else
            bytestream2_seek(&s->gb, off, SEEK_SET);
>>>>>>> 0a467a9b
    }

    switch (tag) {
    case TIFF_WIDTH:
        s->width = value;
        break;
    case TIFF_HEIGHT:
        s->height = value;
        break;
    case TIFF_BPP:
        s->bppcount = count;
        if (count > 4) {
            av_log(s->avctx, AV_LOG_ERROR,
                   "This format is not supported (bpp=%d, %d components)\n",
                   s->bpp, count);
            return AVERROR_INVALIDDATA;
        }
        if (count == 1)
            s->bpp = value;
        else {
            switch (type) {
            case TIFF_BYTE:
            case TIFF_SHORT:
            case TIFF_LONG:
                s->bpp = 0;
<<<<<<< HEAD
                if (bytestream2_get_bytes_left(&s->gb) < type_sizes[type] * count)
                    return AVERROR_INVALIDDATA;
                for (i = 0; i < count; i++)
                    s->bpp += ff_tget(&s->gb, type, s->le);
=======
                for (i = 0; i < count; i++)
                    s->bpp += tget(&s->gb, type, s->le);
>>>>>>> 0a467a9b
                break;
            default:
                s->bpp = -1;
            }
        }
        break;
    case TIFF_SAMPLES_PER_PIXEL:
        if (count != 1) {
            av_log(s->avctx, AV_LOG_ERROR,
                   "Samples per pixel requires a single value, many provided\n");
            return AVERROR_INVALIDDATA;
        }
        if (value > 4U) {
            av_log(s->avctx, AV_LOG_ERROR,
                   "Samples per pixel %d is too large\n", value);
            return AVERROR_INVALIDDATA;
        }
        if (s->bppcount == 1)
            s->bpp *= value;
        s->bppcount = value;
        break;
    case TIFF_COMPR:
        s->compr     = value;
        s->predictor = 0;
        switch (s->compr) {
        case TIFF_RAW:
        case TIFF_PACKBITS:
        case TIFF_LZW:
        case TIFF_CCITT_RLE:
            break;
        case TIFF_G3:
        case TIFF_G4:
            s->fax_opts = 0;
            break;
        case TIFF_DEFLATE:
        case TIFF_ADOBE_DEFLATE:
#if CONFIG_ZLIB
            break;
#else
            av_log(s->avctx, AV_LOG_ERROR, "Deflate: ZLib not compiled in\n");
            return AVERROR(ENOSYS);
#endif
        case TIFF_JPEG:
        case TIFF_NEWJPEG:
            avpriv_report_missing_feature(s->avctx, "JPEG compression");
            return AVERROR_PATCHWELCOME;
        default:
            av_log(s->avctx, AV_LOG_ERROR, "Unknown compression method %i\n",
                   s->compr);
            return AVERROR_INVALIDDATA;
        }
        break;
    case TIFF_ROWSPERSTRIP:
        if (type == TIFF_LONG && value == UINT_MAX)
            value = s->height;
        if (value < 1) {
            av_log(s->avctx, AV_LOG_ERROR,
                   "Incorrect value of rows per strip\n");
            return AVERROR_INVALIDDATA;
        }
        s->rps = value;
        break;
    case TIFF_STRIP_OFFS:
        if (count == 1) {
<<<<<<< HEAD
            s->strippos  = 0;
            s->stripoff  = value;
=======
            s->strippos = 0;
            s->stripoff = value;
>>>>>>> 0a467a9b
        } else
            s->strippos = off;
        s->strips = count;
        if (s->strips == 1)
            s->rps = s->height;
        s->sot = type;
<<<<<<< HEAD
        if (s->strippos > bytestream2_size(&s->gb)) {
            av_log(s->avctx, AV_LOG_ERROR,
                   "Tag referencing position outside the image\n");
            return AVERROR_INVALIDDATA;
        }
=======
>>>>>>> 0a467a9b
        break;
    case TIFF_STRIP_SIZE:
        if (count == 1) {
            s->stripsizesoff = 0;
<<<<<<< HEAD
            s->stripsize  = value;
            s->strips     = 1;
=======
            s->stripsize     = value;
            s->strips        = 1;
>>>>>>> 0a467a9b
        } else {
            s->stripsizesoff = off;
        }
        s->strips = count;
        s->sstype = type;
<<<<<<< HEAD
        if (s->stripsizesoff > bytestream2_size(&s->gb)) {
            av_log(s->avctx, AV_LOG_ERROR,
                   "Tag referencing position outside the image\n");
            return AVERROR_INVALIDDATA;
        }
=======
>>>>>>> 0a467a9b
        break;
    case TIFF_XRES:
    case TIFF_YRES:
        set_sar(s, tag, value, value2);
        break;
    case TIFF_TILE_BYTE_COUNTS:
    case TIFF_TILE_LENGTH:
    case TIFF_TILE_OFFSETS:
    case TIFF_TILE_WIDTH:
        av_log(s->avctx, AV_LOG_ERROR, "Tiled images are not supported\n");
        return AVERROR_PATCHWELCOME;
        break;
    case TIFF_PREDICTOR:
        s->predictor = value;
        break;
    case TIFF_INVERT:
        switch (value) {
        case 0:
            s->invert = 1;
            break;
        case 1:
            s->invert = 0;
            break;
        case 2:
        case 3:
            break;
        default:
            av_log(s->avctx, AV_LOG_ERROR, "Color mode %d is not supported\n",
                   value);
            return AVERROR_INVALIDDATA;
        }
        break;
    case TIFF_FILL_ORDER:
        if (value < 1 || value > 2) {
            av_log(s->avctx, AV_LOG_ERROR,
                   "Unknown FillOrder value %d, trying default one\n", value);
            value = 1;
        }
        s->fill_order = value - 1;
        break;
    case TIFF_PAL: {
        GetByteContext pal_gb[3];
        pal = (uint32_t *) s->palette;
        off = type_sizes[type];
<<<<<<< HEAD
        if (count / 3 > 256 || bytestream2_get_bytes_left(&s->gb) < count / 3 * off * 3)
            return AVERROR_INVALIDDATA;
        off = (type_sizes[type] - 1) << 3;
        for (k = 2; k >= 0; k--) {
            for (i = 0; i < count / 3; i++) {
                if (k == 2)
                    pal[i] = 0xFFU << 24;
                j =  (ff_tget(&s->gb, type, s->le) >> off) << (k * 8);
                pal[i] |= j;
            }
=======
        if (count / 3 > 256 ||
            bytestream2_get_bytes_left(&s->gb) < count / 3 * off * 3)
            return AVERROR_INVALIDDATA;
        pal_gb[0] = pal_gb[1] = pal_gb[2] = s->gb;
        bytestream2_skip(&pal_gb[1], count / 3 * off);
        bytestream2_skip(&pal_gb[2], count / 3 * off * 2);
        off = (type_sizes[type] - 1) << 3;
        for (i = 0; i < count / 3; i++) {
            uint32_t p = 0xFF000000;
            p |= (tget(&pal_gb[0], type, s->le) >> off) << 16;
            p |= (tget(&pal_gb[1], type, s->le) >> off) << 8;
            p |=  tget(&pal_gb[2], type, s->le) >> off;
            pal[i] = p;
>>>>>>> 0a467a9b
        }
        s->palette_is_set = 1;
        break;
    }
    case TIFF_PLANAR:
        s->planar = value == 2;
        break;
    case TIFF_T4OPTIONS:
        if (s->compr == TIFF_G3)
            s->fax_opts = value;
        break;
    case TIFF_T6OPTIONS:
        if (s->compr == TIFF_G4)
            s->fax_opts = value;
        break;
#define ADD_METADATA(count, name, sep)\
    if ((ret = add_metadata(count, type, name, sep, s, frame)) < 0) {\
        av_log(s->avctx, AV_LOG_ERROR, "Error allocating temporary buffer\n");\
        goto end;\
    }
    case TIFF_MODEL_PIXEL_SCALE:
        ADD_METADATA(count, "ModelPixelScaleTag", NULL);
        break;
    case TIFF_MODEL_TRANSFORMATION:
        ADD_METADATA(count, "ModelTransformationTag", NULL);
        break;
    case TIFF_MODEL_TIEPOINT:
        ADD_METADATA(count, "ModelTiepointTag", NULL);
        break;
    case TIFF_GEO_KEY_DIRECTORY:
        ADD_METADATA(1, "GeoTIFF_Version", NULL);
        ADD_METADATA(2, "GeoTIFF_Key_Revision", ".");
        s->geotag_count   = ff_tget_short(&s->gb, s->le);
        if (s->geotag_count > count / 4 - 1) {
            s->geotag_count = count / 4 - 1;
            av_log(s->avctx, AV_LOG_WARNING, "GeoTIFF key directory buffer shorter than specified\n");
        }
        if (bytestream2_get_bytes_left(&s->gb) < s->geotag_count * sizeof(int16_t) * 4) {
            s->geotag_count = 0;
            return -1;
        }
        s->geotags = av_mallocz(sizeof(TiffGeoTag) * s->geotag_count);
        if (!s->geotags) {
            av_log(s->avctx, AV_LOG_ERROR, "Error allocating temporary buffer\n");
            s->geotag_count = 0;
            goto end;
        }
        for (i = 0; i < s->geotag_count; i++) {
            s->geotags[i].key    = ff_tget_short(&s->gb, s->le);
            s->geotags[i].type   = ff_tget_short(&s->gb, s->le);
            s->geotags[i].count  = ff_tget_short(&s->gb, s->le);

            if (!s->geotags[i].type)
                s->geotags[i].val  = get_geokey_val(s->geotags[i].key, ff_tget_short(&s->gb, s->le));
            else
                s->geotags[i].offset = ff_tget_short(&s->gb, s->le);
        }
        break;
    case TIFF_GEO_DOUBLE_PARAMS:
        if (count >= INT_MAX / sizeof(int64_t))
            return AVERROR_INVALIDDATA;
        if (bytestream2_get_bytes_left(&s->gb) < count * sizeof(int64_t))
            return AVERROR_INVALIDDATA;
        dp = av_malloc(count * sizeof(double));
        if (!dp) {
            av_log(s->avctx, AV_LOG_ERROR, "Error allocating temporary buffer\n");
            goto end;
        }
        for (i = 0; i < count; i++)
            dp[i] = ff_tget_double(&s->gb, s->le);
        for (i = 0; i < s->geotag_count; i++) {
            if (s->geotags[i].type == TIFF_GEO_DOUBLE_PARAMS) {
                if (s->geotags[i].count == 0
                    || s->geotags[i].offset + s->geotags[i].count > count) {
                    av_log(s->avctx, AV_LOG_WARNING, "Invalid GeoTIFF key %d\n", s->geotags[i].key);
                } else {
                    char *ap = doubles2str(&dp[s->geotags[i].offset], s->geotags[i].count, ", ");
                    if (!ap) {
                        av_log(s->avctx, AV_LOG_ERROR, "Error allocating temporary buffer\n");
                        av_freep(&dp);
                        return AVERROR(ENOMEM);
                    }
                    s->geotags[i].val = ap;
                }
            }
        }
        av_freep(&dp);
        break;
    case TIFF_GEO_ASCII_PARAMS:
        pos = bytestream2_tell(&s->gb);
        for (i = 0; i < s->geotag_count; i++) {
            if (s->geotags[i].type == TIFF_GEO_ASCII_PARAMS) {
                if (s->geotags[i].count == 0
                    || s->geotags[i].offset +  s->geotags[i].count > count) {
                    av_log(s->avctx, AV_LOG_WARNING, "Invalid GeoTIFF key %d\n", s->geotags[i].key);
                } else {
                    char *ap;

                    bytestream2_seek(&s->gb, pos + s->geotags[i].offset, SEEK_SET);
                    if (bytestream2_get_bytes_left(&s->gb) < s->geotags[i].count)
                        return AVERROR_INVALIDDATA;
                    ap = av_malloc(s->geotags[i].count);
                    if (!ap) {
                        av_log(s->avctx, AV_LOG_ERROR, "Error allocating temporary buffer\n");
                        return AVERROR(ENOMEM);
                    }
                    bytestream2_get_bufferu(&s->gb, ap, s->geotags[i].count);
                    ap[s->geotags[i].count - 1] = '\0'; //replace the "|" delimiter with a 0 byte
                    s->geotags[i].val = ap;
                }
            }
        }
        break;
    case TIFF_ARTIST:
        ADD_METADATA(count, "artist", NULL);
        break;
    case TIFF_COPYRIGHT:
        ADD_METADATA(count, "copyright", NULL);
        break;
    case TIFF_DATE:
        ADD_METADATA(count, "date", NULL);
        break;
    case TIFF_DOCUMENT_NAME:
        ADD_METADATA(count, "document_name", NULL);
        break;
    case TIFF_HOST_COMPUTER:
        ADD_METADATA(count, "computer", NULL);
        break;
    case TIFF_IMAGE_DESCRIPTION:
        ADD_METADATA(count, "description", NULL);
        break;
    case TIFF_MAKE:
        ADD_METADATA(count, "make", NULL);
        break;
    case TIFF_MODEL:
        ADD_METADATA(count, "model", NULL);
        break;
    case TIFF_PAGE_NAME:
        ADD_METADATA(count, "page_name", NULL);
        break;
    case TIFF_PAGE_NUMBER:
        ADD_METADATA(count, "page_number", " / ");
        break;
    case TIFF_SOFTWARE_NAME:
        ADD_METADATA(count, "software", NULL);
        break;
    default:
        if (s->avctx->err_recognition & AV_EF_EXPLODE) {
            av_log(s->avctx, AV_LOG_ERROR,
                   "Unknown or unsupported tag %d/0X%0X\n",
                   tag, tag);
            return AVERROR_INVALIDDATA;
        }
    }
<<<<<<< HEAD
end:
=======
>>>>>>> 0a467a9b
    bytestream2_seek(&s->gb, start, SEEK_SET);
    return 0;
}

static int decode_frame(AVCodecContext *avctx,
                        void *data, int *got_frame, AVPacket *avpkt)
{
    TiffContext *const s = avctx->priv_data;
    AVFrame *const p = data;
<<<<<<< HEAD
    ThreadFrame frame = { .f = data };
=======
>>>>>>> 0a467a9b
    unsigned off;
    int le, ret, plane, planes;
    int i, j, entries, stride;
    unsigned soff, ssize;
    uint8_t *dst;
    GetByteContext stripsizes;
    GetByteContext stripdata;

    bytestream2_init(&s->gb, avpkt->data, avpkt->size);

    // parse image header
<<<<<<< HEAD
    if ((ret = ff_tdecode_header(&s->gb, &le, &off))) {
        av_log(avctx, AV_LOG_ERROR, "Invalid TIFF header\n");
        return ret;
    } else if (off >= UINT_MAX - 14 || avpkt->size < off + 14) {
        av_log(avctx, AV_LOG_ERROR, "IFD offset is greater than image size\n");
=======
    if (avpkt->size < 8)
        return AVERROR_INVALIDDATA;
    id = bytestream2_get_le16(&s->gb);
    if (id == 0x4949)
        le = 1;
    else if (id == 0x4D4D)
        le = 0;
    else {
        av_log(avctx, AV_LOG_ERROR, "TIFF header not found\n");
>>>>>>> 0a467a9b
        return AVERROR_INVALIDDATA;
    }
    s->le         = le;
    // TIFF_BPP is not a required tag and defaults to 1
    s->bppcount   = s->bpp = 1;
    s->invert     = 0;
    s->compr      = TIFF_RAW;
    s->fill_order = 0;
<<<<<<< HEAD
    free_geotags(s);

    // Reset these offsets so we can tell if they were set this frame
    s->stripsizesoff = s->strippos = 0;
    /* parse image file directory */
    bytestream2_seek(&s->gb, off, SEEK_SET);
    entries = ff_tget_short(&s->gb, le);
    if (bytestream2_get_bytes_left(&s->gb) < entries * 12)
        return AVERROR_INVALIDDATA;
    for (i = 0; i < entries; i++) {
        if ((ret = tiff_decode_tag(s, p)) < 0)
            return ret;
    }

    for (i = 0; i<s->geotag_count; i++) {
        const char *keyname = get_geokey_name(s->geotags[i].key);
        if (!keyname) {
            av_log(avctx, AV_LOG_WARNING, "Unknown or unsupported GeoTIFF key %d\n", s->geotags[i].key);
            continue;
        }
        if (get_geokey_type(s->geotags[i].key) != s->geotags[i].type) {
            av_log(avctx, AV_LOG_WARNING, "Type of GeoTIFF key %d is wrong\n", s->geotags[i].key);
            continue;
        }
        ret = av_dict_set(avpriv_frame_get_metadatap(p), keyname, s->geotags[i].val, 0);
        if (ret<0) {
            av_log(avctx, AV_LOG_ERROR, "Writing metadata with key '%s' failed\n", keyname);
            return ret;
        }
    }

=======
    // As TIFF 6.0 specification puts it "An arbitrary but carefully chosen number
    // that further identifies the file as a TIFF file"
    if (tget_short(&s->gb, le) != 42) {
        av_log(avctx, AV_LOG_ERROR,
               "The answer to life, universe and everything is not correct!\n");
        return AVERROR_INVALIDDATA;
    }
    // Reset these offsets so we can tell if they were set this frame
    s->stripsizesoff = s->strippos = 0;
    /* parse image file directory */
    off = tget_long(&s->gb, le);
    if (off >= UINT_MAX - 14 || avpkt->size < off + 14) {
        av_log(avctx, AV_LOG_ERROR, "IFD offset is greater than image size\n");
        return AVERROR_INVALIDDATA;
    }
    bytestream2_seek(&s->gb, off, SEEK_SET);
    entries = tget_short(&s->gb, le);
    for (i = 0; i < entries; i++) {
        if ((ret = tiff_decode_tag(s)) < 0)
            return ret;
    }
>>>>>>> 0a467a9b
    if (!s->strippos && !s->stripoff) {
        av_log(avctx, AV_LOG_ERROR, "Image data is missing\n");
        return AVERROR_INVALIDDATA;
    }
    /* now we have the data and may start decoding */
    if ((ret = init_image(s, &frame)) < 0)
        return ret;

    if (s->strips == 1 && !s->stripsize) {
        av_log(avctx, AV_LOG_WARNING, "Image data size missing\n");
        s->stripsize = avpkt->size - s->stripoff;
<<<<<<< HEAD
    }

    if (s->stripsizesoff) {
        if (s->stripsizesoff >= (unsigned)avpkt->size)
            return AVERROR_INVALIDDATA;
        bytestream2_init(&stripsizes, avpkt->data + s->stripsizesoff, avpkt->size - s->stripsizesoff);
    }
    if (s->strippos) {
        if (s->strippos >= (unsigned)avpkt->size)
            return AVERROR_INVALIDDATA;
        bytestream2_init(&stripdata, avpkt->data + s->strippos, avpkt->size - s->strippos);
    }

    if (s->rps <= 0) {
        av_log(avctx, AV_LOG_ERROR, "rps %d invalid\n", s->rps);
        return AVERROR_INVALIDDATA;
    }

    planes = s->planar ? s->bppcount : 1;
    for (plane = 0; plane < planes; plane++) {
        stride = p->linesize[plane];
        dst    = p->data[plane];
    for (i = 0; i < s->height; i += s->rps) {
        if (s->stripsizesoff)
            ssize = ff_tget(&stripsizes, s->sstype, s->le);
=======
    }
    stride = p->linesize[0];
    dst    = p->data[0];

    if (s->stripsizesoff) {
        if (s->stripsizesoff >= avpkt->size)
            return AVERROR_INVALIDDATA;
        bytestream2_init(&stripsizes, avpkt->data + s->stripsizesoff,
                         avpkt->size - s->stripsizesoff);
    }
    if (s->strippos) {
        if (s->strippos >= avpkt->size)
            return AVERROR_INVALIDDATA;
        bytestream2_init(&stripdata, avpkt->data + s->strippos,
                         avpkt->size - s->strippos);
    }

    for (i = 0; i < s->height; i += s->rps) {
        if (s->stripsizesoff)
            ssize = tget(&stripsizes, s->sstype, le);
>>>>>>> 0a467a9b
        else
            ssize = s->stripsize;

        if (s->strippos)
<<<<<<< HEAD
            soff = ff_tget(&stripdata, s->sot, s->le);
=======
            soff = tget(&stripdata, s->sot, le);
>>>>>>> 0a467a9b
        else
            soff = s->stripoff;

        if (soff > avpkt->size || ssize > avpkt->size - soff) {
            av_log(avctx, AV_LOG_ERROR, "Invalid strip size/offset\n");
            return AVERROR_INVALIDDATA;
        }
        if ((ret = tiff_unpack_strip(s, dst, stride, avpkt->data + soff, ssize,
                                     FFMIN(s->rps, s->height - i))) < 0) {
            if (avctx->err_recognition & AV_EF_EXPLODE)
                return ret;
            break;
        }
        dst += s->rps * stride;
    }
    if (s->predictor == 2) {
        dst   = p->data[plane];
        soff  = s->bpp >> 3;
        if (s->planar)
            soff  = FFMAX(soff / s->bppcount, 1);
        ssize = s->width * soff;
        if (s->avctx->pix_fmt == AV_PIX_FMT_RGB48LE ||
            s->avctx->pix_fmt == AV_PIX_FMT_RGBA64LE ||
            s->avctx->pix_fmt == AV_PIX_FMT_GBRP16LE ||
            s->avctx->pix_fmt == AV_PIX_FMT_GBRAP16LE) {
            for (i = 0; i < s->height; i++) {
                for (j = soff; j < ssize; j += 2)
                    AV_WL16(dst + j, AV_RL16(dst + j) + AV_RL16(dst + j - soff));
                dst += stride;
            }
        } else if (s->avctx->pix_fmt == AV_PIX_FMT_RGB48BE ||
                   s->avctx->pix_fmt == AV_PIX_FMT_RGBA64BE ||
                   s->avctx->pix_fmt == AV_PIX_FMT_GBRP16BE ||
                   s->avctx->pix_fmt == AV_PIX_FMT_GBRAP16BE) {
            for (i = 0; i < s->height; i++) {
                for (j = soff; j < ssize; j += 2)
                    AV_WB16(dst + j, AV_RB16(dst + j) + AV_RB16(dst + j - soff));
                dst += stride;
            }
        } else {
            for (i = 0; i < s->height; i++) {
                for (j = soff; j < ssize; j++)
                    dst[j] += dst[j - soff];
                dst += stride;
            }
        }
    }

    if (s->invert) {
        dst = p->data[plane];
        for (i = 0; i < s->height; i++) {
            for (j = 0; j < p->linesize[plane]; j++)
                dst[j] = (s->avctx->pix_fmt == AV_PIX_FMT_PAL8 ? (1<<s->bpp) - 1 : 255) - dst[j];
            dst += stride;
        }
    }
    }

    if (s->planar && s->bppcount > 2) {
        FFSWAP(uint8_t*, p->data[0],     p->data[2]);
        FFSWAP(int,      p->linesize[0], p->linesize[2]);
        FFSWAP(uint8_t*, p->data[0],     p->data[1]);
        FFSWAP(int,      p->linesize[0], p->linesize[1]);
    }

    *got_frame = 1;

    return avpkt->size;
}

static av_cold int tiff_init(AVCodecContext *avctx)
{
    TiffContext *s = avctx->priv_data;

    s->width  = 0;
    s->height = 0;
    s->avctx  = avctx;
    ff_lzw_decode_open(&s->lzw);
    ff_ccitt_unpack_init();

    return 0;
}

static av_cold int tiff_end(AVCodecContext *avctx)
{
    TiffContext *const s = avctx->priv_data;

    free_geotags(s);

    ff_lzw_decode_close(&s->lzw);
    av_freep(&s->deinvert_buf);
    return 0;
}

AVCodec ff_tiff_decoder = {
    .name           = "tiff",
    .long_name      = NULL_IF_CONFIG_SMALL("TIFF image"),
    .type           = AVMEDIA_TYPE_VIDEO,
    .id             = AV_CODEC_ID_TIFF,
    .priv_data_size = sizeof(TiffContext),
    .init           = tiff_init,
    .close          = tiff_end,
    .decode         = decode_frame,
    .init_thread_copy = ONLY_IF_THREADS_ENABLED(tiff_init),
    .capabilities   = CODEC_CAP_DR1 | CODEC_CAP_FRAME_THREADS,
};<|MERGE_RESOLUTION|>--- conflicted
+++ resolved
@@ -72,7 +72,6 @@
     TiffGeoTag *geotags;
 } TiffContext;
 
-<<<<<<< HEAD
 static void free_geotags(TiffContext *const s)
 {
     int i;
@@ -265,25 +264,6 @@
         } else {
             memset(dst + offset, c, width);
         }
-=======
-static unsigned tget_short(GetByteContext *gb, int le)
-{
-    return le ? bytestream2_get_le16(gb) : bytestream2_get_be16(gb);
-}
-
-static unsigned tget_long(GetByteContext *gb, int le)
-{
-    return le ? bytestream2_get_le32(gb) : bytestream2_get_be32(gb);
-}
-
-static unsigned tget(GetByteContext *gb, int type, int le)
-{
-    switch (type) {
-    case TIFF_BYTE:  return bytestream2_get_byte(gb);
-    case TIFF_SHORT: return tget_short(gb, le);
-    case TIFF_LONG:  return tget_long(gb, le);
-    default:         return UINT_MAX;
->>>>>>> 0a467a9b
     }
 }
 
@@ -405,6 +385,7 @@
 {
     PutByteContext pb;
     int c, line, pixels, code, ret;
+    const uint8_t *ssrc = src;
     int width = ((s->width * s->bpp) + 7) >> 3;
 
     if (s->planar)
@@ -443,6 +424,8 @@
                        pixels, width);
                 return AVERROR_INVALIDDATA;
             }
+            if (s->bpp < 8 && s->avctx->pix_fmt == AV_PIX_FMT_PAL8)
+                horizontal_fill(s->bpp, dst, 1, dst, 0, width, 0);
             dst += stride;
         }
         return 0;
@@ -457,27 +440,31 @@
     bytestream2_init_writer(&pb, dst, stride * lines);
 
     for (line = 0; line < lines; line++) {
+        if (src - ssrc > size) {
+            av_log(s->avctx, AV_LOG_ERROR, "Source data overread\n");
+            return AVERROR_INVALIDDATA;
+        }
+
         if (bytestream2_get_bytes_left(&s->gb) == 0 || bytestream2_get_eof(&pb))
             break;
         bytestream2_seek_p(&pb, stride * line, SEEK_SET);
         switch (s->compr) {
         case TIFF_RAW:
+            if (ssrc + size - src < width)
+                return AVERROR_INVALIDDATA;
+
             if (!s->fill_order) {
-<<<<<<< HEAD
                 horizontal_fill(s->bpp * (s->avctx->pix_fmt == AV_PIX_FMT_PAL8),
                                 dst, 1, src, 0, width, 0);
-=======
-                bytestream2_copy_buffer(&pb, &s->gb, width);
->>>>>>> 0a467a9b
             } else {
                 int i;
                 for (i = 0; i < width; i++)
-                    bytestream2_put_byte(&pb, ff_reverse[bytestream2_get_byte(&s->gb)]);
+                    dst[i] = ff_reverse[src[i]];
             }
+            src += width;
             break;
         case TIFF_PACKBITS:
             for (pixels = 0; pixels < width;) {
-<<<<<<< HEAD
                 if (ssrc + size - src < 2) {
                     av_log(s->avctx, AV_LOG_ERROR, "Read went out of bounds\n");
                     return AVERROR_INVALIDDATA;
@@ -505,17 +492,6 @@
                     c = *src++;
                     horizontal_fill(s->bpp * (s->avctx->pix_fmt == AV_PIX_FMT_PAL8),
                                     dst, 0, NULL, c, code, pixels);
-=======
-                code = ff_u8_to_s8(bytestream2_get_byte(&s->gb));
-                if (code >= 0) {
-                    code++;
-                    bytestream2_copy_buffer(&pb, &s->gb, code);
-                    pixels += code;
-                } else if (code != -128) { // -127..-1
-                    code = (-code) + 1;
-                    c    = bytestream2_get_byte(&s->gb);
-                    bytestream2_set_buffer(&pb, c, code);
->>>>>>> 0a467a9b
                     pixels += code;
                 }
             }
@@ -525,20 +501,8 @@
                     dst[i] = ff_reverse[dst[i]];
             }
             break;
-<<<<<<< HEAD
-        case TIFF_LZW:
-            pixels = ff_lzw_decode(s->lzw, dst, width);
-            if (pixels < width) {
-                av_log(s->avctx, AV_LOG_ERROR, "Decoded only %i bytes of %i\n",
-                       pixels, width);
-                return AVERROR_INVALIDDATA;
-            }
-            if (s->bpp < 8 && s->avctx->pix_fmt == AV_PIX_FMT_PAL8)
-                horizontal_fill(s->bpp, dst, 1, dst, 0, width, 0);
-            break;
-=======
->>>>>>> 0a467a9b
-        }
+        }
+        dst += stride;
     }
     return 0;
 }
@@ -615,7 +579,6 @@
     return 0;
 }
 
-<<<<<<< HEAD
 static void set_sar(TiffContext *s, unsigned tag, unsigned num, unsigned den)
 {
     int offset = tag == TIFF_YRES ? 2 : 0;
@@ -629,25 +592,11 @@
 static int tiff_decode_tag(TiffContext *s, AVFrame *frame)
 {
     unsigned tag, type, count, off, value = 0, value2 = 0;
-    int i, j, k, pos, start;
+    int i, start;
+    int j, k, pos;
     int ret;
     uint32_t *pal;
     double *dp;
-=======
-static int tiff_decode_tag(TiffContext *s)
-{
-    unsigned tag, type, count, off, value = 0;
-    int i, start;
-    uint32_t *pal;
-
-    if (bytestream2_get_bytes_left(&s->gb) < 12)
-        return AVERROR_INVALIDDATA;
-    tag   = tget_short(&s->gb, s->le);
-    type  = tget_short(&s->gb, s->le);
-    count = tget_long(&s->gb, s->le);
-    off   = tget_long(&s->gb, s->le);
-    start = bytestream2_tell(&s->gb);
->>>>>>> 0a467a9b
 
     ret = ff_tread_tag(&s->gb, s->le, &tag, &type, &count, &start);
     if (ret < 0) {
@@ -659,7 +608,6 @@
         switch (type) {
         case TIFF_BYTE:
         case TIFF_SHORT:
-<<<<<<< HEAD
         case TIFF_LONG:
             value = ff_tget(&s->gb, type, s->le);
             break;
@@ -669,32 +617,11 @@
             break;
         case TIFF_STRING:
             if (count <= 4) {
-=======
-            bytestream2_seek(&s->gb, -4, SEEK_CUR);
-            value = tget(&s->gb, type, s->le);
-            break;
-        case TIFF_LONG:
-            value = off;
-            break;
-        case TIFF_STRING:
-            if (count <= 4) {
-                bytestream2_seek(&s->gb, -4, SEEK_CUR);
->>>>>>> 0a467a9b
                 break;
             }
         default:
             value = UINT_MAX;
-<<<<<<< HEAD
-        }
-=======
-            bytestream2_seek(&s->gb, off, SEEK_SET);
-        }
-    } else {
-        if (count <= 4 && type_sizes[type] * count <= 4)
-            bytestream2_seek(&s->gb, -4, SEEK_CUR);
-        else
-            bytestream2_seek(&s->gb, off, SEEK_SET);
->>>>>>> 0a467a9b
+        }
     }
 
     switch (tag) {
@@ -720,15 +647,10 @@
             case TIFF_SHORT:
             case TIFF_LONG:
                 s->bpp = 0;
-<<<<<<< HEAD
                 if (bytestream2_get_bytes_left(&s->gb) < type_sizes[type] * count)
                     return AVERROR_INVALIDDATA;
                 for (i = 0; i < count; i++)
                     s->bpp += ff_tget(&s->gb, type, s->le);
-=======
-                for (i = 0; i < count; i++)
-                    s->bpp += tget(&s->gb, type, s->le);
->>>>>>> 0a467a9b
                 break;
             default:
                 s->bpp = -1;
@@ -793,51 +715,25 @@
         break;
     case TIFF_STRIP_OFFS:
         if (count == 1) {
-<<<<<<< HEAD
-            s->strippos  = 0;
-            s->stripoff  = value;
-=======
             s->strippos = 0;
             s->stripoff = value;
->>>>>>> 0a467a9b
         } else
             s->strippos = off;
         s->strips = count;
         if (s->strips == 1)
             s->rps = s->height;
         s->sot = type;
-<<<<<<< HEAD
-        if (s->strippos > bytestream2_size(&s->gb)) {
-            av_log(s->avctx, AV_LOG_ERROR,
-                   "Tag referencing position outside the image\n");
-            return AVERROR_INVALIDDATA;
-        }
-=======
->>>>>>> 0a467a9b
         break;
     case TIFF_STRIP_SIZE:
         if (count == 1) {
             s->stripsizesoff = 0;
-<<<<<<< HEAD
-            s->stripsize  = value;
-            s->strips     = 1;
-=======
             s->stripsize     = value;
             s->strips        = 1;
->>>>>>> 0a467a9b
         } else {
             s->stripsizesoff = off;
         }
         s->strips = count;
         s->sstype = type;
-<<<<<<< HEAD
-        if (s->stripsizesoff > bytestream2_size(&s->gb)) {
-            av_log(s->avctx, AV_LOG_ERROR,
-                   "Tag referencing position outside the image\n");
-            return AVERROR_INVALIDDATA;
-        }
-=======
->>>>>>> 0a467a9b
         break;
     case TIFF_XRES:
     case TIFF_YRES:
@@ -879,12 +775,12 @@
         s->fill_order = value - 1;
         break;
     case TIFF_PAL: {
-        GetByteContext pal_gb[3];
         pal = (uint32_t *) s->palette;
         off = type_sizes[type];
-<<<<<<< HEAD
-        if (count / 3 > 256 || bytestream2_get_bytes_left(&s->gb) < count / 3 * off * 3)
-            return AVERROR_INVALIDDATA;
+        if (count / 3 > 256 ||
+            bytestream2_get_bytes_left(&s->gb) < count / 3 * off * 3)
+            return AVERROR_INVALIDDATA;
+
         off = (type_sizes[type] - 1) << 3;
         for (k = 2; k >= 0; k--) {
             for (i = 0; i < count / 3; i++) {
@@ -893,21 +789,6 @@
                 j =  (ff_tget(&s->gb, type, s->le) >> off) << (k * 8);
                 pal[i] |= j;
             }
-=======
-        if (count / 3 > 256 ||
-            bytestream2_get_bytes_left(&s->gb) < count / 3 * off * 3)
-            return AVERROR_INVALIDDATA;
-        pal_gb[0] = pal_gb[1] = pal_gb[2] = s->gb;
-        bytestream2_skip(&pal_gb[1], count / 3 * off);
-        bytestream2_skip(&pal_gb[2], count / 3 * off * 2);
-        off = (type_sizes[type] - 1) << 3;
-        for (i = 0; i < count / 3; i++) {
-            uint32_t p = 0xFF000000;
-            p |= (tget(&pal_gb[0], type, s->le) >> off) << 16;
-            p |= (tget(&pal_gb[1], type, s->le) >> off) << 8;
-            p |=  tget(&pal_gb[2], type, s->le) >> off;
-            pal[i] = p;
->>>>>>> 0a467a9b
         }
         s->palette_is_set = 1;
         break;
@@ -1062,10 +943,7 @@
             return AVERROR_INVALIDDATA;
         }
     }
-<<<<<<< HEAD
 end:
-=======
->>>>>>> 0a467a9b
     bytestream2_seek(&s->gb, start, SEEK_SET);
     return 0;
 }
@@ -1075,10 +953,7 @@
 {
     TiffContext *const s = avctx->priv_data;
     AVFrame *const p = data;
-<<<<<<< HEAD
     ThreadFrame frame = { .f = data };
-=======
->>>>>>> 0a467a9b
     unsigned off;
     int le, ret, plane, planes;
     int i, j, entries, stride;
@@ -1090,23 +965,11 @@
     bytestream2_init(&s->gb, avpkt->data, avpkt->size);
 
     // parse image header
-<<<<<<< HEAD
     if ((ret = ff_tdecode_header(&s->gb, &le, &off))) {
         av_log(avctx, AV_LOG_ERROR, "Invalid TIFF header\n");
         return ret;
     } else if (off >= UINT_MAX - 14 || avpkt->size < off + 14) {
         av_log(avctx, AV_LOG_ERROR, "IFD offset is greater than image size\n");
-=======
-    if (avpkt->size < 8)
-        return AVERROR_INVALIDDATA;
-    id = bytestream2_get_le16(&s->gb);
-    if (id == 0x4949)
-        le = 1;
-    else if (id == 0x4D4D)
-        le = 0;
-    else {
-        av_log(avctx, AV_LOG_ERROR, "TIFF header not found\n");
->>>>>>> 0a467a9b
         return AVERROR_INVALIDDATA;
     }
     s->le         = le;
@@ -1115,7 +978,6 @@
     s->invert     = 0;
     s->compr      = TIFF_RAW;
     s->fill_order = 0;
-<<<<<<< HEAD
     free_geotags(s);
 
     // Reset these offsets so we can tell if they were set this frame
@@ -1147,29 +1009,6 @@
         }
     }
 
-=======
-    // As TIFF 6.0 specification puts it "An arbitrary but carefully chosen number
-    // that further identifies the file as a TIFF file"
-    if (tget_short(&s->gb, le) != 42) {
-        av_log(avctx, AV_LOG_ERROR,
-               "The answer to life, universe and everything is not correct!\n");
-        return AVERROR_INVALIDDATA;
-    }
-    // Reset these offsets so we can tell if they were set this frame
-    s->stripsizesoff = s->strippos = 0;
-    /* parse image file directory */
-    off = tget_long(&s->gb, le);
-    if (off >= UINT_MAX - 14 || avpkt->size < off + 14) {
-        av_log(avctx, AV_LOG_ERROR, "IFD offset is greater than image size\n");
-        return AVERROR_INVALIDDATA;
-    }
-    bytestream2_seek(&s->gb, off, SEEK_SET);
-    entries = tget_short(&s->gb, le);
-    for (i = 0; i < entries; i++) {
-        if ((ret = tiff_decode_tag(s)) < 0)
-            return ret;
-    }
->>>>>>> 0a467a9b
     if (!s->strippos && !s->stripoff) {
         av_log(avctx, AV_LOG_ERROR, "Image data is missing\n");
         return AVERROR_INVALIDDATA;
@@ -1181,18 +1020,19 @@
     if (s->strips == 1 && !s->stripsize) {
         av_log(avctx, AV_LOG_WARNING, "Image data size missing\n");
         s->stripsize = avpkt->size - s->stripoff;
-<<<<<<< HEAD
     }
 
     if (s->stripsizesoff) {
         if (s->stripsizesoff >= (unsigned)avpkt->size)
             return AVERROR_INVALIDDATA;
-        bytestream2_init(&stripsizes, avpkt->data + s->stripsizesoff, avpkt->size - s->stripsizesoff);
+        bytestream2_init(&stripsizes, avpkt->data + s->stripsizesoff,
+                         avpkt->size - s->stripsizesoff);
     }
     if (s->strippos) {
         if (s->strippos >= (unsigned)avpkt->size)
             return AVERROR_INVALIDDATA;
-        bytestream2_init(&stripdata, avpkt->data + s->strippos, avpkt->size - s->strippos);
+        bytestream2_init(&stripdata, avpkt->data + s->strippos,
+                         avpkt->size - s->strippos);
     }
 
     if (s->rps <= 0) {
@@ -1206,38 +1046,12 @@
         dst    = p->data[plane];
     for (i = 0; i < s->height; i += s->rps) {
         if (s->stripsizesoff)
-            ssize = ff_tget(&stripsizes, s->sstype, s->le);
-=======
-    }
-    stride = p->linesize[0];
-    dst    = p->data[0];
-
-    if (s->stripsizesoff) {
-        if (s->stripsizesoff >= avpkt->size)
-            return AVERROR_INVALIDDATA;
-        bytestream2_init(&stripsizes, avpkt->data + s->stripsizesoff,
-                         avpkt->size - s->stripsizesoff);
-    }
-    if (s->strippos) {
-        if (s->strippos >= avpkt->size)
-            return AVERROR_INVALIDDATA;
-        bytestream2_init(&stripdata, avpkt->data + s->strippos,
-                         avpkt->size - s->strippos);
-    }
-
-    for (i = 0; i < s->height; i += s->rps) {
-        if (s->stripsizesoff)
-            ssize = tget(&stripsizes, s->sstype, le);
->>>>>>> 0a467a9b
+            ssize = ff_tget(&stripsizes, s->sstype, le);
         else
             ssize = s->stripsize;
 
         if (s->strippos)
-<<<<<<< HEAD
-            soff = ff_tget(&stripdata, s->sot, s->le);
-=======
-            soff = tget(&stripdata, s->sot, le);
->>>>>>> 0a467a9b
+            soff = ff_tget(&stripdata, s->sot, le);
         else
             soff = s->stripoff;
 
