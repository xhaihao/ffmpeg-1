--- conflicted
+++ resolved
@@ -14,14 +14,11 @@
 - WebP demuxing and decoding support
 - new ffmpeg options -filter_script and -filter_complex_script, which allow a
   filtergraph description to be read from a file
-<<<<<<< HEAD
 - OpenCL support
 - audio phaser filter
 - separatefields filter
 - libquvi demuxer
-=======
 - uniform options syntax across all filters
->>>>>>> 2e81acc6
 
 
 version 1.2:
